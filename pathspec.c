#include "cache.h"
#include "config.h"
#include "dir.h"
#include "pathspec.h"
#include "attr.h"
#include "strvec.h"
#include "quote.h"

/*
 * Finds which of the given pathspecs match items in the index.
 *
 * For each pathspec, sets the corresponding entry in the seen[] array
 * (which should be specs items long, i.e. the same size as pathspec)
 * to the nature of the "closest" (i.e. most specific) match found for
 * that pathspec in the index, if it was a closer type of match than
 * the existing entry.  As an optimization, matching is skipped
 * altogether if seen[] already only contains non-zero entries.
 *
 * If seen[] has not already been written to, it may make sense
 * to use find_pathspecs_matching_against_index() instead.
 */
void add_pathspec_matches_against_index(const struct pathspec *pathspec,
<<<<<<< HEAD
					struct index_state *istate,
					char *seen)
=======
					const struct index_state *istate,
					char *seen,
					enum ps_skip_worktree_action sw_action)
>>>>>>> d5f4b826
{
	int num_unmatched = 0, i;

	/*
	 * Since we are walking the index as if we were walking the directory,
	 * we have to mark the matched pathspec as seen; otherwise we will
	 * mistakenly think that the user gave a pathspec that did not match
	 * anything.
	 */
	for (i = 0; i < pathspec->nr; i++)
		if (!seen[i])
			num_unmatched++;
	if (!num_unmatched)
		return;
	/* TODO: audit for interaction with sparse-index. */
	ensure_full_index(istate);
	for (i = 0; i < istate->cache_nr; i++) {
		const struct cache_entry *ce = istate->cache[i];
		if (sw_action == PS_IGNORE_SKIP_WORKTREE && ce_skip_worktree(ce))
			continue;
		ce_path_match(istate, ce, pathspec, seen);
	}
}

/*
 * Finds which of the given pathspecs match items in the index.
 *
 * This is a one-shot wrapper around add_pathspec_matches_against_index()
 * which allocates, populates, and returns a seen[] array indicating the
 * nature of the "closest" (i.e. most specific) matches which each of the
 * given pathspecs achieves against all items in the index.
 */
char *find_pathspecs_matching_against_index(const struct pathspec *pathspec,
<<<<<<< HEAD
					    struct index_state *istate)
=======
					    const struct index_state *istate,
					    enum ps_skip_worktree_action sw_action)
{
	char *seen = xcalloc(pathspec->nr, 1);
	add_pathspec_matches_against_index(pathspec, istate, seen, sw_action);
	return seen;
}

char *find_pathspecs_matching_skip_worktree(const struct pathspec *pathspec)
>>>>>>> d5f4b826
{
	struct index_state *istate = the_repository->index;
	char *seen = xcalloc(pathspec->nr, 1);
	int i;

	for (i = 0; i < istate->cache_nr; i++) {
		struct cache_entry *ce = istate->cache[i];
		if (ce_skip_worktree(ce))
		    ce_path_match(istate, ce, pathspec, seen);
	}

	return seen;
}

/*
 * Magic pathspec
 *
 * Possible future magic semantics include stuff like:
 *
 *	{ PATHSPEC_RECURSIVE, '*', "recursive" },
 *	{ PATHSPEC_REGEXP, '\0', "regexp" },
 *
 */

static struct pathspec_magic {
	unsigned bit;
	char mnemonic; /* this cannot be ':'! */
	const char *name;
} pathspec_magic[] = {
	{ PATHSPEC_FROMTOP,  '/', "top" },
	{ PATHSPEC_LITERAL, '\0', "literal" },
	{ PATHSPEC_GLOB,    '\0', "glob" },
	{ PATHSPEC_ICASE,   '\0', "icase" },
	{ PATHSPEC_EXCLUDE,  '!', "exclude" },
	{ PATHSPEC_ATTR,    '\0', "attr" },
};

static void prefix_magic(struct strbuf *sb, int prefixlen, unsigned magic)
{
	int i;
	strbuf_addstr(sb, ":(");
	for (i = 0; i < ARRAY_SIZE(pathspec_magic); i++)
		if (magic & pathspec_magic[i].bit) {
			if (sb->buf[sb->len - 1] != '(')
				strbuf_addch(sb, ',');
			strbuf_addstr(sb, pathspec_magic[i].name);
		}
	strbuf_addf(sb, ",prefix:%d)", prefixlen);
}

static size_t strcspn_escaped(const char *s, const char *stop)
{
	const char *i;

	for (i = s; *i; i++) {
		/* skip the escaped character */
		if (i[0] == '\\' && i[1]) {
			i++;
			continue;
		}

		if (strchr(stop, *i))
			break;
	}
	return i - s;
}

static inline int invalid_value_char(const char ch)
{
	if (isalnum(ch) || strchr(",-_", ch))
		return 0;
	return -1;
}

static char *attr_value_unescape(const char *value)
{
	const char *src;
	char *dst, *ret;

	ret = xmallocz(strlen(value));
	for (src = value, dst = ret; *src; src++, dst++) {
		if (*src == '\\') {
			if (!src[1])
				die(_("Escape character '\\' not allowed as "
				      "last character in attr value"));
			src++;
		}
		if (invalid_value_char(*src))
			die("cannot use '%c' for value matching", *src);
		*dst = *src;
	}
	*dst = '\0';
	return ret;
}

static void parse_pathspec_attr_match(struct pathspec_item *item, const char *value)
{
	struct string_list_item *si;
	struct string_list list = STRING_LIST_INIT_DUP;

	if (item->attr_check || item->attr_match)
		die(_("Only one 'attr:' specification is allowed."));

	if (!value || !*value)
		die(_("attr spec must not be empty"));

	string_list_split(&list, value, ' ', -1);
	string_list_remove_empty_items(&list, 0);

	item->attr_check = attr_check_alloc();
	CALLOC_ARRAY(item->attr_match, list.nr);

	for_each_string_list_item(si, &list) {
		size_t attr_len;
		char *attr_name;
		const struct git_attr *a;

		int j = item->attr_match_nr++;
		const char *attr = si->string;
		struct attr_match *am = &item->attr_match[j];

		switch (*attr) {
		case '!':
			am->match_mode = MATCH_UNSPECIFIED;
			attr++;
			attr_len = strlen(attr);
			break;
		case '-':
			am->match_mode = MATCH_UNSET;
			attr++;
			attr_len = strlen(attr);
			break;
		default:
			attr_len = strcspn(attr, "=");
			if (attr[attr_len] != '=')
				am->match_mode = MATCH_SET;
			else {
				const char *v = &attr[attr_len + 1];
				am->match_mode = MATCH_VALUE;
				am->value = attr_value_unescape(v);
			}
			break;
		}

		attr_name = xmemdupz(attr, attr_len);
		a = git_attr(attr_name);
		if (!a)
			die(_("invalid attribute name %s"), attr_name);

		attr_check_append(item->attr_check, a);

		free(attr_name);
	}

	if (item->attr_check->nr != item->attr_match_nr)
		BUG("should have same number of entries");

	string_list_clear(&list, 0);
}

static inline int get_literal_global(void)
{
	static int literal = -1;

	if (literal < 0)
		literal = git_env_bool(GIT_LITERAL_PATHSPECS_ENVIRONMENT, 0);

	return literal;
}

static inline int get_glob_global(void)
{
	static int glob = -1;

	if (glob < 0)
		glob = git_env_bool(GIT_GLOB_PATHSPECS_ENVIRONMENT, 0);

	return glob;
}

static inline int get_noglob_global(void)
{
	static int noglob = -1;

	if (noglob < 0)
		noglob = git_env_bool(GIT_NOGLOB_PATHSPECS_ENVIRONMENT, 0);

	return noglob;
}

static inline int get_icase_global(void)
{
	static int icase = -1;

	if (icase < 0)
		icase = git_env_bool(GIT_ICASE_PATHSPECS_ENVIRONMENT, 0);

	return icase;
}

static int get_global_magic(int element_magic)
{
	int global_magic = 0;

	if (get_literal_global())
		global_magic |= PATHSPEC_LITERAL;

	/* --glob-pathspec is overridden by :(literal) */
	if (get_glob_global() && !(element_magic & PATHSPEC_LITERAL))
		global_magic |= PATHSPEC_GLOB;

	if (get_glob_global() && get_noglob_global())
		die(_("global 'glob' and 'noglob' pathspec settings are incompatible"));

	if (get_icase_global())
		global_magic |= PATHSPEC_ICASE;

	if ((global_magic & PATHSPEC_LITERAL) &&
	    (global_magic & ~PATHSPEC_LITERAL))
		die(_("global 'literal' pathspec setting is incompatible "
		      "with all other global pathspec settings"));

	/* --noglob-pathspec adds :(literal) _unless_ :(glob) is specified */
	if (get_noglob_global() && !(element_magic & PATHSPEC_GLOB))
		global_magic |= PATHSPEC_LITERAL;

	return global_magic;
}

/*
 * Parse the pathspec element looking for long magic
 *
 * saves all magic in 'magic'
 * if prefix magic is used, save the prefix length in 'prefix_len'
 * returns the position in 'elem' after all magic has been parsed
 */
static const char *parse_long_magic(unsigned *magic, int *prefix_len,
				    struct pathspec_item *item,
				    const char *elem)
{
	const char *pos;
	const char *nextat;

	for (pos = elem + 2; *pos && *pos != ')'; pos = nextat) {
		size_t len = strcspn_escaped(pos, ",)");
		int i;

		if (pos[len] == ',')
			nextat = pos + len + 1; /* handle ',' */
		else
			nextat = pos + len; /* handle ')' and '\0' */

		if (!len)
			continue;

		if (starts_with(pos, "prefix:")) {
			char *endptr;
			*prefix_len = strtol(pos + 7, &endptr, 10);
			if (endptr - pos != len)
				die(_("invalid parameter for pathspec magic 'prefix'"));
			continue;
		}

		if (starts_with(pos, "attr:")) {
			char *attr_body = xmemdupz(pos + 5, len - 5);
			parse_pathspec_attr_match(item, attr_body);
			*magic |= PATHSPEC_ATTR;
			free(attr_body);
			continue;
		}

		for (i = 0; i < ARRAY_SIZE(pathspec_magic); i++) {
			if (strlen(pathspec_magic[i].name) == len &&
			    !strncmp(pathspec_magic[i].name, pos, len)) {
				*magic |= pathspec_magic[i].bit;
				break;
			}
		}

		if (ARRAY_SIZE(pathspec_magic) <= i)
			die(_("Invalid pathspec magic '%.*s' in '%s'"),
			    (int) len, pos, elem);
	}

	if (*pos != ')')
		die(_("Missing ')' at the end of pathspec magic in '%s'"),
		    elem);
	pos++;

	return pos;
}

/*
 * Parse the pathspec element looking for short magic
 *
 * saves all magic in 'magic'
 * returns the position in 'elem' after all magic has been parsed
 */
static const char *parse_short_magic(unsigned *magic, const char *elem)
{
	const char *pos;

	for (pos = elem + 1; *pos && *pos != ':'; pos++) {
		char ch = *pos;
		int i;

		/* Special case alias for '!' */
		if (ch == '^') {
			*magic |= PATHSPEC_EXCLUDE;
			continue;
		}

		if (!is_pathspec_magic(ch))
			break;

		for (i = 0; i < ARRAY_SIZE(pathspec_magic); i++) {
			if (pathspec_magic[i].mnemonic == ch) {
				*magic |= pathspec_magic[i].bit;
				break;
			}
		}

		if (ARRAY_SIZE(pathspec_magic) <= i)
			die(_("Unimplemented pathspec magic '%c' in '%s'"),
			    ch, elem);
	}

	if (*pos == ':')
		pos++;

	return pos;
}

static const char *parse_element_magic(unsigned *magic, int *prefix_len,
				       struct pathspec_item *item,
				       const char *elem)
{
	if (elem[0] != ':' || get_literal_global())
		return elem; /* nothing to do */
	else if (elem[1] == '(')
		/* longhand */
		return parse_long_magic(magic, prefix_len, item, elem);
	else
		/* shorthand */
		return parse_short_magic(magic, elem);
}

/*
 * Perform the initialization of a pathspec_item based on a pathspec element.
 */
static void init_pathspec_item(struct pathspec_item *item, unsigned flags,
			       const char *prefix, int prefixlen,
			       const char *elt)
{
	unsigned magic = 0, element_magic = 0;
	const char *copyfrom = elt;
	char *match;
	int pathspec_prefix = -1;

	item->attr_check = NULL;
	item->attr_match = NULL;
	item->attr_match_nr = 0;

	/* PATHSPEC_LITERAL_PATH ignores magic */
	if (flags & PATHSPEC_LITERAL_PATH) {
		magic = PATHSPEC_LITERAL;
	} else {
		copyfrom = parse_element_magic(&element_magic,
					       &pathspec_prefix,
					       item,
					       elt);
		magic |= element_magic;
		magic |= get_global_magic(element_magic);
	}

	item->magic = magic;

	if (pathspec_prefix >= 0 &&
	    (prefixlen || (prefix && *prefix)))
		BUG("'prefix' magic is supposed to be used at worktree's root");

	if ((magic & PATHSPEC_LITERAL) && (magic & PATHSPEC_GLOB))
		die(_("%s: 'literal' and 'glob' are incompatible"), elt);

	/* Create match string which will be used for pathspec matching */
	if (pathspec_prefix >= 0) {
		match = xstrdup(copyfrom);
		prefixlen = pathspec_prefix;
	} else if (magic & PATHSPEC_FROMTOP) {
		match = xstrdup(copyfrom);
		prefixlen = 0;
	} else {
		match = prefix_path_gently(prefix, prefixlen,
					   &prefixlen, copyfrom);
		if (!match) {
			const char *hint_path = get_git_work_tree();
			if (!hint_path)
				hint_path = get_git_dir();
			die(_("%s: '%s' is outside repository at '%s'"), elt,
			    copyfrom, absolute_path(hint_path));
		}
	}

	item->match = match;
	item->len = strlen(item->match);
	item->prefix = prefixlen;

	/*
	 * Prefix the pathspec (keep all magic) and assign to
	 * original. Useful for passing to another command.
	 */
	if ((flags & PATHSPEC_PREFIX_ORIGIN) &&
	    !get_literal_global()) {
		struct strbuf sb = STRBUF_INIT;

		/* Preserve the actual prefix length of each pattern */
		prefix_magic(&sb, prefixlen, element_magic);

		strbuf_addstr(&sb, match);
		item->original = strbuf_detach(&sb, NULL);
	} else {
		item->original = xstrdup(elt);
	}

	if (magic & PATHSPEC_LITERAL) {
		item->nowildcard_len = item->len;
	} else {
		item->nowildcard_len = simple_length(item->match);
		if (item->nowildcard_len < prefixlen)
			item->nowildcard_len = prefixlen;
	}

	item->flags = 0;
	if (magic & PATHSPEC_GLOB) {
		/*
		 * FIXME: should we enable ONESTAR in _GLOB for
		 * pattern "* * / * . c"?
		 */
	} else {
		if (item->nowildcard_len < item->len &&
		    item->match[item->nowildcard_len] == '*' &&
		    no_wildcard(item->match + item->nowildcard_len + 1))
			item->flags |= PATHSPEC_ONESTAR;
	}

	/* sanity checks, pathspec matchers assume these are sane */
	if (item->nowildcard_len > item->len ||
	    item->prefix         > item->len) {
		BUG("error initializing pathspec_item");
	}
}

static int pathspec_item_cmp(const void *a_, const void *b_)
{
	struct pathspec_item *a, *b;

	a = (struct pathspec_item *)a_;
	b = (struct pathspec_item *)b_;
	return strcmp(a->match, b->match);
}

static void NORETURN unsupported_magic(const char *pattern,
				       unsigned magic)
{
	struct strbuf sb = STRBUF_INIT;
	int i;
	for (i = 0; i < ARRAY_SIZE(pathspec_magic); i++) {
		const struct pathspec_magic *m = pathspec_magic + i;
		if (!(magic & m->bit))
			continue;
		if (sb.len)
			strbuf_addstr(&sb, ", ");

		if (m->mnemonic)
			strbuf_addf(&sb, _("'%s' (mnemonic: '%c')"),
				    m->name, m->mnemonic);
		else
			strbuf_addf(&sb, "'%s'", m->name);
	}
	/*
	 * We may want to substitute "this command" with a command
	 * name. E.g. when add--interactive dies when running
	 * "checkout -p"
	 */
	die(_("%s: pathspec magic not supported by this command: %s"),
	    pattern, sb.buf);
}

void parse_pathspec(struct pathspec *pathspec,
		    unsigned magic_mask, unsigned flags,
		    const char *prefix, const char **argv)
{
	struct pathspec_item *item;
	const char *entry = argv ? *argv : NULL;
	int i, n, prefixlen, nr_exclude = 0;

	memset(pathspec, 0, sizeof(*pathspec));

	if (flags & PATHSPEC_MAXDEPTH_VALID)
		pathspec->magic |= PATHSPEC_MAXDEPTH;

	/* No arguments, no prefix -> no pathspec */
	if (!entry && !prefix)
		return;

	if ((flags & PATHSPEC_PREFER_CWD) &&
	    (flags & PATHSPEC_PREFER_FULL))
		BUG("PATHSPEC_PREFER_CWD and PATHSPEC_PREFER_FULL are incompatible");

	/* No arguments with prefix -> prefix pathspec */
	if (!entry) {
		if (flags & PATHSPEC_PREFER_FULL)
			return;

		if (!(flags & PATHSPEC_PREFER_CWD))
			BUG("PATHSPEC_PREFER_CWD requires arguments");

		pathspec->items = CALLOC_ARRAY(item, 1);
		item->match = xstrdup(prefix);
		item->original = xstrdup(prefix);
		item->nowildcard_len = item->len = strlen(prefix);
		item->prefix = item->len;
		pathspec->nr = 1;
		return;
	}

	n = 0;
	while (argv[n]) {
		if (*argv[n] == '\0')
			die("empty string is not a valid pathspec. "
				  "please use . instead if you meant to match all paths");
		n++;
	}

	pathspec->nr = n;
	ALLOC_ARRAY(pathspec->items, n + 1);
	item = pathspec->items;
	prefixlen = prefix ? strlen(prefix) : 0;

	for (i = 0; i < n; i++) {
		entry = argv[i];

		init_pathspec_item(item + i, flags, prefix, prefixlen, entry);

		if (item[i].magic & PATHSPEC_EXCLUDE)
			nr_exclude++;
		if (item[i].magic & magic_mask)
			unsupported_magic(entry, item[i].magic & magic_mask);

		if ((flags & PATHSPEC_SYMLINK_LEADING_PATH) &&
		    has_symlink_leading_path(item[i].match, item[i].len)) {
			die(_("pathspec '%s' is beyond a symbolic link"), entry);
		}

		if (item[i].nowildcard_len < item[i].len)
			pathspec->has_wildcard = 1;
		pathspec->magic |= item[i].magic;
	}

	/*
	 * If everything is an exclude pattern, add one positive pattern
	 * that matches everything. We allocated an extra one for this.
	 */
	if (nr_exclude == n) {
		int plen = (!(flags & PATHSPEC_PREFER_CWD)) ? 0 : prefixlen;
		init_pathspec_item(item + n, 0, prefix, plen, "");
		pathspec->nr++;
	}

	if (pathspec->magic & PATHSPEC_MAXDEPTH) {
		if (flags & PATHSPEC_KEEP_ORDER)
			BUG("PATHSPEC_MAXDEPTH_VALID and PATHSPEC_KEEP_ORDER are incompatible");
		QSORT(pathspec->items, pathspec->nr, pathspec_item_cmp);
	}
}

void parse_pathspec_file(struct pathspec *pathspec, unsigned magic_mask,
			 unsigned flags, const char *prefix,
			 const char *file, int nul_term_line)
{
	struct strvec parsed_file = STRVEC_INIT;
	strbuf_getline_fn getline_fn = nul_term_line ? strbuf_getline_nul :
						       strbuf_getline;
	struct strbuf buf = STRBUF_INIT;
	struct strbuf unquoted = STRBUF_INIT;
	FILE *in;

	if (!strcmp(file, "-"))
		in = stdin;
	else
		in = xfopen(file, "r");

	while (getline_fn(&buf, in) != EOF) {
		if (!nul_term_line && buf.buf[0] == '"') {
			strbuf_reset(&unquoted);
			if (unquote_c_style(&unquoted, buf.buf, NULL))
				die(_("line is badly quoted: %s"), buf.buf);
			strbuf_swap(&buf, &unquoted);
		}
		strvec_push(&parsed_file, buf.buf);
		strbuf_reset(&buf);
	}

	strbuf_release(&unquoted);
	strbuf_release(&buf);
	if (in != stdin)
		fclose(in);

	parse_pathspec(pathspec, magic_mask, flags, prefix, parsed_file.v);
	strvec_clear(&parsed_file);
}

void copy_pathspec(struct pathspec *dst, const struct pathspec *src)
{
	int i, j;

	*dst = *src;
	ALLOC_ARRAY(dst->items, dst->nr);
	COPY_ARRAY(dst->items, src->items, dst->nr);

	for (i = 0; i < dst->nr; i++) {
		struct pathspec_item *d = &dst->items[i];
		struct pathspec_item *s = &src->items[i];

		d->match = xstrdup(s->match);
		d->original = xstrdup(s->original);

		ALLOC_ARRAY(d->attr_match, d->attr_match_nr);
		COPY_ARRAY(d->attr_match, s->attr_match, d->attr_match_nr);
		for (j = 0; j < d->attr_match_nr; j++) {
			const char *value = s->attr_match[j].value;
			d->attr_match[j].value = xstrdup_or_null(value);
		}

		d->attr_check = attr_check_dup(s->attr_check);
	}
}

void clear_pathspec(struct pathspec *pathspec)
{
	int i, j;

	for (i = 0; i < pathspec->nr; i++) {
		free(pathspec->items[i].match);
		free(pathspec->items[i].original);

		for (j = 0; j < pathspec->items[i].attr_match_nr; j++)
			free(pathspec->items[i].attr_match[j].value);
		free(pathspec->items[i].attr_match);

		if (pathspec->items[i].attr_check)
			attr_check_free(pathspec->items[i].attr_check);
	}

	FREE_AND_NULL(pathspec->items);
	pathspec->nr = 0;
}

int match_pathspec_attrs(struct index_state *istate,
			 const char *name, int namelen,
			 const struct pathspec_item *item)
{
	int i;
	char *to_free = NULL;

	if (name[namelen])
		name = to_free = xmemdupz(name, namelen);

	git_check_attr(istate, name, item->attr_check);

	free(to_free);

	for (i = 0; i < item->attr_match_nr; i++) {
		const char *value;
		int matched;
		enum attr_match_mode match_mode;

		value = item->attr_check->items[i].value;
		match_mode = item->attr_match[i].match_mode;

		if (ATTR_TRUE(value))
			matched = (match_mode == MATCH_SET);
		else if (ATTR_FALSE(value))
			matched = (match_mode == MATCH_UNSET);
		else if (ATTR_UNSET(value))
			matched = (match_mode == MATCH_UNSPECIFIED);
		else
			matched = (match_mode == MATCH_VALUE &&
				   !strcmp(item->attr_match[i].value, value));
		if (!matched)
			return 0;
	}

	return 1;
}<|MERGE_RESOLUTION|>--- conflicted
+++ resolved
@@ -20,14 +20,9 @@
  * to use find_pathspecs_matching_against_index() instead.
  */
 void add_pathspec_matches_against_index(const struct pathspec *pathspec,
-<<<<<<< HEAD
 					struct index_state *istate,
-					char *seen)
-=======
-					const struct index_state *istate,
 					char *seen,
 					enum ps_skip_worktree_action sw_action)
->>>>>>> d5f4b826
 {
 	int num_unmatched = 0, i;
 
@@ -61,10 +56,7 @@
  * given pathspecs achieves against all items in the index.
  */
 char *find_pathspecs_matching_against_index(const struct pathspec *pathspec,
-<<<<<<< HEAD
-					    struct index_state *istate)
-=======
-					    const struct index_state *istate,
+					    struct index_state *istate,
 					    enum ps_skip_worktree_action sw_action)
 {
 	char *seen = xcalloc(pathspec->nr, 1);
@@ -73,7 +65,6 @@
 }
 
 char *find_pathspecs_matching_skip_worktree(const struct pathspec *pathspec)
->>>>>>> d5f4b826
 {
 	struct index_state *istate = the_repository->index;
 	char *seen = xcalloc(pathspec->nr, 1);
