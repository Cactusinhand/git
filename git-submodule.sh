#!/bin/sh
#
# git-submodules.sh: add, init, update or list git submodules
#
# Copyright (c) 2007 Lars Hjemli

<<<<<<< HEAD
USAGE="[--quiet] [--cached|--files] \
[add [-b branch] <repo> <path>]|[status|init|update [-i|--init] [-N|--no-fetch] [--rebase|--merge]|summary [-n|--summary-limit <n>] [<commit>]] \
[--] [<path>...]|[foreach <command>]|[sync [--] [<path>...]]"
=======
dashless=$(basename "$0" | sed -e 's/-/ /')
USAGE="[--quiet] add [-b branch] [--reference <repository>] [--] <repository> <path>
   or: $dashless [--quiet] status [--cached] [--recursive] [--] [<path>...]
   or: $dashless [--quiet] init [--] [<path>...]
   or: $dashless [--quiet] update [--init] [-N|--no-fetch] [--rebase] [--reference <repository>] [--merge] [--recursive] [--] [<path>...]
   or: $dashless [--quiet] summary [--cached] [--summary-limit <n>] [commit] [--] [<path>...]
   or: $dashless [--quiet] foreach [--recursive] <command>
   or: $dashless [--quiet] sync [--] [<path>...]"
>>>>>>> e7fed18a
OPTIONS_SPEC=
. git-sh-setup
. git-parse-remote
require_work_tree

command=
branch=
reference=
cached=
files=
nofetch=
update=
prefix=

# Resolve relative url by appending to parent's url
resolve_relative_url ()
{
	remote=$(get_default_remote)
	remoteurl=$(git config "remote.$remote.url") ||
		die "remote ($remote) does not have a url defined in .git/config"
	url="$1"
	remoteurl=${remoteurl%/}
	while test -n "$url"
	do
		case "$url" in
		../*)
			url="${url#../}"
			remoteurl="${remoteurl%/*}"
			;;
		./*)
			url="${url#./}"
			;;
		*)
			break;;
		esac
	done
	echo "$remoteurl/${url%/}"
}

#
# Get submodule info for registered submodules
# $@ = path to limit submodule list
#
module_list()
{
	git ls-files --error-unmatch --stage -- "$@" | grep '^160000 '
}

#
# Map submodule path to submodule name
#
# $1 = path
#
module_name()
{
	# Do we have "submodule.<something>.path = $1" defined in .gitmodules file?
	re=$(printf '%s\n' "$1" | sed -e 's/[].[^$\\*]/\\&/g')
	name=$( git config -f .gitmodules --get-regexp '^submodule\..*\.path$' |
		sed -n -e 's|^submodule\.\(.*\)\.path '"$re"'$|\1|p' )
       test -z "$name" &&
       die "No submodule mapping found in .gitmodules for path '$path'"
       echo "$name"
}

#
# Clone a submodule
#
# Prior to calling, cmd_update checks that a possibly existing
# path is not a git repository.
# Likewise, cmd_add checks that path does not exist at all,
# since it is the location of a new submodule.
#
module_clone()
{
	path=$1
	url=$2
	reference="$3"

	# If there already is a directory at the submodule path,
	# expect it to be empty (since that is the default checkout
	# action) and try to remove it.
	# Note: if $path is a symlink to a directory the test will
	# succeed but the rmdir will fail. We might want to fix this.
	if test -d "$path"
	then
		rmdir "$path" 2>/dev/null ||
		die "Directory '$path' exist, but is neither empty nor a git repository"
	fi

	test -e "$path" &&
	die "A file already exist at path '$path'"

	if test -n "$reference"
	then
		git-clone "$reference" -n "$url" "$path"
	else
		git-clone -n "$url" "$path"
	fi ||
	die "Clone of '$url' into submodule path '$path' failed"
}

#
# Add a new submodule to the working tree, .gitmodules and the index
#
# $@ = repo path
#
# optional branch is stored in global branch variable
#
cmd_add()
{
	# parse $args after "submodule ... add".
	while test $# -ne 0
	do
		case "$1" in
		-b | --branch)
			case "$2" in '') usage ;; esac
			branch=$2
			shift
			;;
		-q|--quiet)
			GIT_QUIET=1
			;;
		--reference)
			case "$2" in '') usage ;; esac
			reference="--reference=$2"
			shift
			;;
		--reference=*)
			reference="$1"
			shift
			;;
		--)
			shift
			break
			;;
		-*)
			usage
			;;
		*)
			break
			;;
		esac
		shift
	done

	repo=$1
	path=$2

	if test -z "$repo" -o -z "$path"; then
		usage
	fi

	# assure repo is absolute or relative to parent
	case "$repo" in
	./*|../*)
		# dereference source url relative to parent's url
		realrepo=$(resolve_relative_url "$repo") || exit
		;;
	*:*|/*)
		# absolute url
		realrepo=$repo
		;;
	*)
		die "repo URL: '$repo' must be absolute or begin with ./|../"
	;;
	esac

	# normalize path:
	# multiple //; leading ./; /./; /../; trailing /
	path=$(printf '%s/\n' "$path" |
		sed -e '
			s|//*|/|g
			s|^\(\./\)*||
			s|/\./|/|g
			:start
			s|\([^/]*\)/\.\./||
			tstart
			s|/*$||
		')
	git ls-files --error-unmatch "$path" > /dev/null 2>&1 &&
	die "'$path' already exists in the index"

	# perhaps the path exists and is already a git repo, else clone it
	if test -e "$path"
	then
		if test -d "$path"/.git -o -f "$path"/.git
		then
			echo "Adding existing repo at '$path' to the index"
		else
			die "'$path' already exists and is not a valid git repo"
		fi

		case "$repo" in
		./*|../*)
			url=$(resolve_relative_url "$repo") || exit
		    ;;
		*)
			url="$repo"
			;;
		esac
		git config submodule."$path".url "$url"
	else

		module_clone "$path" "$realrepo" "$reference" || exit
		(
			unset GIT_DIR
			cd "$path" &&
			# ash fails to wordsplit ${branch:+-b "$branch"...}
			case "$branch" in
			'') git checkout -f -q ;;
			?*) git checkout -f -q -b "$branch" "origin/$branch" ;;
			esac
		) || die "Unable to checkout submodule '$path'"
	fi

	git add "$path" ||
	die "Failed to add submodule '$path'"

	git config -f .gitmodules submodule."$path".path "$path" &&
	git config -f .gitmodules submodule."$path".url "$repo" &&
	git add .gitmodules ||
	die "Failed to register submodule '$path'"
}

#
# Execute an arbitrary command sequence in each checked out
# submodule
#
# $@ = command to execute
#
cmd_foreach()
{
	# parse $args after "submodule ... foreach".
	while test $# -ne 0
	do
		case "$1" in
		-q|--quiet)
			GIT_QUIET=1
			;;
		--recursive)
			recursive=1
			;;
		-*)
			usage
			;;
		*)
			break
			;;
		esac
		shift
	done

	module_list |
	while read mode sha1 stage path
	do
		if test -e "$path"/.git
		then
			say "Entering '$prefix$path'"
			name=$(module_name "$path")
			(
				prefix="$prefix$path/"
				unset GIT_DIR
				cd "$path" &&
				eval "$@" &&
				if test -n "$recursive"
				then
					cmd_foreach "--recursive" "$@"
				fi
			) ||
			die "Stopping at '$path'; script returned non-zero status."
		fi
	done
}

#
# Register submodules in .git/config
#
# $@ = requested paths (default to all)
#
cmd_init()
{
	# parse $args after "submodule ... init".
	while test $# -ne 0
	do
		case "$1" in
		-q|--quiet)
			GIT_QUIET=1
			;;
		--)
			shift
			break
			;;
		-*)
			usage
			;;
		*)
			break
			;;
		esac
		shift
	done

	module_list "$@" |
	while read mode sha1 stage path
	do
		# Skip already registered paths
		name=$(module_name "$path") || exit
		url=$(git config submodule."$name".url)
		test -z "$url" || continue

		url=$(git config -f .gitmodules submodule."$name".url)
		test -z "$url" &&
		die "No url found for submodule path '$path' in .gitmodules"

		# Possibly a url relative to parent
		case "$url" in
		./*|../*)
			url=$(resolve_relative_url "$url") || exit
			;;
		esac

		git config submodule."$name".url "$url" ||
		die "Failed to register url for submodule path '$path'"

		upd="$(git config -f .gitmodules submodule."$name".update)"
		test -z "$upd" ||
		git config submodule."$name".update "$upd" ||
		die "Failed to register update mode for submodule path '$path'"

		say "Submodule '$name' ($url) registered for path '$path'"
	done
}

#
# Update each submodule path to correct revision, using clone and checkout as needed
#
# $@ = requested paths (default to all)
#
cmd_update()
{
	# parse $args after "submodule ... update".
	orig_args="$@"
	while test $# -ne 0
	do
		case "$1" in
		-q|--quiet)
			shift
			GIT_QUIET=1
			;;
		-i|--init)
			init=1
			shift
			;;
		-N|--no-fetch)
			shift
			nofetch=1
			;;
		-r|--rebase)
			shift
			update="rebase"
			;;
		--reference)
			case "$2" in '') usage ;; esac
			reference="--reference=$2"
			shift 2
			;;
		--reference=*)
			reference="$1"
			shift
			;;
		-m|--merge)
			shift
			update="merge"
			;;
		--recursive)
			shift
			recursive=1
			;;
		--)
			shift
			break
			;;
		-*)
			usage
			;;
		*)
			break
			;;
		esac
	done

	if test -n "$init"
	then
		cmd_init "--" "$@" || return
	fi

	module_list "$@" |
	while read mode sha1 stage path
	do
		name=$(module_name "$path") || exit
		url=$(git config submodule."$name".url)
		update_module=$(git config submodule."$name".update)
		if test -z "$url"
		then
			# Only mention uninitialized submodules when its
			# path have been specified
			test "$#" != "0" &&
			say "Submodule path '$path' not initialized" &&
			say "Maybe you want to use 'update --init'?"
			continue
		fi

		if ! test -d "$path"/.git -o -f "$path"/.git
		then
			module_clone "$path" "$url" "$reference"|| exit
			subsha1=
		else
			subsha1=$(unset GIT_DIR; cd "$path" &&
				git rev-parse --verify HEAD) ||
			die "Unable to find current revision in submodule path '$path'"
		fi

		if ! test -z "$update"
		then
			update_module=$update
		fi

		if test "$subsha1" != "$sha1"
		then
			force=
			if test -z "$subsha1"
			then
				force="-f"
			fi

			if test -z "$nofetch"
			then
				(unset GIT_DIR; cd "$path" &&
					git-fetch) ||
				die "Unable to fetch in submodule path '$path'"
			fi

			case "$update_module" in
			rebase)
				command="git rebase"
				action="rebase"
				msg="rebased onto"
				;;
			merge)
				command="git merge"
				action="merge"
				msg="merged in"
				;;
			*)
				command="git checkout $force -q"
				action="checkout"
				msg="checked out"
				;;
			esac

			(unset GIT_DIR; cd "$path" && $command "$sha1") ||
			die "Unable to $action '$sha1' in submodule path '$path'"
			say "Submodule path '$path': $msg '$sha1'"
		fi

		if test -n "$recursive"
		then
			(unset GIT_DIR; cd "$path" && cmd_update $orig_args) ||
			die "Failed to recurse into submodule path '$path'"
		fi
	done
}

set_name_rev () {
	revname=$( (
		unset GIT_DIR
		cd "$1" && {
			git describe "$2" 2>/dev/null ||
			git describe --tags "$2" 2>/dev/null ||
			git describe --contains "$2" 2>/dev/null ||
			git describe --all --always "$2"
		}
	) )
	test -z "$revname" || revname=" ($revname)"
}
#
# Show commit summary for submodules in index or working tree
#
# If '--cached' is given, show summary between index and given commit,
# or between working tree and given commit
#
# $@ = [commit (default 'HEAD'),] requested paths (default all)
#
cmd_summary() {
	summary_limit=-1
	for_status=
	diff_cmd=diff-index

	# parse $args after "submodule ... summary".
	while test $# -ne 0
	do
		case "$1" in
		--cached)
			cached="$1"
			;;
		--files)
			files="$1"
			;;
		--for-status)
			for_status="$1"
			;;
		-n|--summary-limit)
			if summary_limit=$(($2 + 0)) 2>/dev/null && test "$summary_limit" = "$2"
			then
				:
			else
				usage
			fi
			shift
			;;
		--)
			shift
			break
			;;
		-*)
			usage
			;;
		*)
			break
			;;
		esac
		shift
	done

	test $summary_limit = 0 && return

	if rev=$(git rev-parse -q --verify "$1^0")
	then
		head=$rev
		shift
	else
		head=HEAD
	fi

	if [ -n "$files" ]
	then
		test -n "$cached" &&
		die "--cached cannot be used with --files"
		diff_cmd=diff-files
		head=
	fi

	cd_to_toplevel
	# Get modified modules cared by user
	modules=$(git $diff_cmd $cached --raw $head -- "$@" |
		egrep '^:([0-7]* )?160000' |
		while read mod_src mod_dst sha1_src sha1_dst status name
		do
			# Always show modules deleted or type-changed (blob<->module)
			test $status = D -o $status = T && echo "$name" && continue
			# Also show added or modified modules which are checked out
			GIT_DIR="$name/.git" git-rev-parse --git-dir >/dev/null 2>&1 &&
			echo "$name"
		done
	)

	test -z "$modules" && return

	git $diff_cmd $cached --raw $head -- $modules |
	egrep '^:([0-7]* )?160000' |
	cut -c2- |
	while read mod_src mod_dst sha1_src sha1_dst status name
	do
		if test -z "$cached" &&
			test $sha1_dst = 0000000000000000000000000000000000000000
		then
			case "$mod_dst" in
			160000)
				sha1_dst=$(GIT_DIR="$name/.git" git rev-parse HEAD)
				;;
			100644 | 100755 | 120000)
				sha1_dst=$(git hash-object $name)
				;;
			000000)
				;; # removed
			*)
				# unexpected type
				echo >&2 "unexpected mode $mod_dst"
				continue ;;
			esac
		fi
		missing_src=
		missing_dst=

		test $mod_src = 160000 &&
		! GIT_DIR="$name/.git" git-rev-parse -q --verify $sha1_src^0 >/dev/null &&
		missing_src=t

		test $mod_dst = 160000 &&
		! GIT_DIR="$name/.git" git-rev-parse -q --verify $sha1_dst^0 >/dev/null &&
		missing_dst=t

		total_commits=
		case "$missing_src,$missing_dst" in
		t,)
			errmsg="  Warn: $name doesn't contain commit $sha1_src"
			;;
		,t)
			errmsg="  Warn: $name doesn't contain commit $sha1_dst"
			;;
		t,t)
			errmsg="  Warn: $name doesn't contain commits $sha1_src and $sha1_dst"
			;;
		*)
			errmsg=
			total_commits=$(
			if test $mod_src = 160000 -a $mod_dst = 160000
			then
				range="$sha1_src...$sha1_dst"
			elif test $mod_src = 160000
			then
				range=$sha1_src
			else
				range=$sha1_dst
			fi
			GIT_DIR="$name/.git" \
			git log --pretty=oneline --first-parent $range | wc -l
			)
			total_commits=" ($(($total_commits + 0)))"
			;;
		esac

		sha1_abbr_src=$(echo $sha1_src | cut -c1-7)
		sha1_abbr_dst=$(echo $sha1_dst | cut -c1-7)
		if test $status = T
		then
			if test $mod_dst = 160000
			then
				echo "* $name $sha1_abbr_src(blob)->$sha1_abbr_dst(submodule)$total_commits:"
			else
				echo "* $name $sha1_abbr_src(submodule)->$sha1_abbr_dst(blob)$total_commits:"
			fi
		else
			echo "* $name $sha1_abbr_src...$sha1_abbr_dst$total_commits:"
		fi
		if test -n "$errmsg"
		then
			# Don't give error msg for modification whose dst is not submodule
			# i.e. deleted or changed to blob
			test $mod_dst = 160000 && echo "$errmsg"
		else
			if test $mod_src = 160000 -a $mod_dst = 160000
			then
				limit=
				test $summary_limit -gt 0 && limit="-$summary_limit"
				GIT_DIR="$name/.git" \
				git log $limit --pretty='format:  %m %s' \
				--first-parent $sha1_src...$sha1_dst
			elif test $mod_dst = 160000
			then
				GIT_DIR="$name/.git" \
				git log --pretty='format:  > %s' -1 $sha1_dst
			else
				GIT_DIR="$name/.git" \
				git log --pretty='format:  < %s' -1 $sha1_src
			fi
			echo
		fi
		echo
	done |
	if test -n "$for_status"; then
		echo "# Modified submodules:"
		echo "#"
		sed -e 's|^|# |' -e 's|^# $|#|'
	else
		cat
	fi
}
#
# List all submodules, prefixed with:
#  - submodule not initialized
#  + different revision checked out
#
# If --cached was specified the revision in the index will be printed
# instead of the currently checked out revision.
#
# $@ = requested paths (default to all)
#
cmd_status()
{
	# parse $args after "submodule ... status".
	orig_args="$@"
	while test $# -ne 0
	do
		case "$1" in
		-q|--quiet)
			GIT_QUIET=1
			;;
		--cached)
			cached=1
			;;
		--recursive)
			recursive=1
			;;
		--)
			shift
			break
			;;
		-*)
			usage
			;;
		*)
			break
			;;
		esac
		shift
	done

	module_list "$@" |
	while read mode sha1 stage path
	do
		name=$(module_name "$path") || exit
		url=$(git config submodule."$name".url)
		displaypath="$prefix$path"
		if test -z "$url" || ! test -d "$path"/.git -o -f "$path"/.git
		then
			say "-$sha1 $displaypath"
			continue;
		fi
		set_name_rev "$path" "$sha1"
		if git diff-files --quiet -- "$path"
		then
			say " $sha1 $displaypath$revname"
		else
			if test -z "$cached"
			then
				sha1=$(unset GIT_DIR; cd "$path" && git rev-parse --verify HEAD)
				set_name_rev "$path" "$sha1"
			fi
			say "+$sha1 $displaypath$revname"
		fi

		if test -n "$recursive"
		then
			(
				prefix="$displaypath/"
				unset GIT_DIR
				cd "$path" &&
				cmd_status $orig_args
			) ||
			die "Failed to recurse into submodule path '$path'"
		fi
	done
}
#
# Sync remote urls for submodules
# This makes the value for remote.$remote.url match the value
# specified in .gitmodules.
#
cmd_sync()
{
	while test $# -ne 0
	do
		case "$1" in
		-q|--quiet)
			GIT_QUIET=1
			shift
			;;
		--)
			shift
			break
			;;
		-*)
			usage
			;;
		*)
			break
			;;
		esac
	done
	cd_to_toplevel
	module_list "$@" |
	while read mode sha1 stage path
	do
		name=$(module_name "$path")
		url=$(git config -f .gitmodules --get submodule."$name".url)

		# Possibly a url relative to parent
		case "$url" in
		./*|../*)
			url=$(resolve_relative_url "$url") || exit
			;;
		esac

		if test -e "$path"/.git
		then
		(
			unset GIT_DIR
			cd "$path"
			remote=$(get_default_remote)
			say "Synchronizing submodule url for '$name'"
			git config remote."$remote".url "$url"
		)
		fi
	done
}

# This loop parses the command line arguments to find the
# subcommand name to dispatch.  Parsing of the subcommand specific
# options are primarily done by the subcommand implementations.
# Subcommand specific options such as --branch and --cached are
# parsed here as well, for backward compatibility.

while test $# != 0 && test -z "$command"
do
	case "$1" in
	add | foreach | init | update | status | summary | sync)
		command=$1
		;;
	-q|--quiet)
		GIT_QUIET=1
		;;
	-b|--branch)
		case "$2" in
		'')
			usage
			;;
		esac
		branch="$2"; shift
		;;
	--cached)
		cached="$1"
		;;
	--)
		break
		;;
	-*)
		usage
		;;
	*)
		break
		;;
	esac
	shift
done

# No command word defaults to "status"
test -n "$command" || command=status

# "-b branch" is accepted only by "add"
if test -n "$branch" && test "$command" != add
then
	usage
fi

# "--cached" is accepted only by "status" and "summary"
if test -n "$cached" && test "$command" != status -a "$command" != summary
then
	usage
fi

"cmd_$command" "$@"<|MERGE_RESOLUTION|>--- conflicted
+++ resolved
@@ -4,20 +4,14 @@
 #
 # Copyright (c) 2007 Lars Hjemli
 
-<<<<<<< HEAD
-USAGE="[--quiet] [--cached|--files] \
-[add [-b branch] <repo> <path>]|[status|init|update [-i|--init] [-N|--no-fetch] [--rebase|--merge]|summary [-n|--summary-limit <n>] [<commit>]] \
-[--] [<path>...]|[foreach <command>]|[sync [--] [<path>...]]"
-=======
 dashless=$(basename "$0" | sed -e 's/-/ /')
 USAGE="[--quiet] add [-b branch] [--reference <repository>] [--] <repository> <path>
    or: $dashless [--quiet] status [--cached] [--recursive] [--] [<path>...]
    or: $dashless [--quiet] init [--] [<path>...]
    or: $dashless [--quiet] update [--init] [-N|--no-fetch] [--rebase] [--reference <repository>] [--merge] [--recursive] [--] [<path>...]
-   or: $dashless [--quiet] summary [--cached] [--summary-limit <n>] [commit] [--] [<path>...]
+   or: $dashless [--quiet] summary [--cached|--files] [--summary-limit <n>] [commit] [--] [<path>...]
    or: $dashless [--quiet] foreach [--recursive] <command>
    or: $dashless [--quiet] sync [--] [<path>...]"
->>>>>>> e7fed18a
 OPTIONS_SPEC=
 . git-sh-setup
 . git-parse-remote
