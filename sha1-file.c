/*
 * GIT - The information manager from hell
 *
 * Copyright (C) Linus Torvalds, 2005
 *
 * This handles basic git sha1 object files - packing, unpacking,
 * creation etc.
 */
#include "cache.h"
#include "config.h"
#include "string-list.h"
#include "lockfile.h"
#include "delta.h"
#include "pack.h"
#include "blob.h"
#include "commit.h"
#include "run-command.h"
#include "tag.h"
#include "tree.h"
#include "tree-walk.h"
#include "refs.h"
#include "pack-revindex.h"
#include "sha1-lookup.h"
#include "bulk-checkin.h"
#include "repository.h"
#include "replace-object.h"
#include "streaming.h"
#include "dir.h"
#include "list.h"
#include "mergesort.h"
#include "quote.h"
#include "packfile.h"
#include "fetch-object.h"
#include "object-store.h"

/* The maximum size for an object header. */
#define MAX_HEADER_LEN 32


#define EMPTY_TREE_SHA1_BIN_LITERAL \
	 "\x4b\x82\x5d\xc6\x42\xcb\x6e\xb9\xa0\x60" \
	 "\xe5\x4b\xf8\xd6\x92\x88\xfb\xee\x49\x04"

#define EMPTY_BLOB_SHA1_BIN_LITERAL \
	"\xe6\x9d\xe2\x9b\xb2\xd1\xd6\x43\x4b\x8b" \
	"\x29\xae\x77\x5a\xd8\xc2\xe4\x8c\x53\x91"

const unsigned char null_sha1[GIT_MAX_RAWSZ];
const struct object_id null_oid;
static const struct object_id empty_tree_oid = {
	EMPTY_TREE_SHA1_BIN_LITERAL
};
static const struct object_id empty_blob_oid = {
	EMPTY_BLOB_SHA1_BIN_LITERAL
};

static void git_hash_sha1_init(git_hash_ctx *ctx)
{
	git_SHA1_Init(&ctx->sha1);
}

static void git_hash_sha1_update(git_hash_ctx *ctx, const void *data, size_t len)
{
	git_SHA1_Update(&ctx->sha1, data, len);
}

static void git_hash_sha1_final(unsigned char *hash, git_hash_ctx *ctx)
{
	git_SHA1_Final(hash, &ctx->sha1);
}

static void git_hash_unknown_init(git_hash_ctx *ctx)
{
	BUG("trying to init unknown hash");
}

static void git_hash_unknown_update(git_hash_ctx *ctx, const void *data, size_t len)
{
	BUG("trying to update unknown hash");
}

static void git_hash_unknown_final(unsigned char *hash, git_hash_ctx *ctx)
{
	BUG("trying to finalize unknown hash");
}

const struct git_hash_algo hash_algos[GIT_HASH_NALGOS] = {
	{
		NULL,
		0x00000000,
		0,
		0,
		git_hash_unknown_init,
		git_hash_unknown_update,
		git_hash_unknown_final,
		NULL,
		NULL,
	},
	{
		"sha-1",
		/* "sha1", big-endian */
		0x73686131,
		GIT_SHA1_RAWSZ,
		GIT_SHA1_HEXSZ,
		git_hash_sha1_init,
		git_hash_sha1_update,
		git_hash_sha1_final,
		&empty_tree_oid,
		&empty_blob_oid,
	},
};

const char *empty_tree_oid_hex(void)
{
	static char buf[GIT_MAX_HEXSZ + 1];
	return oid_to_hex_r(buf, the_hash_algo->empty_tree);
}

const char *empty_blob_oid_hex(void)
{
	static char buf[GIT_MAX_HEXSZ + 1];
	return oid_to_hex_r(buf, the_hash_algo->empty_blob);
}

/*
 * This is meant to hold a *small* number of objects that you would
 * want read_sha1_file() to be able to return, but yet you do not want
 * to write them into the object store (e.g. a browse-only
 * application).
 */
static struct cached_object {
	struct object_id oid;
	enum object_type type;
	void *buf;
	unsigned long size;
} *cached_objects;
static int cached_object_nr, cached_object_alloc;

static struct cached_object empty_tree = {
	{ EMPTY_TREE_SHA1_BIN_LITERAL },
	OBJ_TREE,
	"",
	0
};

static struct cached_object *find_cached_object(const struct object_id *oid)
{
	int i;
	struct cached_object *co = cached_objects;

	for (i = 0; i < cached_object_nr; i++, co++) {
		if (!oidcmp(&co->oid, oid))
			return co;
	}
	if (!oidcmp(oid, the_hash_algo->empty_tree))
		return &empty_tree;
	return NULL;
}


static int get_conv_flags(unsigned flags)
{
	if (flags & HASH_RENORMALIZE)
		return CONV_EOL_RENORMALIZE;
	else if (flags & HASH_WRITE_OBJECT)
		return global_conv_flags_eol | CONV_WRITE_OBJECT;
	else
		return 0;
}


int mkdir_in_gitdir(const char *path)
{
	if (mkdir(path, 0777)) {
		int saved_errno = errno;
		struct stat st;
		struct strbuf sb = STRBUF_INIT;

		if (errno != EEXIST)
			return -1;
		/*
		 * Are we looking at a path in a symlinked worktree
		 * whose original repository does not yet have it?
		 * e.g. .git/rr-cache pointing at its original
		 * repository in which the user hasn't performed any
		 * conflict resolution yet?
		 */
		if (lstat(path, &st) || !S_ISLNK(st.st_mode) ||
		    strbuf_readlink(&sb, path, st.st_size) ||
		    !is_absolute_path(sb.buf) ||
		    mkdir(sb.buf, 0777)) {
			strbuf_release(&sb);
			errno = saved_errno;
			return -1;
		}
		strbuf_release(&sb);
	}
	return adjust_shared_perm(path);
}

enum scld_error safe_create_leading_directories(char *path)
{
	char *next_component = path + offset_1st_component(path);
	enum scld_error ret = SCLD_OK;

	while (ret == SCLD_OK && next_component) {
		struct stat st;
		char *slash = next_component, slash_character;

		while (*slash && !is_dir_sep(*slash))
			slash++;

		if (!*slash)
			break;

		next_component = slash + 1;
		while (is_dir_sep(*next_component))
			next_component++;
		if (!*next_component)
			break;

		slash_character = *slash;
		*slash = '\0';
		if (!stat(path, &st)) {
			/* path exists */
			if (!S_ISDIR(st.st_mode)) {
				errno = ENOTDIR;
				ret = SCLD_EXISTS;
			}
		} else if (mkdir(path, 0777)) {
			if (errno == EEXIST &&
			    !stat(path, &st) && S_ISDIR(st.st_mode))
				; /* somebody created it since we checked */
			else if (errno == ENOENT)
				/*
				 * Either mkdir() failed because
				 * somebody just pruned the containing
				 * directory, or stat() failed because
				 * the file that was in our way was
				 * just removed.  Either way, inform
				 * the caller that it might be worth
				 * trying again:
				 */
				ret = SCLD_VANISHED;
			else
				ret = SCLD_FAILED;
		} else if (adjust_shared_perm(path)) {
			ret = SCLD_PERMS;
		}
		*slash = slash_character;
	}
	return ret;
}

enum scld_error safe_create_leading_directories_const(const char *path)
{
	int save_errno;
	/* path points to cache entries, so xstrdup before messing with it */
	char *buf = xstrdup(path);
	enum scld_error result = safe_create_leading_directories(buf);

	save_errno = errno;
	free(buf);
	errno = save_errno;
	return result;
}

int raceproof_create_file(const char *path, create_file_fn fn, void *cb)
{
	/*
	 * The number of times we will try to remove empty directories
	 * in the way of path. This is only 1 because if another
	 * process is racily creating directories that conflict with
	 * us, we don't want to fight against them.
	 */
	int remove_directories_remaining = 1;

	/*
	 * The number of times that we will try to create the
	 * directories containing path. We are willing to attempt this
	 * more than once, because another process could be trying to
	 * clean up empty directories at the same time as we are
	 * trying to create them.
	 */
	int create_directories_remaining = 3;

	/* A scratch copy of path, filled lazily if we need it: */
	struct strbuf path_copy = STRBUF_INIT;

	int ret, save_errno;

	/* Sanity check: */
	assert(*path);

retry_fn:
	ret = fn(path, cb);
	save_errno = errno;
	if (!ret)
		goto out;

	if (errno == EISDIR && remove_directories_remaining-- > 0) {
		/*
		 * A directory is in the way. Maybe it is empty; try
		 * to remove it:
		 */
		if (!path_copy.len)
			strbuf_addstr(&path_copy, path);

		if (!remove_dir_recursively(&path_copy, REMOVE_DIR_EMPTY_ONLY))
			goto retry_fn;
	} else if (errno == ENOENT && create_directories_remaining-- > 0) {
		/*
		 * Maybe the containing directory didn't exist, or
		 * maybe it was just deleted by a process that is
		 * racing with us to clean up empty directories. Try
		 * to create it:
		 */
		enum scld_error scld_result;

		if (!path_copy.len)
			strbuf_addstr(&path_copy, path);

		do {
			scld_result = safe_create_leading_directories(path_copy.buf);
			if (scld_result == SCLD_OK)
				goto retry_fn;
		} while (scld_result == SCLD_VANISHED && create_directories_remaining-- > 0);
	}

out:
	strbuf_release(&path_copy);
	errno = save_errno;
	return ret;
}

static void fill_sha1_path(struct strbuf *buf, const unsigned char *sha1)
{
	int i;
	for (i = 0; i < the_hash_algo->rawsz; i++) {
		static char hex[] = "0123456789abcdef";
		unsigned int val = sha1[i];
		strbuf_addch(buf, hex[val >> 4]);
		strbuf_addch(buf, hex[val & 0xf]);
		if (!i)
			strbuf_addch(buf, '/');
	}
}

void sha1_file_name(struct repository *r, struct strbuf *buf, const unsigned char *sha1)
{
	strbuf_addstr(buf, r->objects->objectdir);
	strbuf_addch(buf, '/');
	fill_sha1_path(buf, sha1);
}

struct strbuf *alt_scratch_buf(struct alternate_object_database *alt)
{
	strbuf_setlen(&alt->scratch, alt->base_len);
	return &alt->scratch;
}

static const char *alt_sha1_path(struct alternate_object_database *alt,
				 const unsigned char *sha1)
{
	struct strbuf *buf = alt_scratch_buf(alt);
	fill_sha1_path(buf, sha1);
	return buf->buf;
}

/*
 * Return non-zero iff the path is usable as an alternate object database.
 */
static int alt_odb_usable(struct raw_object_store *o,
			  struct strbuf *path,
			  const char *normalized_objdir)
{
	struct alternate_object_database *alt;

	/* Detect cases where alternate disappeared */
	if (!is_directory(path->buf)) {
		error(_("object directory %s does not exist; "
			"check .git/objects/info/alternates"),
		      path->buf);
		return 0;
	}

	/*
	 * Prevent the common mistake of listing the same
	 * thing twice, or object directory itself.
	 */
	for (alt = o->alt_odb_list; alt; alt = alt->next) {
		if (!fspathcmp(path->buf, alt->path))
			return 0;
	}
	if (!fspathcmp(path->buf, normalized_objdir))
		return 0;

	return 1;
}

/*
 * Prepare alternate object database registry.
 *
 * The variable alt_odb_list points at the list of struct
 * alternate_object_database.  The elements on this list come from
 * non-empty elements from colon separated ALTERNATE_DB_ENVIRONMENT
 * environment variable, and $GIT_OBJECT_DIRECTORY/info/alternates,
 * whose contents is similar to that environment variable but can be
 * LF separated.  Its base points at a statically allocated buffer that
 * contains "/the/directory/corresponding/to/.git/objects/...", while
 * its name points just after the slash at the end of ".git/objects/"
 * in the example above, and has enough space to hold 40-byte hex
 * SHA1, an extra slash for the first level indirection, and the
 * terminating NUL.
 */
static void read_info_alternates(struct repository *r,
				 const char *relative_base,
				 int depth);
static int link_alt_odb_entry(struct repository *r, const char *entry,
	const char *relative_base, int depth, const char *normalized_objdir)
{
	struct alternate_object_database *ent;
	struct strbuf pathbuf = STRBUF_INIT;

	if (!is_absolute_path(entry) && relative_base) {
		strbuf_realpath(&pathbuf, relative_base, 1);
		strbuf_addch(&pathbuf, '/');
	}
	strbuf_addstr(&pathbuf, entry);

	if (strbuf_normalize_path(&pathbuf) < 0 && relative_base) {
		error(_("unable to normalize alternate object path: %s"),
		      pathbuf.buf);
		strbuf_release(&pathbuf);
		return -1;
	}

	/*
	 * The trailing slash after the directory name is given by
	 * this function at the end. Remove duplicates.
	 */
	while (pathbuf.len && pathbuf.buf[pathbuf.len - 1] == '/')
		strbuf_setlen(&pathbuf, pathbuf.len - 1);

	if (!alt_odb_usable(r->objects, &pathbuf, normalized_objdir)) {
		strbuf_release(&pathbuf);
		return -1;
	}

	ent = alloc_alt_odb(pathbuf.buf);

	/* add the alternate entry */
	*r->objects->alt_odb_tail = ent;
	r->objects->alt_odb_tail = &(ent->next);
	ent->next = NULL;

	/* recursively add alternates */
	read_info_alternates(r, pathbuf.buf, depth + 1);

	strbuf_release(&pathbuf);
	return 0;
}

static const char *parse_alt_odb_entry(const char *string,
				       int sep,
				       struct strbuf *out)
{
	const char *end;

	strbuf_reset(out);

	if (*string == '#') {
		/* comment; consume up to next separator */
		end = strchrnul(string, sep);
	} else if (*string == '"' && !unquote_c_style(out, string, &end)) {
		/*
		 * quoted path; unquote_c_style has copied the
		 * data for us and set "end". Broken quoting (e.g.,
		 * an entry that doesn't end with a quote) falls
		 * back to the unquoted case below.
		 */
	} else {
		/* normal, unquoted path */
		end = strchrnul(string, sep);
		strbuf_add(out, string, end - string);
	}

	if (*end)
		end++;
	return end;
}

static void link_alt_odb_entries(struct repository *r, const char *alt,
				 int sep, const char *relative_base, int depth)
{
	struct strbuf objdirbuf = STRBUF_INIT;
	struct strbuf entry = STRBUF_INIT;

	if (!alt || !*alt)
		return;

	if (depth > 5) {
		error(_("%s: ignoring alternate object stores, nesting too deep"),
				relative_base);
		return;
	}

	strbuf_add_absolute_path(&objdirbuf, r->objects->objectdir);
	if (strbuf_normalize_path(&objdirbuf) < 0)
		die(_("unable to normalize object directory: %s"),
		    objdirbuf.buf);

	while (*alt) {
		alt = parse_alt_odb_entry(alt, sep, &entry);
		if (!entry.len)
			continue;
		link_alt_odb_entry(r, entry.buf,
				   relative_base, depth, objdirbuf.buf);
	}
	strbuf_release(&entry);
	strbuf_release(&objdirbuf);
}

static void read_info_alternates(struct repository *r,
				 const char *relative_base,
				 int depth)
{
	char *path;
	struct strbuf buf = STRBUF_INIT;

	path = xstrfmt("%s/info/alternates", relative_base);
	if (strbuf_read_file(&buf, path, 1024) < 0) {
		warn_on_fopen_errors(path);
		free(path);
		return;
	}

	link_alt_odb_entries(r, buf.buf, '\n', relative_base, depth);
	strbuf_release(&buf);
	free(path);
}

struct alternate_object_database *alloc_alt_odb(const char *dir)
{
	struct alternate_object_database *ent;

	FLEX_ALLOC_STR(ent, path, dir);
	strbuf_init(&ent->scratch, 0);
	strbuf_addf(&ent->scratch, "%s/", dir);
	ent->base_len = ent->scratch.len;

	return ent;
}

void add_to_alternates_file(const char *reference)
{
	struct lock_file lock = LOCK_INIT;
	char *alts = git_pathdup("objects/info/alternates");
	FILE *in, *out;
	int found = 0;

	hold_lock_file_for_update(&lock, alts, LOCK_DIE_ON_ERROR);
	out = fdopen_lock_file(&lock, "w");
	if (!out)
		die_errno(_("unable to fdopen alternates lockfile"));

	in = fopen(alts, "r");
	if (in) {
		struct strbuf line = STRBUF_INIT;

		while (strbuf_getline(&line, in) != EOF) {
			if (!strcmp(reference, line.buf)) {
				found = 1;
				break;
			}
			fprintf_or_die(out, "%s\n", line.buf);
		}

		strbuf_release(&line);
		fclose(in);
	}
	else if (errno != ENOENT)
		die_errno(_("unable to read alternates file"));

	if (found) {
		rollback_lock_file(&lock);
	} else {
		fprintf_or_die(out, "%s\n", reference);
		if (commit_lock_file(&lock))
			die_errno(_("unable to move new alternates file into place"));
		if (the_repository->objects->alt_odb_tail)
			link_alt_odb_entries(the_repository, reference,
					     '\n', NULL, 0);
	}
	free(alts);
}

void add_to_alternates_memory(const char *reference)
{
	/*
	 * Make sure alternates are initialized, or else our entry may be
	 * overwritten when they are.
	 */
	prepare_alt_odb(the_repository);

	link_alt_odb_entries(the_repository, reference,
			     '\n', NULL, 0);
}

/*
 * Compute the exact path an alternate is at and returns it. In case of
 * error NULL is returned and the human readable error is added to `err`
 * `path` may be relative and should point to $GIT_DIR.
 * `err` must not be null.
 */
char *compute_alternate_path(const char *path, struct strbuf *err)
{
	char *ref_git = NULL;
	const char *repo, *ref_git_s;
	int seen_error = 0;

	ref_git_s = real_path_if_valid(path);
	if (!ref_git_s) {
		seen_error = 1;
		strbuf_addf(err, _("path '%s' does not exist"), path);
		goto out;
	} else
		/*
		 * Beware: read_gitfile(), real_path() and mkpath()
		 * return static buffer
		 */
		ref_git = xstrdup(ref_git_s);

	repo = read_gitfile(ref_git);
	if (!repo)
		repo = read_gitfile(mkpath("%s/.git", ref_git));
	if (repo) {
		free(ref_git);
		ref_git = xstrdup(repo);
	}

	if (!repo && is_directory(mkpath("%s/.git/objects", ref_git))) {
		char *ref_git_git = mkpathdup("%s/.git", ref_git);
		free(ref_git);
		ref_git = ref_git_git;
	} else if (!is_directory(mkpath("%s/objects", ref_git))) {
		struct strbuf sb = STRBUF_INIT;
		seen_error = 1;
		if (get_common_dir(&sb, ref_git)) {
			strbuf_addf(err,
				    _("reference repository '%s' as a linked "
				      "checkout is not supported yet."),
				    path);
			goto out;
		}

		strbuf_addf(err, _("reference repository '%s' is not a "
					"local repository."), path);
		goto out;
	}

	if (!access(mkpath("%s/shallow", ref_git), F_OK)) {
		strbuf_addf(err, _("reference repository '%s' is shallow"),
			    path);
		seen_error = 1;
		goto out;
	}

	if (!access(mkpath("%s/info/grafts", ref_git), F_OK)) {
		strbuf_addf(err,
			    _("reference repository '%s' is grafted"),
			    path);
		seen_error = 1;
		goto out;
	}

out:
	if (seen_error) {
		FREE_AND_NULL(ref_git);
	}

	return ref_git;
}

int foreach_alt_odb(alt_odb_fn fn, void *cb)
{
	struct alternate_object_database *ent;
	int r = 0;

	prepare_alt_odb(the_repository);
	for (ent = the_repository->objects->alt_odb_list; ent; ent = ent->next) {
		r = fn(ent, cb);
		if (r)
			break;
	}
	return r;
}

void prepare_alt_odb(struct repository *r)
{
	if (r->objects->alt_odb_tail)
		return;

	r->objects->alt_odb_tail = &r->objects->alt_odb_list;
	link_alt_odb_entries(r, r->objects->alternate_db, PATH_SEP, NULL, 0);

	read_info_alternates(r, r->objects->objectdir, 0);
}

/* Returns 1 if we have successfully freshened the file, 0 otherwise. */
static int freshen_file(const char *fn)
{
	struct utimbuf t;
	t.actime = t.modtime = time(NULL);
	return !utime(fn, &t);
}

/*
 * All of the check_and_freshen functions return 1 if the file exists and was
 * freshened (if freshening was requested), 0 otherwise. If they return
 * 0, you should not assume that it is safe to skip a write of the object (it
 * either does not exist on disk, or has a stale mtime and may be subject to
 * pruning).
 */
int check_and_freshen_file(const char *fn, int freshen)
{
	if (access(fn, F_OK))
		return 0;
	if (freshen && !freshen_file(fn))
		return 0;
	return 1;
}

static int check_and_freshen_local(const struct object_id *oid, int freshen)
{
	static struct strbuf buf = STRBUF_INIT;

	strbuf_reset(&buf);
	sha1_file_name(the_repository, &buf, oid->hash);

	return check_and_freshen_file(buf.buf, freshen);
}

static int check_and_freshen_nonlocal(const struct object_id *oid, int freshen)
{
	struct alternate_object_database *alt;
	prepare_alt_odb(the_repository);
	for (alt = the_repository->objects->alt_odb_list; alt; alt = alt->next) {
		const char *path = alt_sha1_path(alt, oid->hash);
		if (check_and_freshen_file(path, freshen))
			return 1;
	}
	return 0;
}

static int check_and_freshen(const struct object_id *oid, int freshen)
{
	return check_and_freshen_local(oid, freshen) ||
	       check_and_freshen_nonlocal(oid, freshen);
}

int has_loose_object_nonlocal(const struct object_id *oid)
{
	return check_and_freshen_nonlocal(oid, 0);
}

static int has_loose_object(const struct object_id *oid)
{
	return check_and_freshen(oid, 0);
}

static void mmap_limit_check(size_t length)
{
	static size_t limit = 0;
	if (!limit) {
		limit = git_env_ulong("GIT_MMAP_LIMIT", 0);
		if (!limit)
			limit = SIZE_MAX;
	}
	if (length > limit)
		die(_("attempting to mmap %"PRIuMAX" over limit %"PRIuMAX),
		    (uintmax_t)length, (uintmax_t)limit);
}

void *xmmap_gently(void *start, size_t length,
		  int prot, int flags, int fd, off_t offset)
{
	void *ret;

	mmap_limit_check(length);
	ret = mmap(start, length, prot, flags, fd, offset);
	if (ret == MAP_FAILED) {
		if (!length)
			return NULL;
		release_pack_memory(length);
		ret = mmap(start, length, prot, flags, fd, offset);
	}
	return ret;
}

void *xmmap(void *start, size_t length,
	int prot, int flags, int fd, off_t offset)
{
	void *ret = xmmap_gently(start, length, prot, flags, fd, offset);
	if (ret == MAP_FAILED)
		die_errno(_("mmap failed"));
	return ret;
}

/*
 * With an in-core object data in "map", rehash it to make sure the
 * object name actually matches "sha1" to detect object corruption.
 * With "map" == NULL, try reading the object named with "sha1" using
 * the streaming interface and rehash it to do the same.
 */
int check_object_signature(const struct object_id *oid, void *map,
			   unsigned long size, const char *type)
{
	struct object_id real_oid;
	enum object_type obj_type;
	struct git_istream *st;
	git_hash_ctx c;
	char hdr[MAX_HEADER_LEN];
	int hdrlen;

	if (map) {
		hash_object_file(map, size, type, &real_oid);
		return oidcmp(oid, &real_oid) ? -1 : 0;
	}

	st = open_istream(oid, &obj_type, &size, NULL);
	if (!st)
		return -1;

	/* Generate the header */
	hdrlen = xsnprintf(hdr, sizeof(hdr), "%s %lu", type_name(obj_type), size) + 1;

	/* Sha1.. */
	the_hash_algo->init_fn(&c);
	the_hash_algo->update_fn(&c, hdr, hdrlen);
	for (;;) {
		char buf[1024 * 16];
		ssize_t readlen = read_istream(st, buf, sizeof(buf));

		if (readlen < 0) {
			close_istream(st);
			return -1;
		}
		if (!readlen)
			break;
		the_hash_algo->update_fn(&c, buf, readlen);
	}
	the_hash_algo->final_fn(real_oid.hash, &c);
	close_istream(st);
	return oidcmp(oid, &real_oid) ? -1 : 0;
}

int git_open_cloexec(const char *name, int flags)
{
	int fd;
	static int o_cloexec = O_CLOEXEC;

	fd = open(name, flags | o_cloexec);
	if ((o_cloexec & O_CLOEXEC) && fd < 0 && errno == EINVAL) {
		/* Try again w/o O_CLOEXEC: the kernel might not support it */
		o_cloexec &= ~O_CLOEXEC;
		fd = open(name, flags | o_cloexec);
	}

#if defined(F_GETFD) && defined(F_SETFD) && defined(FD_CLOEXEC)
	{
		static int fd_cloexec = FD_CLOEXEC;

		if (!o_cloexec && 0 <= fd && fd_cloexec) {
			/* Opened w/o O_CLOEXEC?  try with fcntl(2) to add it */
			int flags = fcntl(fd, F_GETFD);
			if (fcntl(fd, F_SETFD, flags | fd_cloexec))
				fd_cloexec = 0;
		}
	}
#endif
	return fd;
}

/*
 * Find "sha1" as a loose object in the local repository or in an alternate.
 * Returns 0 on success, negative on failure.
 *
 * The "path" out-parameter will give the path of the object we found (if any).
 * Note that it may point to static storage and is only valid until another
 * call to sha1_file_name(), etc.
 */
static int stat_sha1_file(struct repository *r, const unsigned char *sha1,
			  struct stat *st, const char **path)
{
	struct alternate_object_database *alt;
	static struct strbuf buf = STRBUF_INIT;

	strbuf_reset(&buf);
	sha1_file_name(r, &buf, sha1);
	*path = buf.buf;

	if (!lstat(*path, st))
		return 0;

	prepare_alt_odb(r);
	errno = ENOENT;
	for (alt = r->objects->alt_odb_list; alt; alt = alt->next) {
		*path = alt_sha1_path(alt, sha1);
		if (!lstat(*path, st))
			return 0;
	}

	return -1;
}

/*
 * Like stat_sha1_file(), but actually open the object and return the
 * descriptor. See the caveats on the "path" parameter above.
 */
static int open_sha1_file(struct repository *r,
			  const unsigned char *sha1, const char **path)
{
	int fd;
	struct alternate_object_database *alt;
	int most_interesting_errno;
	static struct strbuf buf = STRBUF_INIT;

	strbuf_reset(&buf);
	sha1_file_name(r, &buf, sha1);
	*path = buf.buf;

	fd = git_open(*path);
	if (fd >= 0)
		return fd;
	most_interesting_errno = errno;

	prepare_alt_odb(r);
	for (alt = r->objects->alt_odb_list; alt; alt = alt->next) {
		*path = alt_sha1_path(alt, sha1);
		fd = git_open(*path);
		if (fd >= 0)
			return fd;
		if (most_interesting_errno == ENOENT)
			most_interesting_errno = errno;
	}
	errno = most_interesting_errno;
	return -1;
}

/*
 * Map the loose object at "path" if it is not NULL, or the path found by
 * searching for a loose object named "sha1".
 */
static void *map_sha1_file_1(struct repository *r, const char *path,
			     const unsigned char *sha1, unsigned long *size)
{
	void *map;
	int fd;

	if (path)
		fd = git_open(path);
	else
		fd = open_sha1_file(r, sha1, &path);
	map = NULL;
	if (fd >= 0) {
		struct stat st;

		if (!fstat(fd, &st)) {
			*size = xsize_t(st.st_size);
			if (!*size) {
				/* mmap() is forbidden on empty files */
				error(_("object file %s is empty"), path);
				return NULL;
			}
			map = xmmap(NULL, *size, PROT_READ, MAP_PRIVATE, fd, 0);
		}
		close(fd);
	}
	return map;
}

void *map_sha1_file(struct repository *r,
		    const unsigned char *sha1, unsigned long *size)
{
	return map_sha1_file_1(r, NULL, sha1, size);
}

static int unpack_sha1_short_header(git_zstream *stream,
				    unsigned char *map, unsigned long mapsize,
				    void *buffer, unsigned long bufsiz)
{
	/* Get the data stream */
	memset(stream, 0, sizeof(*stream));
	stream->next_in = map;
	stream->avail_in = mapsize;
	stream->next_out = buffer;
	stream->avail_out = bufsiz;

	git_inflate_init(stream);
	return git_inflate(stream, 0);
}

int unpack_sha1_header(git_zstream *stream,
		       unsigned char *map, unsigned long mapsize,
		       void *buffer, unsigned long bufsiz)
{
	int status = unpack_sha1_short_header(stream, map, mapsize,
					      buffer, bufsiz);

	if (status < Z_OK)
		return status;

	/* Make sure we have the terminating NUL */
	if (!memchr(buffer, '\0', stream->next_out - (unsigned char *)buffer))
		return -1;
	return 0;
}

static int unpack_sha1_header_to_strbuf(git_zstream *stream, unsigned char *map,
					unsigned long mapsize, void *buffer,
					unsigned long bufsiz, struct strbuf *header)
{
	int status;

	status = unpack_sha1_short_header(stream, map, mapsize, buffer, bufsiz);
	if (status < Z_OK)
		return -1;

	/*
	 * Check if entire header is unpacked in the first iteration.
	 */
	if (memchr(buffer, '\0', stream->next_out - (unsigned char *)buffer))
		return 0;

	/*
	 * buffer[0..bufsiz] was not large enough.  Copy the partial
	 * result out to header, and then append the result of further
	 * reading the stream.
	 */
	strbuf_add(header, buffer, stream->next_out - (unsigned char *)buffer);
	stream->next_out = buffer;
	stream->avail_out = bufsiz;

	do {
		status = git_inflate(stream, 0);
		strbuf_add(header, buffer, stream->next_out - (unsigned char *)buffer);
		if (memchr(buffer, '\0', stream->next_out - (unsigned char *)buffer))
			return 0;
		stream->next_out = buffer;
		stream->avail_out = bufsiz;
	} while (status != Z_STREAM_END);
	return -1;
}

static void *unpack_sha1_rest(git_zstream *stream, void *buffer, unsigned long size, const unsigned char *sha1)
{
	int bytes = strlen(buffer) + 1;
	unsigned char *buf = xmallocz(size);
	unsigned long n;
	int status = Z_OK;

	n = stream->total_out - bytes;
	if (n > size)
		n = size;
	memcpy(buf, (char *) buffer + bytes, n);
	bytes = n;
	if (bytes <= size) {
		/*
		 * The above condition must be (bytes <= size), not
		 * (bytes < size).  In other words, even though we
		 * expect no more output and set avail_out to zero,
		 * the input zlib stream may have bytes that express
		 * "this concludes the stream", and we *do* want to
		 * eat that input.
		 *
		 * Otherwise we would not be able to test that we
		 * consumed all the input to reach the expected size;
		 * we also want to check that zlib tells us that all
		 * went well with status == Z_STREAM_END at the end.
		 */
		stream->next_out = buf + bytes;
		stream->avail_out = size - bytes;
		while (status == Z_OK)
			status = git_inflate(stream, Z_FINISH);
	}
	if (status == Z_STREAM_END && !stream->avail_in) {
		git_inflate_end(stream);
		return buf;
	}

	if (status < 0)
		error(_("corrupt loose object '%s'"), sha1_to_hex(sha1));
	else if (stream->avail_in)
		error(_("garbage at end of loose object '%s'"),
		      sha1_to_hex(sha1));
	free(buf);
	return NULL;
}

/*
 * We used to just use "sscanf()", but that's actually way
 * too permissive for what we want to check. So do an anal
 * object header parse by hand.
 */
static int parse_sha1_header_extended(const char *hdr, struct object_info *oi,
			       unsigned int flags)
{
	const char *type_buf = hdr;
	unsigned long size;
	int type, type_len = 0;

	/*
	 * The type can be of any size but is followed by
	 * a space.
	 */
	for (;;) {
		char c = *hdr++;
		if (!c)
			return -1;
		if (c == ' ')
			break;
		type_len++;
	}

	type = type_from_string_gently(type_buf, type_len, 1);
	if (oi->type_name)
		strbuf_add(oi->type_name, type_buf, type_len);
	/*
	 * Set type to 0 if its an unknown object and
	 * we're obtaining the type using '--allow-unknown-type'
	 * option.
	 */
	if ((flags & OBJECT_INFO_ALLOW_UNKNOWN_TYPE) && (type < 0))
		type = 0;
	else if (type < 0)
		die(_("invalid object type"));
	if (oi->typep)
		*oi->typep = type;

	/*
	 * The length must follow immediately, and be in canonical
	 * decimal format (ie "010" is not valid).
	 */
	size = *hdr++ - '0';
	if (size > 9)
		return -1;
	if (size) {
		for (;;) {
			unsigned long c = *hdr - '0';
			if (c > 9)
				break;
			hdr++;
			size = size * 10 + c;
		}
	}

	if (oi->sizep)
		*oi->sizep = size;

	/*
	 * The length must be followed by a zero byte
	 */
	return *hdr ? -1 : type;
}

int parse_sha1_header(const char *hdr, unsigned long *sizep)
{
	struct object_info oi = OBJECT_INFO_INIT;

	oi.sizep = sizep;
	return parse_sha1_header_extended(hdr, &oi, 0);
}

static int sha1_loose_object_info(struct repository *r,
				  const unsigned char *sha1,
				  struct object_info *oi, int flags)
{
	int status = 0;
	unsigned long mapsize;
	void *map;
	git_zstream stream;
	char hdr[MAX_HEADER_LEN];
	struct strbuf hdrbuf = STRBUF_INIT;
	unsigned long size_scratch;

	if (oi->delta_base_sha1)
		hashclr(oi->delta_base_sha1);

	/*
	 * If we don't care about type or size, then we don't
	 * need to look inside the object at all. Note that we
	 * do not optimize out the stat call, even if the
	 * caller doesn't care about the disk-size, since our
	 * return value implicitly indicates whether the
	 * object even exists.
	 */
	if (!oi->typep && !oi->type_name && !oi->sizep && !oi->contentp) {
		const char *path;
		struct stat st;
		if (stat_sha1_file(r, sha1, &st, &path) < 0)
			return -1;
		if (oi->disk_sizep)
			*oi->disk_sizep = st.st_size;
		return 0;
	}

	map = map_sha1_file(r, sha1, &mapsize);
	if (!map)
		return -1;

	if (!oi->sizep)
		oi->sizep = &size_scratch;

	if (oi->disk_sizep)
		*oi->disk_sizep = mapsize;
	if ((flags & OBJECT_INFO_ALLOW_UNKNOWN_TYPE)) {
		if (unpack_sha1_header_to_strbuf(&stream, map, mapsize, hdr, sizeof(hdr), &hdrbuf) < 0)
			status = error(_("unable to unpack %s header with --allow-unknown-type"),
				       sha1_to_hex(sha1));
	} else if (unpack_sha1_header(&stream, map, mapsize, hdr, sizeof(hdr)) < 0)
		status = error(_("unable to unpack %s header"),
			       sha1_to_hex(sha1));
	if (status < 0)
		; /* Do nothing */
	else if (hdrbuf.len) {
		if ((status = parse_sha1_header_extended(hdrbuf.buf, oi, flags)) < 0)
			status = error(_("unable to parse %s header with --allow-unknown-type"),
				       sha1_to_hex(sha1));
	} else if ((status = parse_sha1_header_extended(hdr, oi, flags)) < 0)
		status = error(_("unable to parse %s header"), sha1_to_hex(sha1));

	if (status >= 0 && oi->contentp) {
		*oi->contentp = unpack_sha1_rest(&stream, hdr,
						 *oi->sizep, sha1);
		if (!*oi->contentp) {
			git_inflate_end(&stream);
			status = -1;
		}
	} else
		git_inflate_end(&stream);

	munmap(map, mapsize);
	if (status && oi->typep)
		*oi->typep = status;
	if (oi->sizep == &size_scratch)
		oi->sizep = NULL;
	strbuf_release(&hdrbuf);
	oi->whence = OI_LOOSE;
	return (status < 0) ? status : 0;
}

int fetch_if_missing = 1;

int oid_object_info_extended(struct repository *r, const struct object_id *oid,
			     struct object_info *oi, unsigned flags)
{
	static struct object_info blank_oi = OBJECT_INFO_INIT;
	struct pack_entry e;
	int rtype;
	const struct object_id *real = oid;
	int already_retried = 0;

	if (flags & OBJECT_INFO_LOOKUP_REPLACE)
		real = lookup_replace_object(r, oid);

	if (is_null_oid(real))
		return -1;

	if (!oi)
		oi = &blank_oi;

	if (!(flags & OBJECT_INFO_SKIP_CACHED)) {
		struct cached_object *co = find_cached_object(real);
		if (co) {
			if (oi->typep)
				*(oi->typep) = co->type;
			if (oi->sizep)
				*(oi->sizep) = co->size;
			if (oi->disk_sizep)
				*(oi->disk_sizep) = 0;
			if (oi->delta_base_sha1)
				hashclr(oi->delta_base_sha1);
			if (oi->type_name)
				strbuf_addstr(oi->type_name, type_name(co->type));
			if (oi->contentp)
				*oi->contentp = xmemdupz(co->buf, co->size);
			oi->whence = OI_CACHED;
			return 0;
		}
	}

	while (1) {
		if (find_pack_entry(r, real, &e))
			break;

		if (flags & OBJECT_INFO_IGNORE_LOOSE)
			return -1;

		/* Most likely it's a loose object. */
		if (!sha1_loose_object_info(r, real->hash, oi, flags))
			return 0;

		/* Not a loose object; someone else may have just packed it. */
		if (!(flags & OBJECT_INFO_QUICK)) {
			reprepare_packed_git(r);
			if (find_pack_entry(r, real, &e))
				break;
		}

		/* Check if it is a missing object */
		if (fetch_if_missing && repository_format_partial_clone &&
		    !already_retried && r == the_repository) {
			/*
			 * TODO Investigate having fetch_object() return
			 * TODO error/success and stopping the music here.
			 * TODO Pass a repository struct through fetch_object,
			 * such that arbitrary repositories work.
			 */
			fetch_object(repository_format_partial_clone, real->hash);
			already_retried = 1;
			continue;
		}

		return -1;
	}

	if (oi == &blank_oi)
		/*
		 * We know that the caller doesn't actually need the
		 * information below, so return early.
		 */
		return 0;
	rtype = packed_object_info(r, e.p, e.offset, oi);
	if (rtype < 0) {
		mark_bad_packed_object(e.p, real->hash);
		return oid_object_info_extended(r, real, oi, 0);
	} else if (oi->whence == OI_PACKED) {
		oi->u.packed.offset = e.offset;
		oi->u.packed.pack = e.p;
		oi->u.packed.is_delta = (rtype == OBJ_REF_DELTA ||
					 rtype == OBJ_OFS_DELTA);
	}

	return 0;
}

/* returns enum object_type or negative */
int oid_object_info(struct repository *r,
		    const struct object_id *oid,
		    unsigned long *sizep)
{
	enum object_type type;
	struct object_info oi = OBJECT_INFO_INIT;

	oi.typep = &type;
	oi.sizep = sizep;
	if (oid_object_info_extended(r, oid, &oi,
				      OBJECT_INFO_LOOKUP_REPLACE) < 0)
		return -1;
	return type;
}

static void *read_object(const unsigned char *sha1, enum object_type *type,
			 unsigned long *size)
{
	struct object_id oid;
	struct object_info oi = OBJECT_INFO_INIT;
	void *content;
	oi.typep = type;
	oi.sizep = size;
	oi.contentp = &content;

	hashcpy(oid.hash, sha1);

	if (oid_object_info_extended(the_repository, &oid, &oi, 0) < 0)
		return NULL;
	return content;
}

int pretend_object_file(void *buf, unsigned long len, enum object_type type,
			struct object_id *oid)
{
	struct cached_object *co;

	hash_object_file(buf, len, type_name(type), oid);
	if (has_sha1_file(oid->hash) || find_cached_object(oid))
		return 0;
	ALLOC_GROW(cached_objects, cached_object_nr + 1, cached_object_alloc);
	co = &cached_objects[cached_object_nr++];
	co->size = len;
	co->type = type;
	co->buf = xmalloc(len);
	memcpy(co->buf, buf, len);
	oidcpy(&co->oid, oid);
	return 0;
}

/*
 * This function dies on corrupt objects; the callers who want to
 * deal with them should arrange to call read_object() and give error
 * messages themselves.
 */
void *read_object_file_extended(const struct object_id *oid,
				enum object_type *type,
				unsigned long *size,
				int lookup_replace)
{
	void *data;
	const struct packed_git *p;
	const char *path;
	struct stat st;
	const struct object_id *repl = lookup_replace ?
		lookup_replace_object(the_repository, oid) : oid;

	errno = 0;
	data = read_object(repl->hash, type, size);
	if (data)
		return data;

	if (errno && errno != ENOENT)
		die_errno(_("failed to read object %s"), oid_to_hex(oid));

	/* die if we replaced an object with one that does not exist */
	if (repl != oid)
		die(_("replacement %s not found for %s"),
		    oid_to_hex(repl), oid_to_hex(oid));

	if (!stat_sha1_file(the_repository, repl->hash, &st, &path))
		die(_("loose object %s (stored in %s) is corrupt"),
		    oid_to_hex(repl), path);

	if ((p = has_packed_and_bad(repl->hash)) != NULL)
		die(_("packed object %s (stored in %s) is corrupt"),
		    oid_to_hex(repl), p->pack_name);

	return NULL;
}

void *read_object_with_reference(const struct object_id *oid,
				 const char *required_type_name,
				 unsigned long *size,
				 struct object_id *actual_oid_return)
{
	enum object_type type, required_type;
	void *buffer;
	unsigned long isize;
	struct object_id actual_oid;

	required_type = type_from_string(required_type_name);
	oidcpy(&actual_oid, oid);
	while (1) {
		int ref_length = -1;
		const char *ref_type = NULL;

		buffer = read_object_file(&actual_oid, &type, &isize);
		if (!buffer)
			return NULL;
		if (type == required_type) {
			*size = isize;
			if (actual_oid_return)
				oidcpy(actual_oid_return, &actual_oid);
			return buffer;
		}
		/* Handle references */
		else if (type == OBJ_COMMIT)
			ref_type = "tree ";
		else if (type == OBJ_TAG)
			ref_type = "object ";
		else {
			free(buffer);
			return NULL;
		}
		ref_length = strlen(ref_type);

		if (ref_length + the_hash_algo->hexsz > isize ||
		    memcmp(buffer, ref_type, ref_length) ||
		    get_oid_hex((char *) buffer + ref_length, &actual_oid)) {
			free(buffer);
			return NULL;
		}
		free(buffer);
		/* Now we have the ID of the referred-to object in
		 * actual_oid.  Check again. */
	}
}

static void write_object_file_prepare(const void *buf, unsigned long len,
				      const char *type, struct object_id *oid,
				      char *hdr, int *hdrlen)
{
	git_hash_ctx c;

	/* Generate the header */
	*hdrlen = xsnprintf(hdr, *hdrlen, "%s %lu", type, len)+1;

	/* Sha1.. */
	the_hash_algo->init_fn(&c);
	the_hash_algo->update_fn(&c, hdr, *hdrlen);
	the_hash_algo->update_fn(&c, buf, len);
	the_hash_algo->final_fn(oid->hash, &c);
}

/*
 * Move the just written object into its final resting place.
 */
int finalize_object_file(const char *tmpfile, const char *filename)
{
	int ret = 0;

	if (object_creation_mode == OBJECT_CREATION_USES_RENAMES)
		goto try_rename;
	else if (link(tmpfile, filename))
		ret = errno;

	/*
	 * Coda hack - coda doesn't like cross-directory links,
	 * so we fall back to a rename, which will mean that it
	 * won't be able to check collisions, but that's not a
	 * big deal.
	 *
	 * The same holds for FAT formatted media.
	 *
	 * When this succeeds, we just return.  We have nothing
	 * left to unlink.
	 */
	if (ret && ret != EEXIST) {
	try_rename:
		if (!rename(tmpfile, filename))
			goto out;
		ret = errno;
	}
	unlink_or_warn(tmpfile);
	if (ret) {
		if (ret != EEXIST) {
			return error_errno(_("unable to write sha1 filename %s"), filename);
		}
		/* FIXME!!! Collision check here ? */
	}

out:
	if (adjust_shared_perm(filename))
		return error(_("unable to set permission to '%s'"), filename);
	return 0;
}

static int write_buffer(int fd, const void *buf, size_t len)
{
	if (write_in_full(fd, buf, len) < 0)
		return error_errno(_("file write error"));
	return 0;
}

int hash_object_file(const void *buf, unsigned long len, const char *type,
		     struct object_id *oid)
{
	char hdr[MAX_HEADER_LEN];
	int hdrlen = sizeof(hdr);
	write_object_file_prepare(buf, len, type, oid, hdr, &hdrlen);
	return 0;
}

/* Finalize a file on disk, and close it. */
static void close_sha1_file(int fd)
{
	if (fsync_object_files)
		fsync_or_die(fd, "sha1 file");
	if (close(fd) != 0)
		die_errno(_("error when closing sha1 file"));
}

/* Size of directory component, including the ending '/' */
static inline int directory_size(const char *filename)
{
	const char *s = strrchr(filename, '/');
	if (!s)
		return 0;
	return s - filename + 1;
}

/*
 * This creates a temporary file in the same directory as the final
 * 'filename'
 *
 * We want to avoid cross-directory filename renames, because those
 * can have problems on various filesystems (FAT, NFS, Coda).
 */
static int create_tmpfile(struct strbuf *tmp, const char *filename)
{
	int fd, dirlen = directory_size(filename);

	strbuf_reset(tmp);
	strbuf_add(tmp, filename, dirlen);
	strbuf_addstr(tmp, "tmp_obj_XXXXXX");
	fd = git_mkstemp_mode(tmp->buf, 0444);
	if (fd < 0 && dirlen && errno == ENOENT) {
		/*
		 * Make sure the directory exists; note that the contents
		 * of the buffer are undefined after mkstemp returns an
		 * error, so we have to rewrite the whole buffer from
		 * scratch.
		 */
		strbuf_reset(tmp);
		strbuf_add(tmp, filename, dirlen - 1);
		if (mkdir(tmp->buf, 0777) && errno != EEXIST)
			return -1;
		if (adjust_shared_perm(tmp->buf))
			return -1;

		/* Try again */
		strbuf_addstr(tmp, "/tmp_obj_XXXXXX");
		fd = git_mkstemp_mode(tmp->buf, 0444);
	}
	return fd;
}

static int write_loose_object(const struct object_id *oid, char *hdr,
			      int hdrlen, const void *buf, unsigned long len,
			      time_t mtime)
{
	int fd, ret;
	unsigned char compressed[4096];
	git_zstream stream;
	git_hash_ctx c;
	struct object_id parano_oid;
	static struct strbuf tmp_file = STRBUF_INIT;
	static struct strbuf filename = STRBUF_INIT;

	strbuf_reset(&filename);
	sha1_file_name(the_repository, &filename, oid->hash);

	fd = create_tmpfile(&tmp_file, filename.buf);
	if (fd < 0) {
		if (errno == EACCES)
			return error(_("insufficient permission for adding an object to repository database %s"), get_object_directory());
		else
			return error_errno(_("unable to create temporary file"));
	}

	/* Set it up */
	git_deflate_init(&stream, zlib_compression_level);
	stream.next_out = compressed;
	stream.avail_out = sizeof(compressed);
	the_hash_algo->init_fn(&c);

	/* First header.. */
	stream.next_in = (unsigned char *)hdr;
	stream.avail_in = hdrlen;
	while (git_deflate(&stream, 0) == Z_OK)
		; /* nothing */
	the_hash_algo->update_fn(&c, hdr, hdrlen);

	/* Then the data itself.. */
	stream.next_in = (void *)buf;
	stream.avail_in = len;
	do {
		unsigned char *in0 = stream.next_in;
		ret = git_deflate(&stream, Z_FINISH);
		the_hash_algo->update_fn(&c, in0, stream.next_in - in0);
		if (write_buffer(fd, compressed, stream.next_out - compressed) < 0)
			die(_("unable to write sha1 file"));
		stream.next_out = compressed;
		stream.avail_out = sizeof(compressed);
	} while (ret == Z_OK);

	if (ret != Z_STREAM_END)
		die(_("unable to deflate new object %s (%d)"), oid_to_hex(oid),
		    ret);
	ret = git_deflate_end_gently(&stream);
	if (ret != Z_OK)
		die(_("deflateEnd on object %s failed (%d)"), oid_to_hex(oid),
		    ret);
	the_hash_algo->final_fn(parano_oid.hash, &c);
	if (oidcmp(oid, &parano_oid) != 0)
		die(_("confused by unstable object source data for %s"),
		    oid_to_hex(oid));

	close_sha1_file(fd);

	if (mtime) {
		struct utimbuf utb;
		utb.actime = mtime;
		utb.modtime = mtime;
		if (utime(tmp_file.buf, &utb) < 0)
			warning_errno(_("failed utime() on %s"), tmp_file.buf);
	}

	return finalize_object_file(tmp_file.buf, filename.buf);
}

static int freshen_loose_object(const struct object_id *oid)
{
	return check_and_freshen(oid, 1);
}

static int freshen_packed_object(const struct object_id *oid)
{
	struct pack_entry e;
	if (!find_pack_entry(the_repository, oid, &e))
		return 0;
	if (e.p->freshened)
		return 1;
	if (!freshen_file(e.p->pack_name))
		return 0;
	e.p->freshened = 1;
	return 1;
}

int write_object_file(const void *buf, unsigned long len, const char *type,
		      struct object_id *oid)
{
	char hdr[MAX_HEADER_LEN];
	int hdrlen = sizeof(hdr);

	/* Normally if we have it in the pack then we do not bother writing
	 * it out into .git/objects/??/?{38} file.
	 */
	write_object_file_prepare(buf, len, type, oid, hdr, &hdrlen);
	if (freshen_packed_object(oid) || freshen_loose_object(oid))
		return 0;
	return write_loose_object(oid, hdr, hdrlen, buf, len, 0);
}

int hash_object_file_literally(const void *buf, unsigned long len,
			       const char *type, struct object_id *oid,
			       unsigned flags)
{
	char *header;
	int hdrlen, status = 0;

	/* type string, SP, %lu of the length plus NUL must fit this */
	hdrlen = strlen(type) + MAX_HEADER_LEN;
	header = xmalloc(hdrlen);
	write_object_file_prepare(buf, len, type, oid, header, &hdrlen);

	if (!(flags & HASH_WRITE_OBJECT))
		goto cleanup;
	if (freshen_packed_object(oid) || freshen_loose_object(oid))
		goto cleanup;
	status = write_loose_object(oid, header, hdrlen, buf, len, 0);

cleanup:
	free(header);
	return status;
}

int force_object_loose(const struct object_id *oid, time_t mtime)
{
	void *buf;
	unsigned long len;
	enum object_type type;
	char hdr[MAX_HEADER_LEN];
	int hdrlen;
	int ret;

	if (has_loose_object(oid))
		return 0;
	buf = read_object(oid->hash, &type, &len);
	if (!buf)
		return error(_("cannot read sha1_file for %s"), oid_to_hex(oid));
	hdrlen = xsnprintf(hdr, sizeof(hdr), "%s %lu", type_name(type), len) + 1;
	ret = write_loose_object(oid, hdr, hdrlen, buf, len, mtime);
	free(buf);

	return ret;
}

int has_sha1_file_with_flags(const unsigned char *sha1, int flags)
{
	struct object_id oid;
	if (!startup_info->have_repository)
		return 0;
	hashcpy(oid.hash, sha1);
	return oid_object_info_extended(the_repository, &oid, NULL,
					flags | OBJECT_INFO_SKIP_CACHED) >= 0;
}

int has_object_file(const struct object_id *oid)
{
	return has_sha1_file(oid->hash);
}

int has_object_file_with_flags(const struct object_id *oid, int flags)
{
	return has_sha1_file_with_flags(oid->hash, flags);
}

static void check_tree(const void *buf, size_t size)
{
	struct tree_desc desc;
	struct name_entry entry;

	init_tree_desc(&desc, buf, size);
	while (tree_entry(&desc, &entry))
		/* do nothing
		 * tree_entry() will die() on malformed entries */
		;
}

static void check_commit(const void *buf, size_t size)
{
	struct commit c;
	memset(&c, 0, sizeof(c));
<<<<<<< HEAD
	if (parse_commit_buffer(the_repository, &c, buf, size, 0))
		die("corrupt commit");
=======
	if (parse_commit_buffer(&c, buf, size, 0))
		die(_("corrupt commit"));
>>>>>>> 6b5b309f
}

static void check_tag(const void *buf, size_t size)
{
	struct tag t;
	memset(&t, 0, sizeof(t));
<<<<<<< HEAD
	if (parse_tag_buffer(the_repository, &t, buf, size))
		die("corrupt tag");
=======
	if (parse_tag_buffer(&t, buf, size))
		die(_("corrupt tag"));
>>>>>>> 6b5b309f
}

static int index_mem(struct object_id *oid, void *buf, size_t size,
		     enum object_type type,
		     const char *path, unsigned flags)
{
	int ret, re_allocated = 0;
	int write_object = flags & HASH_WRITE_OBJECT;

	if (!type)
		type = OBJ_BLOB;

	/*
	 * Convert blobs to git internal format
	 */
	if ((type == OBJ_BLOB) && path) {
		struct strbuf nbuf = STRBUF_INIT;
		if (convert_to_git(&the_index, path, buf, size, &nbuf,
				   get_conv_flags(flags))) {
			buf = strbuf_detach(&nbuf, &size);
			re_allocated = 1;
		}
	}
	if (flags & HASH_FORMAT_CHECK) {
		if (type == OBJ_TREE)
			check_tree(buf, size);
		if (type == OBJ_COMMIT)
			check_commit(buf, size);
		if (type == OBJ_TAG)
			check_tag(buf, size);
	}

	if (write_object)
		ret = write_object_file(buf, size, type_name(type), oid);
	else
		ret = hash_object_file(buf, size, type_name(type), oid);
	if (re_allocated)
		free(buf);
	return ret;
}

static int index_stream_convert_blob(struct object_id *oid, int fd,
				     const char *path, unsigned flags)
{
	int ret;
	const int write_object = flags & HASH_WRITE_OBJECT;
	struct strbuf sbuf = STRBUF_INIT;

	assert(path);
	assert(would_convert_to_git_filter_fd(path));

	convert_to_git_filter_fd(&the_index, path, fd, &sbuf,
				 get_conv_flags(flags));

	if (write_object)
		ret = write_object_file(sbuf.buf, sbuf.len, type_name(OBJ_BLOB),
					oid);
	else
		ret = hash_object_file(sbuf.buf, sbuf.len, type_name(OBJ_BLOB),
				       oid);
	strbuf_release(&sbuf);
	return ret;
}

static int index_pipe(struct object_id *oid, int fd, enum object_type type,
		      const char *path, unsigned flags)
{
	struct strbuf sbuf = STRBUF_INIT;
	int ret;

	if (strbuf_read(&sbuf, fd, 4096) >= 0)
		ret = index_mem(oid, sbuf.buf, sbuf.len, type, path, flags);
	else
		ret = -1;
	strbuf_release(&sbuf);
	return ret;
}

#define SMALL_FILE_SIZE (32*1024)

static int index_core(struct object_id *oid, int fd, size_t size,
		      enum object_type type, const char *path,
		      unsigned flags)
{
	int ret;

	if (!size) {
		ret = index_mem(oid, "", size, type, path, flags);
	} else if (size <= SMALL_FILE_SIZE) {
		char *buf = xmalloc(size);
		ssize_t read_result = read_in_full(fd, buf, size);
		if (read_result < 0)
			ret = error_errno(_("read error while indexing %s"),
					  path ? path : "<unknown>");
		else if (read_result != size)
			ret = error(_("short read while indexing %s"),
				    path ? path : "<unknown>");
		else
			ret = index_mem(oid, buf, size, type, path, flags);
		free(buf);
	} else {
		void *buf = xmmap(NULL, size, PROT_READ, MAP_PRIVATE, fd, 0);
		ret = index_mem(oid, buf, size, type, path, flags);
		munmap(buf, size);
	}
	return ret;
}

/*
 * This creates one packfile per large blob unless bulk-checkin
 * machinery is "plugged".
 *
 * This also bypasses the usual "convert-to-git" dance, and that is on
 * purpose. We could write a streaming version of the converting
 * functions and insert that before feeding the data to fast-import
 * (or equivalent in-core API described above). However, that is
 * somewhat complicated, as we do not know the size of the filter
 * result, which we need to know beforehand when writing a git object.
 * Since the primary motivation for trying to stream from the working
 * tree file and to avoid mmaping it in core is to deal with large
 * binary blobs, they generally do not want to get any conversion, and
 * callers should avoid this code path when filters are requested.
 */
static int index_stream(struct object_id *oid, int fd, size_t size,
			enum object_type type, const char *path,
			unsigned flags)
{
	return index_bulk_checkin(oid, fd, size, type, path, flags);
}

int index_fd(struct object_id *oid, int fd, struct stat *st,
	     enum object_type type, const char *path, unsigned flags)
{
	int ret;

	/*
	 * Call xsize_t() only when needed to avoid potentially unnecessary
	 * die() for large files.
	 */
	if (type == OBJ_BLOB && path && would_convert_to_git_filter_fd(path))
		ret = index_stream_convert_blob(oid, fd, path, flags);
	else if (!S_ISREG(st->st_mode))
		ret = index_pipe(oid, fd, type, path, flags);
	else if (st->st_size <= big_file_threshold || type != OBJ_BLOB ||
		 (path && would_convert_to_git(&the_index, path)))
		ret = index_core(oid, fd, xsize_t(st->st_size), type, path,
				 flags);
	else
		ret = index_stream(oid, fd, xsize_t(st->st_size), type, path,
				   flags);
	close(fd);
	return ret;
}

int index_path(struct object_id *oid, const char *path, struct stat *st, unsigned flags)
{
	int fd;
	struct strbuf sb = STRBUF_INIT;
	int rc = 0;

	switch (st->st_mode & S_IFMT) {
	case S_IFREG:
		fd = open(path, O_RDONLY);
		if (fd < 0)
			return error_errno("open(\"%s\")", path);
		if (index_fd(oid, fd, st, OBJ_BLOB, path, flags) < 0)
			return error(_("%s: failed to insert into database"),
				     path);
		break;
	case S_IFLNK:
		if (strbuf_readlink(&sb, path, st->st_size))
			return error_errno("readlink(\"%s\")", path);
		if (!(flags & HASH_WRITE_OBJECT))
			hash_object_file(sb.buf, sb.len, blob_type, oid);
		else if (write_object_file(sb.buf, sb.len, blob_type, oid))
			rc = error(_("%s: failed to insert into database"), path);
		strbuf_release(&sb);
		break;
	case S_IFDIR:
		return resolve_gitlink_ref(path, "HEAD", oid);
	default:
		return error(_("%s: unsupported file type"), path);
	}
	return rc;
}

int read_pack_header(int fd, struct pack_header *header)
{
	if (read_in_full(fd, header, sizeof(*header)) != sizeof(*header))
		/* "eof before pack header was fully read" */
		return PH_ERROR_EOF;

	if (header->hdr_signature != htonl(PACK_SIGNATURE))
		/* "protocol error (pack signature mismatch detected)" */
		return PH_ERROR_PACK_SIGNATURE;
	if (!pack_version_ok(header->hdr_version))
		/* "protocol error (pack version unsupported)" */
		return PH_ERROR_PROTOCOL;
	return 0;
}

void assert_oid_type(const struct object_id *oid, enum object_type expect)
{
	enum object_type type = oid_object_info(the_repository, oid, NULL);
	if (type < 0)
		die(_("%s is not a valid object"), oid_to_hex(oid));
	if (type != expect)
		die(_("%s is not a valid '%s' object"), oid_to_hex(oid),
		    type_name(expect));
}

int for_each_file_in_obj_subdir(unsigned int subdir_nr,
				struct strbuf *path,
				each_loose_object_fn obj_cb,
				each_loose_cruft_fn cruft_cb,
				each_loose_subdir_fn subdir_cb,
				void *data)
{
	size_t origlen, baselen;
	DIR *dir;
	struct dirent *de;
	int r = 0;
	struct object_id oid;

	if (subdir_nr > 0xff)
		BUG("invalid loose object subdirectory: %x", subdir_nr);

	origlen = path->len;
	strbuf_complete(path, '/');
	strbuf_addf(path, "%02x", subdir_nr);

	dir = opendir(path->buf);
	if (!dir) {
		if (errno != ENOENT)
			r = error_errno(_("unable to open %s"), path->buf);
		strbuf_setlen(path, origlen);
		return r;
	}

	oid.hash[0] = subdir_nr;
	strbuf_addch(path, '/');
	baselen = path->len;

	while ((de = readdir(dir))) {
		size_t namelen;
		if (is_dot_or_dotdot(de->d_name))
			continue;

		namelen = strlen(de->d_name);
		strbuf_setlen(path, baselen);
		strbuf_add(path, de->d_name, namelen);
		if (namelen == the_hash_algo->hexsz - 2 &&
		    !hex_to_bytes(oid.hash + 1, de->d_name,
				  the_hash_algo->rawsz - 1)) {
			if (obj_cb) {
				r = obj_cb(&oid, path->buf, data);
				if (r)
					break;
			}
			continue;
		}

		if (cruft_cb) {
			r = cruft_cb(de->d_name, path->buf, data);
			if (r)
				break;
		}
	}
	closedir(dir);

	strbuf_setlen(path, baselen - 1);
	if (!r && subdir_cb)
		r = subdir_cb(subdir_nr, path->buf, data);

	strbuf_setlen(path, origlen);

	return r;
}

int for_each_loose_file_in_objdir_buf(struct strbuf *path,
			    each_loose_object_fn obj_cb,
			    each_loose_cruft_fn cruft_cb,
			    each_loose_subdir_fn subdir_cb,
			    void *data)
{
	int r = 0;
	int i;

	for (i = 0; i < 256; i++) {
		r = for_each_file_in_obj_subdir(i, path, obj_cb, cruft_cb,
						subdir_cb, data);
		if (r)
			break;
	}

	return r;
}

int for_each_loose_file_in_objdir(const char *path,
				  each_loose_object_fn obj_cb,
				  each_loose_cruft_fn cruft_cb,
				  each_loose_subdir_fn subdir_cb,
				  void *data)
{
	struct strbuf buf = STRBUF_INIT;
	int r;

	strbuf_addstr(&buf, path);
	r = for_each_loose_file_in_objdir_buf(&buf, obj_cb, cruft_cb,
					      subdir_cb, data);
	strbuf_release(&buf);

	return r;
}

struct loose_alt_odb_data {
	each_loose_object_fn *cb;
	void *data;
};

static int loose_from_alt_odb(struct alternate_object_database *alt,
			      void *vdata)
{
	struct loose_alt_odb_data *data = vdata;
	struct strbuf buf = STRBUF_INIT;
	int r;

	strbuf_addstr(&buf, alt->path);
	r = for_each_loose_file_in_objdir_buf(&buf,
					      data->cb, NULL, NULL,
					      data->data);
	strbuf_release(&buf);
	return r;
}

int for_each_loose_object(each_loose_object_fn cb, void *data, unsigned flags)
{
	struct loose_alt_odb_data alt;
	int r;

	r = for_each_loose_file_in_objdir(get_object_directory(),
					  cb, NULL, NULL, data);
	if (r)
		return r;

	if (flags & FOR_EACH_OBJECT_LOCAL_ONLY)
		return 0;

	alt.cb = cb;
	alt.data = data;
	return foreach_alt_odb(loose_from_alt_odb, &alt);
}

static int check_stream_sha1(git_zstream *stream,
			     const char *hdr,
			     unsigned long size,
			     const char *path,
			     const unsigned char *expected_sha1)
{
	git_hash_ctx c;
	unsigned char real_sha1[GIT_MAX_RAWSZ];
	unsigned char buf[4096];
	unsigned long total_read;
	int status = Z_OK;

	the_hash_algo->init_fn(&c);
	the_hash_algo->update_fn(&c, hdr, stream->total_out);

	/*
	 * We already read some bytes into hdr, but the ones up to the NUL
	 * do not count against the object's content size.
	 */
	total_read = stream->total_out - strlen(hdr) - 1;

	/*
	 * This size comparison must be "<=" to read the final zlib packets;
	 * see the comment in unpack_sha1_rest for details.
	 */
	while (total_read <= size &&
	       (status == Z_OK || status == Z_BUF_ERROR)) {
		stream->next_out = buf;
		stream->avail_out = sizeof(buf);
		if (size - total_read < stream->avail_out)
			stream->avail_out = size - total_read;
		status = git_inflate(stream, Z_FINISH);
		the_hash_algo->update_fn(&c, buf, stream->next_out - buf);
		total_read += stream->next_out - buf;
	}
	git_inflate_end(stream);

	if (status != Z_STREAM_END) {
		error(_("corrupt loose object '%s'"), sha1_to_hex(expected_sha1));
		return -1;
	}
	if (stream->avail_in) {
		error(_("garbage at end of loose object '%s'"),
		      sha1_to_hex(expected_sha1));
		return -1;
	}

	the_hash_algo->final_fn(real_sha1, &c);
	if (hashcmp(expected_sha1, real_sha1)) {
		error(_("sha1 mismatch for %s (expected %s)"), path,
		      sha1_to_hex(expected_sha1));
		return -1;
	}

	return 0;
}

int read_loose_object(const char *path,
		      const struct object_id *expected_oid,
		      enum object_type *type,
		      unsigned long *size,
		      void **contents)
{
	int ret = -1;
	void *map = NULL;
	unsigned long mapsize;
	git_zstream stream;
	char hdr[MAX_HEADER_LEN];

	*contents = NULL;

	map = map_sha1_file_1(the_repository, path, NULL, &mapsize);
	if (!map) {
		error_errno(_("unable to mmap %s"), path);
		goto out;
	}

	if (unpack_sha1_header(&stream, map, mapsize, hdr, sizeof(hdr)) < 0) {
		error(_("unable to unpack header of %s"), path);
		goto out;
	}

	*type = parse_sha1_header(hdr, size);
	if (*type < 0) {
		error(_("unable to parse header of %s"), path);
		git_inflate_end(&stream);
		goto out;
	}

	if (*type == OBJ_BLOB && *size > big_file_threshold) {
		if (check_stream_sha1(&stream, hdr, *size, path, expected_oid->hash) < 0)
			goto out;
	} else {
		*contents = unpack_sha1_rest(&stream, hdr, *size, expected_oid->hash);
		if (!*contents) {
			error(_("unable to unpack contents of %s"), path);
			git_inflate_end(&stream);
			goto out;
		}
		if (check_object_signature(expected_oid, *contents,
					 *size, type_name(*type))) {
			error(_("sha1 mismatch for %s (expected %s)"), path,
			      oid_to_hex(expected_oid));
			free(*contents);
			goto out;
		}
	}

	ret = 0; /* everything checks out */

out:
	if (map)
		munmap(map, mapsize);
	return ret;
}<|MERGE_RESOLUTION|>--- conflicted
+++ resolved
@@ -1801,26 +1801,16 @@
 {
 	struct commit c;
 	memset(&c, 0, sizeof(c));
-<<<<<<< HEAD
 	if (parse_commit_buffer(the_repository, &c, buf, size, 0))
-		die("corrupt commit");
-=======
-	if (parse_commit_buffer(&c, buf, size, 0))
 		die(_("corrupt commit"));
->>>>>>> 6b5b309f
 }
 
 static void check_tag(const void *buf, size_t size)
 {
 	struct tag t;
 	memset(&t, 0, sizeof(t));
-<<<<<<< HEAD
 	if (parse_tag_buffer(the_repository, &t, buf, size))
-		die("corrupt tag");
-=======
-	if (parse_tag_buffer(&t, buf, size))
 		die(_("corrupt tag"));
->>>>>>> 6b5b309f
 }
 
 static int index_mem(struct object_id *oid, void *buf, size_t size,
