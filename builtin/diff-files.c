/*
 * GIT - The information manager from hell
 *
 * Copyright (C) Linus Torvalds, 2005
 */
#include "cache.h"
#include "diff.h"
#include "commit.h"
#include "revision.h"
#include "builtin.h"
#include "submodule.h"

static const char diff_files_usage[] =
"git diff-files [-q] [-0 | -1 | -2 | -3 | -c | --cc] [<common-diff-options>] [<path>...]"
COMMON_DIFF_OPTIONS_HELP;

int cmd_diff_files(int argc, const char **argv, const char *prefix)
{
	struct rev_info rev;
	int result;
	unsigned options = 0;

<<<<<<< HEAD
	git_config(git_diff_basic_config, NULL); /* no "diff" UI options */
=======
	if (argc == 2 && !strcmp(argv[1], "-h"))
		usage(diff_files_usage);

>>>>>>> d6915511
	init_revisions(&rev, prefix);
	gitmodules_config();
	rev.abbrev = 0;
	precompose_argv(argc, argv);

	argc = setup_revisions(argc, argv, &rev, NULL);
	while (1 < argc && argv[1][0] == '-') {
		if (!strcmp(argv[1], "--base"))
			rev.max_count = 1;
		else if (!strcmp(argv[1], "--ours"))
			rev.max_count = 2;
		else if (!strcmp(argv[1], "--theirs"))
			rev.max_count = 3;
		else if (!strcmp(argv[1], "-q"))
			options |= DIFF_SILENT_ON_REMOVED;
		else
			usage(diff_files_usage);
		argv++; argc--;
	}
	if (!rev.diffopt.output_format)
		rev.diffopt.output_format = DIFF_FORMAT_RAW;

	/*
	 * Make sure there are NO revision (i.e. pending object) parameter,
	 * rev.max_count is reasonable (0 <= n <= 3), and
	 * there is no other revision filtering parameters.
	 */
	if (rev.pending.nr ||
	    rev.min_age != -1 || rev.max_age != -1 ||
	    3 < rev.max_count)
		usage(diff_files_usage);

	/*
	 * "diff-files --base -p" should not combine merges because it
	 * was not asked to.  "diff-files -c -p" should not densify
	 * (the user should ask with "diff-files --cc" explicitly).
	 */
	if (rev.max_count == -1 && !rev.combine_merges &&
	    (rev.diffopt.output_format & DIFF_FORMAT_PATCH))
		rev.combine_merges = rev.dense_combined_merges = 1;

	if (read_cache_preload(&rev.diffopt.pathspec) < 0) {
		perror("read_cache_preload");
		return -1;
	}
	result = run_diff_files(&rev, options);
	return diff_result_code(&rev.diffopt, result);
}<|MERGE_RESOLUTION|>--- conflicted
+++ resolved
@@ -20,13 +20,10 @@
 	int result;
 	unsigned options = 0;
 
-<<<<<<< HEAD
-	git_config(git_diff_basic_config, NULL); /* no "diff" UI options */
-=======
 	if (argc == 2 && !strcmp(argv[1], "-h"))
 		usage(diff_files_usage);
 
->>>>>>> d6915511
+	git_config(git_diff_basic_config, NULL); /* no "diff" UI options */
 	init_revisions(&rev, prefix);
 	gitmodules_config();
 	rev.abbrev = 0;
