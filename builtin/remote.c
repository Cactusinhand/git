--- conflicted
+++ resolved
@@ -8,11 +8,10 @@
 #include "refs.h"
 
 static const char * const builtin_remote_usage[] = {
-<<<<<<< HEAD
 	N_("git remote [-v | --verbose]"),
 	N_("git remote add [-t <branch>] [-m <master>] [-f] [--tags|--no-tags] [--mirror=<fetch|push>] <name> <url>"),
 	N_("git remote rename <old> <new>"),
-	N_("git remote rm <name>"),
+	N_("git remote remove <name>"),
 	N_("git remote set-head <name> (-a | -d | <branch>)"),
 	N_("git remote [-v | --verbose] show [-n] <name>"),
 	N_("git remote prune [-n | --dry-run] <name>"),
@@ -21,20 +20,6 @@
 	N_("git remote set-url [--push] <name> <newurl> [<oldurl>]"),
 	N_("git remote set-url --add <name> <newurl>"),
 	N_("git remote set-url --delete <name> <url>"),
-=======
-	"git remote [-v | --verbose]",
-	"git remote add [-t <branch>] [-m <master>] [-f] [--tags|--no-tags] [--mirror=<fetch|push>] <name> <url>",
-	"git remote rename <old> <new>",
-	"git remote remove <name>",
-	"git remote set-head <name> (-a | -d | <branch>)",
-	"git remote [-v | --verbose] show [-n] <name>",
-	"git remote prune [-n | --dry-run] <name>",
-	"git remote [-v | --verbose] update [-p | --prune] [(<group> | <remote>)...]",
-	"git remote set-branches [--add] <name> <branch>...",
-	"git remote set-url [--push] <name> <newurl> [<oldurl>]",
-	"git remote set-url --add <name> <newurl>",
-	"git remote set-url --delete <name> <url>",
->>>>>>> e17dba8f
 	NULL
 };
 
@@ -49,11 +34,7 @@
 };
 
 static const char * const builtin_remote_rm_usage[] = {
-<<<<<<< HEAD
-	N_("git remote rm <name>"),
-=======
-	"git remote remove <name>",
->>>>>>> e17dba8f
+	N_("git remote remove <name>"),
 	NULL
 };
 
