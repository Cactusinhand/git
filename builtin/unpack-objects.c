#include "builtin.h"
#include "cache.h"
#include "config.h"
#include "object.h"
#include "delta.h"
#include "pack.h"
#include "blob.h"
#include "commit.h"
#include "tag.h"
#include "tree.h"
#include "tree-walk.h"
#include "progress.h"
#include "decorate.h"
#include "fsck.h"

static int dry_run, quiet, recover, has_errors, strict;
static const char unpack_usage[] = "git unpack-objects [-n] [-q] [-r] [--strict]";

/* We always read in 4kB chunks. */
static unsigned char buffer[4096];
static unsigned int offset, len;
static off_t consumed_bytes;
static off_t max_input_size;
static git_hash_ctx ctx;
static struct fsck_options fsck_options = FSCK_OPTIONS_STRICT;

/*
 * When running under --strict mode, objects whose reachability are
 * suspect are kept in core without getting written in the object
 * store.
 */
struct obj_buffer {
	char *buffer;
	unsigned long size;
};

static struct decoration obj_decorate;

static struct obj_buffer *lookup_object_buffer(struct object *base)
{
	return lookup_decoration(&obj_decorate, base);
}

static void add_object_buffer(struct object *object, char *buffer, unsigned long size)
{
	struct obj_buffer *obj;
	obj = xcalloc(1, sizeof(struct obj_buffer));
	obj->buffer = buffer;
	obj->size = size;
	if (add_decoration(&obj_decorate, object, obj))
		die("object %s tried to add buffer twice!", oid_to_hex(&object->oid));
}

/*
 * Make sure at least "min" bytes are available in the buffer, and
 * return the pointer to the buffer.
 */
static void *fill(int min)
{
	if (min <= len)
		return buffer + offset;
	if (min > sizeof(buffer))
		die("cannot fill %d bytes", min);
	if (offset) {
		the_hash_algo->update_fn(&ctx, buffer, offset);
		memmove(buffer, buffer + offset, len);
		offset = 0;
	}
	do {
		ssize_t ret = xread(0, buffer + len, sizeof(buffer) - len);
		if (ret <= 0) {
			if (!ret)
				die("early EOF");
			die_errno("read error on input");
		}
		len += ret;
	} while (len < min);
	return buffer;
}

static void use(int bytes)
{
	if (bytes > len)
		die("used more bytes than were available");
	len -= bytes;
	offset += bytes;

	/* make sure off_t is sufficiently large not to wrap */
	if (signed_add_overflows(consumed_bytes, bytes))
		die("pack too large for current definition of off_t");
	consumed_bytes += bytes;
	if (max_input_size && consumed_bytes > max_input_size)
		die(_("pack exceeds maximum allowed size"));
}

static void *get_data(unsigned long size)
{
	git_zstream stream;
	void *buf = xmallocz(size);

	memset(&stream, 0, sizeof(stream));

	stream.next_out = buf;
	stream.avail_out = size;
	stream.next_in = fill(1);
	stream.avail_in = len;
	git_inflate_init(&stream);

	for (;;) {
		int ret = git_inflate(&stream, 0);
		use(len - stream.avail_in);
		if (stream.total_out == size && ret == Z_STREAM_END)
			break;
		if (ret != Z_OK) {
			error("inflate returned %d", ret);
			FREE_AND_NULL(buf);
			if (!recover)
				exit(1);
			has_errors = 1;
			break;
		}
		stream.next_in = fill(1);
		stream.avail_in = len;
	}
	git_inflate_end(&stream);
	return buf;
}

struct delta_info {
	struct object_id base_oid;
	unsigned nr;
	off_t base_offset;
	unsigned long size;
	void *delta;
	struct delta_info *next;
};

static struct delta_info *delta_list;

static void add_delta_to_list(unsigned nr, const struct object_id *base_oid,
			      off_t base_offset,
			      void *delta, unsigned long size)
{
	struct delta_info *info = xmalloc(sizeof(*info));

	oidcpy(&info->base_oid, base_oid);
	info->base_offset = base_offset;
	info->size = size;
	info->delta = delta;
	info->nr = nr;
	info->next = delta_list;
	delta_list = info;
}

struct obj_info {
	off_t offset;
	struct object_id oid;
	struct object *obj;
};

#define FLAG_OPEN (1u<<20)
#define FLAG_WRITTEN (1u<<21)

static struct obj_info *obj_list;
static unsigned nr_objects;

/*
 * Called only from check_object() after it verified this object
 * is Ok.
 */
static void write_cached_object(struct object *obj, struct obj_buffer *obj_buf)
{
	struct object_id oid;

<<<<<<< HEAD
	if (write_object_file(obj_buf->buffer, obj_buf->size,
			      typename(obj->type), &oid) < 0)
=======
	if (write_sha1_file(obj_buf->buffer, obj_buf->size, type_name(obj->type), oid.hash) < 0)
>>>>>>> efdfe11f
		die("failed to write object %s", oid_to_hex(&obj->oid));
	obj->flags |= FLAG_WRITTEN;
}

/*
 * At the very end of the processing, write_rest() scans the objects
 * that have reachability requirements and calls this function.
 * Verify its reachability and validity recursively and write it out.
 */
static int check_object(struct object *obj, int type, void *data, struct fsck_options *options)
{
	struct obj_buffer *obj_buf;

	if (!obj)
		return 1;

	if (obj->flags & FLAG_WRITTEN)
		return 0;

	if (type != OBJ_ANY && obj->type != type)
		die("object type mismatch");

	if (!(obj->flags & FLAG_OPEN)) {
		unsigned long size;
		int type = sha1_object_info(obj->oid.hash, &size);
		if (type != obj->type || type <= 0)
			die("object of unexpected type");
		obj->flags |= FLAG_WRITTEN;
		return 0;
	}

	obj_buf = lookup_object_buffer(obj);
	if (!obj_buf)
		die("Whoops! Cannot find object '%s'", oid_to_hex(&obj->oid));
	if (fsck_object(obj, obj_buf->buffer, obj_buf->size, &fsck_options))
		die("Error in object");
	fsck_options.walk = check_object;
	if (fsck_walk(obj, NULL, &fsck_options))
		die("Error on reachable objects of %s", oid_to_hex(&obj->oid));
	write_cached_object(obj, obj_buf);
	return 0;
}

static void write_rest(void)
{
	unsigned i;
	for (i = 0; i < nr_objects; i++) {
		if (obj_list[i].obj)
			check_object(obj_list[i].obj, OBJ_ANY, NULL, NULL);
	}
}

static void added_object(unsigned nr, enum object_type type,
			 void *data, unsigned long size);

/*
 * Write out nr-th object from the list, now we know the contents
 * of it.  Under --strict, this buffers structured objects in-core,
 * to be checked at the end.
 */
static void write_object(unsigned nr, enum object_type type,
			 void *buf, unsigned long size)
{
	if (!strict) {
<<<<<<< HEAD
		if (write_object_file(buf, size, typename(type),
				      &obj_list[nr].oid) < 0)
=======
		if (write_sha1_file(buf, size, type_name(type), obj_list[nr].oid.hash) < 0)
>>>>>>> efdfe11f
			die("failed to write object");
		added_object(nr, type, buf, size);
		free(buf);
		obj_list[nr].obj = NULL;
	} else if (type == OBJ_BLOB) {
		struct blob *blob;
<<<<<<< HEAD
		if (write_object_file(buf, size, typename(type),
				      &obj_list[nr].oid) < 0)
=======
		if (write_sha1_file(buf, size, type_name(type), obj_list[nr].oid.hash) < 0)
>>>>>>> efdfe11f
			die("failed to write object");
		added_object(nr, type, buf, size);
		free(buf);

		blob = lookup_blob(&obj_list[nr].oid);
		if (blob)
			blob->object.flags |= FLAG_WRITTEN;
		else
			die("invalid blob object");
		obj_list[nr].obj = NULL;
	} else {
		struct object *obj;
		int eaten;
<<<<<<< HEAD
		hash_object_file(buf, size, typename(type), &obj_list[nr].oid);
=======
		hash_sha1_file(buf, size, type_name(type), obj_list[nr].oid.hash);
>>>>>>> efdfe11f
		added_object(nr, type, buf, size);
		obj = parse_object_buffer(&obj_list[nr].oid, type, size, buf,
					  &eaten);
		if (!obj)
			die("invalid %s", type_name(type));
		add_object_buffer(obj, buf, size);
		obj->flags |= FLAG_OPEN;
		obj_list[nr].obj = obj;
	}
}

static void resolve_delta(unsigned nr, enum object_type type,
			  void *base, unsigned long base_size,
			  void *delta, unsigned long delta_size)
{
	void *result;
	unsigned long result_size;

	result = patch_delta(base, base_size,
			     delta, delta_size,
			     &result_size);
	if (!result)
		die("failed to apply delta");
	free(delta);
	write_object(nr, type, result, result_size);
}

/*
 * We now know the contents of an object (which is nr-th in the pack);
 * resolve all the deltified objects that are based on it.
 */
static void added_object(unsigned nr, enum object_type type,
			 void *data, unsigned long size)
{
	struct delta_info **p = &delta_list;
	struct delta_info *info;

	while ((info = *p) != NULL) {
		if (!oidcmp(&info->base_oid, &obj_list[nr].oid) ||
		    info->base_offset == obj_list[nr].offset) {
			*p = info->next;
			p = &delta_list;
			resolve_delta(info->nr, type, data, size,
				      info->delta, info->size);
			free(info);
			continue;
		}
		p = &info->next;
	}
}

static void unpack_non_delta_entry(enum object_type type, unsigned long size,
				   unsigned nr)
{
	void *buf = get_data(size);

	if (!dry_run && buf)
		write_object(nr, type, buf, size);
	else
		free(buf);
}

static int resolve_against_held(unsigned nr, const struct object_id *base,
				void *delta_data, unsigned long delta_size)
{
	struct object *obj;
	struct obj_buffer *obj_buffer;
	obj = lookup_object(base->hash);
	if (!obj)
		return 0;
	obj_buffer = lookup_object_buffer(obj);
	if (!obj_buffer)
		return 0;
	resolve_delta(nr, obj->type, obj_buffer->buffer,
		      obj_buffer->size, delta_data, delta_size);
	return 1;
}

static void unpack_delta_entry(enum object_type type, unsigned long delta_size,
			       unsigned nr)
{
	void *delta_data, *base;
	unsigned long base_size;
	struct object_id base_oid;

	if (type == OBJ_REF_DELTA) {
		hashcpy(base_oid.hash, fill(the_hash_algo->rawsz));
		use(the_hash_algo->rawsz);
		delta_data = get_data(delta_size);
		if (dry_run || !delta_data) {
			free(delta_data);
			return;
		}
		if (has_object_file(&base_oid))
			; /* Ok we have this one */
		else if (resolve_against_held(nr, &base_oid,
					      delta_data, delta_size))
			return; /* we are done */
		else {
			/* cannot resolve yet --- queue it */
			oidclr(&obj_list[nr].oid);
			add_delta_to_list(nr, &base_oid, 0, delta_data, delta_size);
			return;
		}
	} else {
		unsigned base_found = 0;
		unsigned char *pack, c;
		off_t base_offset;
		unsigned lo, mid, hi;

		pack = fill(1);
		c = *pack;
		use(1);
		base_offset = c & 127;
		while (c & 128) {
			base_offset += 1;
			if (!base_offset || MSB(base_offset, 7))
				die("offset value overflow for delta base object");
			pack = fill(1);
			c = *pack;
			use(1);
			base_offset = (base_offset << 7) + (c & 127);
		}
		base_offset = obj_list[nr].offset - base_offset;
		if (base_offset <= 0 || base_offset >= obj_list[nr].offset)
			die("offset value out of bound for delta base object");

		delta_data = get_data(delta_size);
		if (dry_run || !delta_data) {
			free(delta_data);
			return;
		}
		lo = 0;
		hi = nr;
		while (lo < hi) {
			mid = lo + (hi - lo) / 2;
			if (base_offset < obj_list[mid].offset) {
				hi = mid;
			} else if (base_offset > obj_list[mid].offset) {
				lo = mid + 1;
			} else {
				oidcpy(&base_oid, &obj_list[mid].oid);
				base_found = !is_null_oid(&base_oid);
				break;
			}
		}
		if (!base_found) {
			/*
			 * The delta base object is itself a delta that
			 * has not been resolved yet.
			 */
			oidclr(&obj_list[nr].oid);
			add_delta_to_list(nr, &null_oid, base_offset, delta_data, delta_size);
			return;
		}
	}

	if (resolve_against_held(nr, &base_oid, delta_data, delta_size))
		return;

	base = read_sha1_file(base_oid.hash, &type, &base_size);
	if (!base) {
		error("failed to read delta-pack base object %s",
		      oid_to_hex(&base_oid));
		if (!recover)
			exit(1);
		has_errors = 1;
		return;
	}
	resolve_delta(nr, type, base, base_size, delta_data, delta_size);
	free(base);
}

static void unpack_one(unsigned nr)
{
	unsigned shift;
	unsigned char *pack;
	unsigned long size, c;
	enum object_type type;

	obj_list[nr].offset = consumed_bytes;

	pack = fill(1);
	c = *pack;
	use(1);
	type = (c >> 4) & 7;
	size = (c & 15);
	shift = 4;
	while (c & 0x80) {
		pack = fill(1);
		c = *pack;
		use(1);
		size += (c & 0x7f) << shift;
		shift += 7;
	}

	switch (type) {
	case OBJ_COMMIT:
	case OBJ_TREE:
	case OBJ_BLOB:
	case OBJ_TAG:
		unpack_non_delta_entry(type, size, nr);
		return;
	case OBJ_REF_DELTA:
	case OBJ_OFS_DELTA:
		unpack_delta_entry(type, size, nr);
		return;
	default:
		error("bad object type %d", type);
		has_errors = 1;
		if (recover)
			return;
		exit(1);
	}
}

static void unpack_all(void)
{
	int i;
	struct progress *progress = NULL;
	struct pack_header *hdr = fill(sizeof(struct pack_header));

	nr_objects = ntohl(hdr->hdr_entries);

	if (ntohl(hdr->hdr_signature) != PACK_SIGNATURE)
		die("bad pack file");
	if (!pack_version_ok(hdr->hdr_version))
		die("unknown pack file version %"PRIu32,
			ntohl(hdr->hdr_version));
	use(sizeof(struct pack_header));

	if (!quiet)
		progress = start_progress(_("Unpacking objects"), nr_objects);
	obj_list = xcalloc(nr_objects, sizeof(*obj_list));
	for (i = 0; i < nr_objects; i++) {
		unpack_one(i);
		display_progress(progress, i + 1);
	}
	stop_progress(&progress);

	if (delta_list)
		die("unresolved deltas left after unpacking");
}

int cmd_unpack_objects(int argc, const char **argv, const char *prefix)
{
	int i;
	struct object_id oid;

	check_replace_refs = 0;

	git_config(git_default_config, NULL);

	quiet = !isatty(2);

	for (i = 1 ; i < argc; i++) {
		const char *arg = argv[i];

		if (*arg == '-') {
			if (!strcmp(arg, "-n")) {
				dry_run = 1;
				continue;
			}
			if (!strcmp(arg, "-q")) {
				quiet = 1;
				continue;
			}
			if (!strcmp(arg, "-r")) {
				recover = 1;
				continue;
			}
			if (!strcmp(arg, "--strict")) {
				strict = 1;
				continue;
			}
			if (skip_prefix(arg, "--strict=", &arg)) {
				strict = 1;
				fsck_set_msg_types(&fsck_options, arg);
				continue;
			}
			if (starts_with(arg, "--pack_header=")) {
				struct pack_header *hdr;
				char *c;

				hdr = (struct pack_header *)buffer;
				hdr->hdr_signature = htonl(PACK_SIGNATURE);
				hdr->hdr_version = htonl(strtoul(arg + 14, &c, 10));
				if (*c != ',')
					die("bad %s", arg);
				hdr->hdr_entries = htonl(strtoul(c + 1, &c, 10));
				if (*c)
					die("bad %s", arg);
				len = sizeof(*hdr);
				continue;
			}
			if (skip_prefix(arg, "--max-input-size=", &arg)) {
				max_input_size = strtoumax(arg, NULL, 10);
				continue;
			}
			usage(unpack_usage);
		}

		/* We don't take any non-flag arguments now.. Maybe some day */
		usage(unpack_usage);
	}
	the_hash_algo->init_fn(&ctx);
	unpack_all();
	the_hash_algo->update_fn(&ctx, buffer, offset);
	the_hash_algo->final_fn(oid.hash, &ctx);
	if (strict)
		write_rest();
	if (hashcmp(fill(the_hash_algo->rawsz), oid.hash))
		die("final sha1 did not match");
	use(the_hash_algo->rawsz);

	/* Write the last part of the buffer to stdout */
	while (len) {
		int ret = xwrite(1, buffer + offset, len);
		if (ret <= 0)
			break;
		len -= ret;
		offset += ret;
	}

	/* All done */
	return has_errors;
}<|MERGE_RESOLUTION|>--- conflicted
+++ resolved
@@ -172,12 +172,8 @@
 {
 	struct object_id oid;
 
-<<<<<<< HEAD
 	if (write_object_file(obj_buf->buffer, obj_buf->size,
-			      typename(obj->type), &oid) < 0)
-=======
-	if (write_sha1_file(obj_buf->buffer, obj_buf->size, type_name(obj->type), oid.hash) < 0)
->>>>>>> efdfe11f
+			      type_name(obj->type), &oid) < 0)
 		die("failed to write object %s", oid_to_hex(&obj->oid));
 	obj->flags |= FLAG_WRITTEN;
 }
@@ -242,24 +238,16 @@
 			 void *buf, unsigned long size)
 {
 	if (!strict) {
-<<<<<<< HEAD
-		if (write_object_file(buf, size, typename(type),
+		if (write_object_file(buf, size, type_name(type),
 				      &obj_list[nr].oid) < 0)
-=======
-		if (write_sha1_file(buf, size, type_name(type), obj_list[nr].oid.hash) < 0)
->>>>>>> efdfe11f
 			die("failed to write object");
 		added_object(nr, type, buf, size);
 		free(buf);
 		obj_list[nr].obj = NULL;
 	} else if (type == OBJ_BLOB) {
 		struct blob *blob;
-<<<<<<< HEAD
-		if (write_object_file(buf, size, typename(type),
+		if (write_object_file(buf, size, type_name(type),
 				      &obj_list[nr].oid) < 0)
-=======
-		if (write_sha1_file(buf, size, type_name(type), obj_list[nr].oid.hash) < 0)
->>>>>>> efdfe11f
 			die("failed to write object");
 		added_object(nr, type, buf, size);
 		free(buf);
@@ -273,11 +261,7 @@
 	} else {
 		struct object *obj;
 		int eaten;
-<<<<<<< HEAD
-		hash_object_file(buf, size, typename(type), &obj_list[nr].oid);
-=======
-		hash_sha1_file(buf, size, type_name(type), obj_list[nr].oid.hash);
->>>>>>> efdfe11f
+		hash_object_file(buf, size, type_name(type), &obj_list[nr].oid);
 		added_object(nr, type, buf, size);
 		obj = parse_object_buffer(&obj_list[nr].oid, type, size, buf,
 					  &eaten);
