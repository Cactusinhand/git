/*
 * Builtin "git log" and related commands (show, whatchanged)
 *
 * (C) Copyright 2006 Linus Torvalds
 *		 2006 Junio Hamano
 */
#include "cache.h"
#include "color.h"
#include "commit.h"
#include "diff.h"
#include "revision.h"
#include "log-tree.h"
#include "builtin.h"
#include "tag.h"
#include "reflog-walk.h"
#include "patch-ids.h"
#include "run-command.h"
#include "shortlog.h"
#include "remote.h"
#include "string-list.h"
#include "parse-options.h"
#include "line-log.h"
#include "branch.h"
#include "streaming.h"
#include "version.h"
#include "mailmap.h"
#include "gpg-interface.h"

/* Set a default date-time format for git log ("log.date" config variable) */
static const char *default_date_mode = NULL;

static int default_abbrev_commit;
static int default_show_root = 1;
static int decoration_style;
static int decoration_given;
static int use_mailmap_config;
static const char *fmt_patch_subject_prefix = "PATCH";
static const char *fmt_pretty;

static const char * const builtin_log_usage[] = {
	N_("git log [<options>] [<revision range>] [[--] <path>...]\n")
	N_("   or: git show [options] <object>..."),
	NULL
};

struct line_opt_callback_data {
	struct rev_info *rev;
	const char *prefix;
	struct string_list args;
};

static int parse_decoration_style(const char *var, const char *value)
{
	switch (git_config_maybe_bool(var, value)) {
	case 1:
		return DECORATE_SHORT_REFS;
	case 0:
		return 0;
	default:
		break;
	}
	if (!strcmp(value, "full"))
		return DECORATE_FULL_REFS;
	else if (!strcmp(value, "short"))
		return DECORATE_SHORT_REFS;
	else if (!strcmp(value, "auto"))
		return (isatty(1) || pager_in_use()) ? DECORATE_SHORT_REFS : 0;
	return -1;
}

static int decorate_callback(const struct option *opt, const char *arg, int unset)
{
	if (unset)
		decoration_style = 0;
	else if (arg)
		decoration_style = parse_decoration_style("command line", arg);
	else
		decoration_style = DECORATE_SHORT_REFS;

	if (decoration_style < 0)
		die(_("invalid --decorate option: %s"), arg);

	decoration_given = 1;

	return 0;
}

static int log_line_range_callback(const struct option *option, const char *arg, int unset)
{
	struct line_opt_callback_data *data = option->value;

	if (!arg)
		return -1;

	data->rev->line_level_traverse = 1;
	string_list_append(&data->args, arg);

	return 0;
}

static void cmd_log_init_defaults(struct rev_info *rev)
{
	if (fmt_pretty)
		get_commit_format(fmt_pretty, rev);
	rev->verbose_header = 1;
	DIFF_OPT_SET(&rev->diffopt, RECURSIVE);
	rev->diffopt.stat_width = -1; /* use full terminal width */
	rev->diffopt.stat_graph_width = -1; /* respect statGraphWidth config */
	rev->abbrev_commit = default_abbrev_commit;
	rev->show_root_diff = default_show_root;
	rev->subject_prefix = fmt_patch_subject_prefix;
	DIFF_OPT_SET(&rev->diffopt, ALLOW_TEXTCONV);

	if (default_date_mode)
		rev->date_mode = parse_date_format(default_date_mode);
	rev->diffopt.touched_flags = 0;
}

static void cmd_log_init_finish(int argc, const char **argv, const char *prefix,
			 struct rev_info *rev, struct setup_revision_opt *opt)
{
	struct userformat_want w;
	int quiet = 0, source = 0, mailmap = 0;
	static struct line_opt_callback_data line_cb = {NULL, NULL, STRING_LIST_INIT_DUP};

	const struct option builtin_log_options[] = {
		OPT__QUIET(&quiet, N_("suppress diff output")),
		OPT_BOOL(0, "source", &source, N_("show source")),
		OPT_BOOL(0, "use-mailmap", &mailmap, N_("Use mail map file")),
		{ OPTION_CALLBACK, 0, "decorate", NULL, NULL, N_("decorate options"),
		  PARSE_OPT_OPTARG, decorate_callback},
		OPT_CALLBACK('L', NULL, &line_cb, "n,m:file",
			     N_("Process line range n,m in file, counting from 1"),
			     log_line_range_callback),
		OPT_END()
	};

	line_cb.rev = rev;
	line_cb.prefix = prefix;

	mailmap = use_mailmap_config;
	argc = parse_options(argc, argv, prefix,
			     builtin_log_options, builtin_log_usage,
			     PARSE_OPT_KEEP_ARGV0 | PARSE_OPT_KEEP_UNKNOWN |
			     PARSE_OPT_KEEP_DASHDASH);

	if (quiet)
		rev->diffopt.output_format |= DIFF_FORMAT_NO_OUTPUT;
	argc = setup_revisions(argc, argv, rev, opt);

	/* Any arguments at this point are not recognized */
	if (argc > 1)
		die(_("unrecognized argument: %s"), argv[1]);

	memset(&w, 0, sizeof(w));
	userformat_find_requirements(NULL, &w);

	if (!rev->show_notes_given && (!rev->pretty_given || w.notes))
		rev->show_notes = 1;
	if (rev->show_notes)
		init_display_notes(&rev->notes_opt);

	if (rev->diffopt.pickaxe || rev->diffopt.filter ||
	    DIFF_OPT_TST(&rev->diffopt, FOLLOW_RENAMES))
		rev->always_show_header = 0;

	if (source)
		rev->show_source = 1;

	if (mailmap) {
		rev->mailmap = xcalloc(1, sizeof(struct string_list));
		read_mailmap(rev->mailmap, NULL);
	}

	if (rev->pretty_given && rev->commit_format == CMIT_FMT_RAW) {
		/*
		 * "log --pretty=raw" is special; ignore UI oriented
		 * configuration variables such as decoration.
		 */
		if (!decoration_given)
			decoration_style = 0;
		if (!rev->abbrev_commit_given)
			rev->abbrev_commit = 0;
	}

	if (decoration_style) {
		rev->show_decorations = 1;
		load_ref_decorations(decoration_style);
	}

	if (rev->line_level_traverse)
		line_log_init(rev, line_cb.prefix, &line_cb.args);

	setup_pager();
}

static void cmd_log_init(int argc, const char **argv, const char *prefix,
			 struct rev_info *rev, struct setup_revision_opt *opt)
{
	cmd_log_init_defaults(rev);
	cmd_log_init_finish(argc, argv, prefix, rev, opt);
}

/*
 * This gives a rough estimate for how many commits we
 * will print out in the list.
 */
static int estimate_commit_count(struct rev_info *rev, struct commit_list *list)
{
	int n = 0;

	while (list) {
		struct commit *commit = list->item;
		unsigned int flags = commit->object.flags;
		list = list->next;
		if (!(flags & (TREESAME | UNINTERESTING)))
			n++;
	}
	return n;
}

static void show_early_header(struct rev_info *rev, const char *stage, int nr)
{
	if (rev->shown_one) {
		rev->shown_one = 0;
		if (rev->commit_format != CMIT_FMT_ONELINE)
			putchar(rev->diffopt.line_termination);
	}
	printf(_("Final output: %d %s\n"), nr, stage);
}

static struct itimerval early_output_timer;

static void log_show_early(struct rev_info *revs, struct commit_list *list)
{
	int i = revs->early_output;
	int show_header = 1;

	sort_in_topological_order(&list, revs->sort_order);
	while (list && i) {
		struct commit *commit = list->item;
		switch (simplify_commit(revs, commit)) {
		case commit_show:
			if (show_header) {
				int n = estimate_commit_count(revs, list);
				show_early_header(revs, "incomplete", n);
				show_header = 0;
			}
			log_tree_commit(revs, commit);
			i--;
			break;
		case commit_ignore:
			break;
		case commit_error:
			return;
		}
		list = list->next;
	}

	/* Did we already get enough commits for the early output? */
	if (!i)
		return;

	/*
	 * ..if no, then repeat it twice a second until we
	 * do.
	 *
	 * NOTE! We don't use "it_interval", because if the
	 * reader isn't listening, we want our output to be
	 * throttled by the writing, and not have the timer
	 * trigger every second even if we're blocked on a
	 * reader!
	 */
	early_output_timer.it_value.tv_sec = 0;
	early_output_timer.it_value.tv_usec = 500000;
	setitimer(ITIMER_REAL, &early_output_timer, NULL);
}

static void early_output(int signal)
{
	show_early_output = log_show_early;
}

static void setup_early_output(struct rev_info *rev)
{
	struct sigaction sa;

	/*
	 * Set up the signal handler, minimally intrusively:
	 * we only set a single volatile integer word (not
	 * using sigatomic_t - trying to avoid unnecessary
	 * system dependencies and headers), and using
	 * SA_RESTART.
	 */
	memset(&sa, 0, sizeof(sa));
	sa.sa_handler = early_output;
	sigemptyset(&sa.sa_mask);
	sa.sa_flags = SA_RESTART;
	sigaction(SIGALRM, &sa, NULL);

	/*
	 * If we can get the whole output in less than a
	 * tenth of a second, don't even bother doing the
	 * early-output thing..
	 *
	 * This is a one-time-only trigger.
	 */
	early_output_timer.it_value.tv_sec = 0;
	early_output_timer.it_value.tv_usec = 100000;
	setitimer(ITIMER_REAL, &early_output_timer, NULL);
}

static void finish_early_output(struct rev_info *rev)
{
	int n = estimate_commit_count(rev, rev->commits);
	signal(SIGALRM, SIG_IGN);
	show_early_header(rev, "done", n);
}

static int cmd_log_walk(struct rev_info *rev)
{
	struct commit *commit;
	int saved_nrl = 0;
	int saved_dcctc = 0;

	if (rev->early_output)
		setup_early_output(rev);

	if (prepare_revision_walk(rev))
		die(_("revision walk setup failed"));

	if (rev->early_output)
		finish_early_output(rev);

	/*
	 * For --check and --exit-code, the exit code is based on CHECK_FAILED
	 * and HAS_CHANGES being accumulated in rev->diffopt, so be careful to
	 * retain that state information if replacing rev->diffopt in this loop
	 */
	while ((commit = get_revision(rev)) != NULL) {
		if (!log_tree_commit(rev, commit) &&
		    rev->max_count >= 0)
			/*
			 * We decremented max_count in get_revision,
			 * but we didn't actually show the commit.
			 */
			rev->max_count++;
		if (!rev->reflog_info) {
			/* we allow cycles in reflog ancestry */
			free_commit_buffer(commit);
		}
		free_commit_list(commit->parents);
		commit->parents = NULL;
		if (saved_nrl < rev->diffopt.needed_rename_limit)
			saved_nrl = rev->diffopt.needed_rename_limit;
		if (rev->diffopt.degraded_cc_to_c)
			saved_dcctc = 1;
	}
	rev->diffopt.degraded_cc_to_c = saved_dcctc;
	rev->diffopt.needed_rename_limit = saved_nrl;

	if (rev->diffopt.output_format & DIFF_FORMAT_CHECKDIFF &&
	    DIFF_OPT_TST(&rev->diffopt, CHECK_FAILED)) {
		return 02;
	}
	return diff_result_code(&rev->diffopt, 0);
}

static int git_log_config(const char *var, const char *value, void *cb)
{
	const char *slot_name;

	if (!strcmp(var, "format.pretty"))
		return git_config_string(&fmt_pretty, var, value);
	if (!strcmp(var, "format.subjectprefix"))
		return git_config_string(&fmt_patch_subject_prefix, var, value);
	if (!strcmp(var, "log.abbrevcommit")) {
		default_abbrev_commit = git_config_bool(var, value);
		return 0;
	}
	if (!strcmp(var, "log.date"))
		return git_config_string(&default_date_mode, var, value);
	if (!strcmp(var, "log.decorate")) {
		decoration_style = parse_decoration_style(var, value);
		if (decoration_style < 0)
			decoration_style = 0; /* maybe warn? */
		return 0;
	}
	if (!strcmp(var, "log.showroot")) {
		default_show_root = git_config_bool(var, value);
		return 0;
	}
<<<<<<< HEAD
	if (skip_prefix(var, "color.decorate.", &slot_name))
		return parse_decorate_color_config(var, slot_name - var, value);
=======
	if (starts_with(var, "color.decorate."))
		return parse_decorate_color_config(var, var + 15, value);
>>>>>>> f6c5a296
	if (!strcmp(var, "log.mailmap")) {
		use_mailmap_config = git_config_bool(var, value);
		return 0;
	}

	if (grep_config(var, value, cb) < 0)
		return -1;
	if (git_gpg_config(var, value, cb) < 0)
		return -1;
	return git_diff_ui_config(var, value, cb);
}

int cmd_whatchanged(int argc, const char **argv, const char *prefix)
{
	struct rev_info rev;
	struct setup_revision_opt opt;

	init_grep_defaults();
	git_config(git_log_config, NULL);

	init_revisions(&rev, prefix);
	rev.diff = 1;
	rev.simplify_history = 0;
	memset(&opt, 0, sizeof(opt));
	opt.def = "HEAD";
	opt.revarg_opt = REVARG_COMMITTISH;
	cmd_log_init(argc, argv, prefix, &rev, &opt);
	if (!rev.diffopt.output_format)
		rev.diffopt.output_format = DIFF_FORMAT_RAW;
	return cmd_log_walk(&rev);
}

static void show_tagger(char *buf, int len, struct rev_info *rev)
{
	struct strbuf out = STRBUF_INIT;
	struct pretty_print_context pp = {0};

	pp.fmt = rev->commit_format;
	pp.date_mode = rev->date_mode;
	pp_user_info(&pp, "Tagger", &out, buf, get_log_output_encoding());
	printf("%s", out.buf);
	strbuf_release(&out);
}

static int show_blob_object(const unsigned char *sha1, struct rev_info *rev, const char *obj_name)
{
	unsigned char sha1c[20];
	struct object_context obj_context;
	char *buf;
	unsigned long size;

	fflush(stdout);
	if (!DIFF_OPT_TOUCHED(&rev->diffopt, ALLOW_TEXTCONV) ||
	    !DIFF_OPT_TST(&rev->diffopt, ALLOW_TEXTCONV))
		return stream_blob_to_fd(1, sha1, NULL, 0);

	if (get_sha1_with_context(obj_name, 0, sha1c, &obj_context))
		die(_("Not a valid object name %s"), obj_name);
	if (!obj_context.path[0] ||
	    !textconv_object(obj_context.path, obj_context.mode, sha1c, 1, &buf, &size))
		return stream_blob_to_fd(1, sha1, NULL, 0);

	if (!buf)
		die(_("git show %s: bad file"), obj_name);

	write_or_die(1, buf, size);
	return 0;
}

static int show_tag_object(const unsigned char *sha1, struct rev_info *rev)
{
	unsigned long size;
	enum object_type type;
	char *buf = read_sha1_file(sha1, &type, &size);
	int offset = 0;

	if (!buf)
		return error(_("Could not read object %s"), sha1_to_hex(sha1));

	assert(type == OBJ_TAG);
	while (offset < size && buf[offset] != '\n') {
		int new_offset = offset + 1;
		while (new_offset < size && buf[new_offset++] != '\n')
			; /* do nothing */
		if (starts_with(buf + offset, "tagger "))
			show_tagger(buf + offset + 7,
				    new_offset - offset - 7, rev);
		offset = new_offset;
	}

	if (offset < size)
		fwrite(buf + offset, size - offset, 1, stdout);
	free(buf);
	return 0;
}

static int show_tree_object(const unsigned char *sha1,
		const char *base, int baselen,
		const char *pathname, unsigned mode, int stage, void *context)
{
	printf("%s%s\n", pathname, S_ISDIR(mode) ? "/" : "");
	return 0;
}

static void show_rev_tweak_rev(struct rev_info *rev, struct setup_revision_opt *opt)
{
	if (rev->ignore_merges) {
		/* There was no "-m" on the command line */
		rev->ignore_merges = 0;
		if (!rev->first_parent_only && !rev->combine_merges) {
			/* No "--first-parent", "-c", or "--cc" */
			rev->combine_merges = 1;
			rev->dense_combined_merges = 1;
		}
	}
	if (!rev->diffopt.output_format)
		rev->diffopt.output_format = DIFF_FORMAT_PATCH;
}

int cmd_show(int argc, const char **argv, const char *prefix)
{
	struct rev_info rev;
	struct object_array_entry *objects;
	struct setup_revision_opt opt;
	struct pathspec match_all;
	int i, count, ret = 0;

	init_grep_defaults();
	git_config(git_log_config, NULL);

	memset(&match_all, 0, sizeof(match_all));
	init_revisions(&rev, prefix);
	rev.diff = 1;
	rev.always_show_header = 1;
	rev.no_walk = REVISION_WALK_NO_WALK_SORTED;
	rev.diffopt.stat_width = -1; 	/* Scale to real terminal size */

	memset(&opt, 0, sizeof(opt));
	opt.def = "HEAD";
	opt.tweak = show_rev_tweak_rev;
	cmd_log_init(argc, argv, prefix, &rev, &opt);

	if (!rev.no_walk)
		return cmd_log_walk(&rev);

	count = rev.pending.nr;
	objects = rev.pending.objects;
	for (i = 0; i < count && !ret; i++) {
		struct object *o = objects[i].item;
		const char *name = objects[i].name;
		switch (o->type) {
		case OBJ_BLOB:
			ret = show_blob_object(o->sha1, &rev, name);
			break;
		case OBJ_TAG: {
			struct tag *t = (struct tag *)o;

			if (rev.shown_one)
				putchar('\n');
			printf("%stag %s%s\n",
					diff_get_color_opt(&rev.diffopt, DIFF_COMMIT),
					t->tag,
					diff_get_color_opt(&rev.diffopt, DIFF_RESET));
			ret = show_tag_object(o->sha1, &rev);
			rev.shown_one = 1;
			if (ret)
				break;
			o = parse_object(t->tagged->sha1);
			if (!o)
				ret = error(_("Could not read object %s"),
					    sha1_to_hex(t->tagged->sha1));
			objects[i].item = o;
			i--;
			break;
		}
		case OBJ_TREE:
			if (rev.shown_one)
				putchar('\n');
			printf("%stree %s%s\n\n",
					diff_get_color_opt(&rev.diffopt, DIFF_COMMIT),
					name,
					diff_get_color_opt(&rev.diffopt, DIFF_RESET));
			read_tree_recursive((struct tree *)o, "", 0, 0, &match_all,
					show_tree_object, NULL);
			rev.shown_one = 1;
			break;
		case OBJ_COMMIT:
			rev.pending.nr = rev.pending.alloc = 0;
			rev.pending.objects = NULL;
			add_object_array(o, name, &rev.pending);
			ret = cmd_log_walk(&rev);
			break;
		default:
			ret = error(_("Unknown type: %d"), o->type);
		}
	}
	free(objects);
	return ret;
}

/*
 * This is equivalent to "git log -g --abbrev-commit --pretty=oneline"
 */
int cmd_log_reflog(int argc, const char **argv, const char *prefix)
{
	struct rev_info rev;
	struct setup_revision_opt opt;

	init_grep_defaults();
	git_config(git_log_config, NULL);

	init_revisions(&rev, prefix);
	init_reflog_walk(&rev.reflog_info);
	rev.verbose_header = 1;
	memset(&opt, 0, sizeof(opt));
	opt.def = "HEAD";
	cmd_log_init_defaults(&rev);
	rev.abbrev_commit = 1;
	rev.commit_format = CMIT_FMT_ONELINE;
	rev.use_terminator = 1;
	rev.always_show_header = 1;
	cmd_log_init_finish(argc, argv, prefix, &rev, &opt);

	return cmd_log_walk(&rev);
}

int cmd_log(int argc, const char **argv, const char *prefix)
{
	struct rev_info rev;
	struct setup_revision_opt opt;

	init_grep_defaults();
	git_config(git_log_config, NULL);

	init_revisions(&rev, prefix);
	rev.always_show_header = 1;
	memset(&opt, 0, sizeof(opt));
	opt.def = "HEAD";
	opt.revarg_opt = REVARG_COMMITTISH;
	cmd_log_init(argc, argv, prefix, &rev, &opt);
	return cmd_log_walk(&rev);
}

/* format-patch */

static const char *fmt_patch_suffix = ".patch";
static int numbered = 0;
static int auto_number = 1;

static char *default_attach = NULL;

static struct string_list extra_hdr;
static struct string_list extra_to;
static struct string_list extra_cc;

static void add_header(const char *value)
{
	struct string_list_item *item;
	int len = strlen(value);
	while (len && value[len - 1] == '\n')
		len--;

	if (!strncasecmp(value, "to: ", 4)) {
		item = string_list_append(&extra_to, value + 4);
		len -= 4;
	} else if (!strncasecmp(value, "cc: ", 4)) {
		item = string_list_append(&extra_cc, value + 4);
		len -= 4;
	} else {
		item = string_list_append(&extra_hdr, value);
	}

	item->string[len] = '\0';
}

#define THREAD_SHALLOW 1
#define THREAD_DEEP 2
static int thread;
static int do_signoff;
static const char *signature = git_version_string;
static const char *signature_file;
static int config_cover_letter;

enum {
	COVER_UNSET,
	COVER_OFF,
	COVER_ON,
	COVER_AUTO
};

static int git_format_config(const char *var, const char *value, void *cb)
{
	if (!strcmp(var, "format.headers")) {
		if (!value)
			die(_("format.headers without value"));
		add_header(value);
		return 0;
	}
	if (!strcmp(var, "format.suffix"))
		return git_config_string(&fmt_patch_suffix, var, value);
	if (!strcmp(var, "format.to")) {
		if (!value)
			return config_error_nonbool(var);
		string_list_append(&extra_to, value);
		return 0;
	}
	if (!strcmp(var, "format.cc")) {
		if (!value)
			return config_error_nonbool(var);
		string_list_append(&extra_cc, value);
		return 0;
	}
	if (!strcmp(var, "diff.color") || !strcmp(var, "color.diff") ||
	    !strcmp(var, "color.ui")) {
		return 0;
	}
	if (!strcmp(var, "format.numbered")) {
		if (value && !strcasecmp(value, "auto")) {
			auto_number = 1;
			return 0;
		}
		numbered = git_config_bool(var, value);
		auto_number = auto_number && numbered;
		return 0;
	}
	if (!strcmp(var, "format.attach")) {
		if (value && *value)
			default_attach = xstrdup(value);
		else
			default_attach = xstrdup(git_version_string);
		return 0;
	}
	if (!strcmp(var, "format.thread")) {
		if (value && !strcasecmp(value, "deep")) {
			thread = THREAD_DEEP;
			return 0;
		}
		if (value && !strcasecmp(value, "shallow")) {
			thread = THREAD_SHALLOW;
			return 0;
		}
		thread = git_config_bool(var, value) && THREAD_SHALLOW;
		return 0;
	}
	if (!strcmp(var, "format.signoff")) {
		do_signoff = git_config_bool(var, value);
		return 0;
	}
	if (!strcmp(var, "format.signature"))
		return git_config_string(&signature, var, value);
	if (!strcmp(var, "format.signaturefile"))
		return git_config_pathname(&signature_file, var, value);
	if (!strcmp(var, "format.coverletter")) {
		if (value && !strcasecmp(value, "auto")) {
			config_cover_letter = COVER_AUTO;
			return 0;
		}
		config_cover_letter = git_config_bool(var, value) ? COVER_ON : COVER_OFF;
		return 0;
	}

	return git_log_config(var, value, cb);
}

static FILE *realstdout = NULL;
static const char *output_directory = NULL;
static int outdir_offset;

static int reopen_stdout(struct commit *commit, const char *subject,
			 struct rev_info *rev, int quiet)
{
	struct strbuf filename = STRBUF_INIT;
	int suffix_len = strlen(rev->patch_suffix) + 1;

	if (output_directory) {
		strbuf_addstr(&filename, output_directory);
		if (filename.len >=
		    PATH_MAX - FORMAT_PATCH_NAME_MAX - suffix_len)
			return error(_("name of output directory is too long"));
		if (filename.buf[filename.len - 1] != '/')
			strbuf_addch(&filename, '/');
	}

	if (rev->numbered_files)
		strbuf_addf(&filename, "%d", rev->nr);
	else if (commit)
		fmt_output_commit(&filename, commit, rev);
	else
		fmt_output_subject(&filename, subject, rev);

	if (!quiet)
		fprintf(realstdout, "%s\n", filename.buf + outdir_offset);

	if (freopen(filename.buf, "w", stdout) == NULL)
		return error(_("Cannot open patch file %s"), filename.buf);

	strbuf_release(&filename);
	return 0;
}

static void get_patch_ids(struct rev_info *rev, struct patch_ids *ids)
{
	struct rev_info check_rev;
	struct commit *commit;
	struct object *o1, *o2;
	unsigned flags1, flags2;

	if (rev->pending.nr != 2)
		die(_("Need exactly one range."));

	o1 = rev->pending.objects[0].item;
	flags1 = o1->flags;
	o2 = rev->pending.objects[1].item;
	flags2 = o2->flags;

	if ((flags1 & UNINTERESTING) == (flags2 & UNINTERESTING))
		die(_("Not a range."));

	init_patch_ids(ids);

	/* given a range a..b get all patch ids for b..a */
	init_revisions(&check_rev, rev->prefix);
	check_rev.max_parents = 1;
	o1->flags ^= UNINTERESTING;
	o2->flags ^= UNINTERESTING;
	add_pending_object(&check_rev, o1, "o1");
	add_pending_object(&check_rev, o2, "o2");
	if (prepare_revision_walk(&check_rev))
		die(_("revision walk setup failed"));

	while ((commit = get_revision(&check_rev)) != NULL) {
		add_commit_patch_id(commit, ids);
	}

	/* reset for next revision walk */
	clear_commit_marks((struct commit *)o1,
			SEEN | UNINTERESTING | SHOWN | ADDED);
	clear_commit_marks((struct commit *)o2,
			SEEN | UNINTERESTING | SHOWN | ADDED);
	o1->flags = flags1;
	o2->flags = flags2;
}

static void gen_message_id(struct rev_info *info, char *base)
{
	struct strbuf buf = STRBUF_INIT;
	strbuf_addf(&buf, "%s.%lu.git.%s", base,
		    (unsigned long) time(NULL),
		    git_committer_info(IDENT_NO_NAME|IDENT_NO_DATE|IDENT_STRICT));
	info->message_id = strbuf_detach(&buf, NULL);
}

static void print_signature(void)
{
	if (!signature || !*signature)
		return;

	printf("-- \n%s", signature);
	if (signature[strlen(signature)-1] != '\n')
		putchar('\n');
	putchar('\n');
}

static void add_branch_description(struct strbuf *buf, const char *branch_name)
{
	struct strbuf desc = STRBUF_INIT;
	if (!branch_name || !*branch_name)
		return;
	read_branch_desc(&desc, branch_name);
	if (desc.len) {
		strbuf_addch(buf, '\n');
		strbuf_addbuf(buf, &desc);
		strbuf_addch(buf, '\n');
	}
	strbuf_release(&desc);
}

static char *find_branch_name(struct rev_info *rev)
{
	int i, positive = -1;
	unsigned char branch_sha1[20];
	const unsigned char *tip_sha1;
	const char *ref, *v;
	char *full_ref, *branch = NULL;

	for (i = 0; i < rev->cmdline.nr; i++) {
		if (rev->cmdline.rev[i].flags & UNINTERESTING)
			continue;
		if (positive < 0)
			positive = i;
		else
			return NULL;
	}
	if (positive < 0)
		return NULL;
	ref = rev->cmdline.rev[positive].name;
	tip_sha1 = rev->cmdline.rev[positive].item->sha1;
	if (dwim_ref(ref, strlen(ref), branch_sha1, &full_ref) &&
	    skip_prefix(full_ref, "refs/heads/", &v) &&
	    !hashcmp(tip_sha1, branch_sha1))
		branch = xstrdup(v);
	free(full_ref);
	return branch;
}

static void make_cover_letter(struct rev_info *rev, int use_stdout,
			      struct commit *origin,
			      int nr, struct commit **list,
			      const char *branch_name,
			      int quiet)
{
	const char *committer;
	const char *body = "*** SUBJECT HERE ***\n\n*** BLURB HERE ***\n";
	const char *msg;
	struct shortlog log;
	struct strbuf sb = STRBUF_INIT;
	int i;
	const char *encoding = "UTF-8";
	struct diff_options opts;
	int need_8bit_cte = 0;
	struct pretty_print_context pp = {0};
	struct commit *head = list[0];

	if (rev->commit_format != CMIT_FMT_EMAIL)
		die(_("Cover letter needs email format"));

	committer = git_committer_info(0);

	if (!use_stdout &&
	    reopen_stdout(NULL, rev->numbered_files ? NULL : "cover-letter", rev, quiet))
		return;

	log_write_email_headers(rev, head, &pp.subject, &pp.after_subject,
				&need_8bit_cte);

	for (i = 0; !need_8bit_cte && i < nr; i++) {
		const char *buf = get_commit_buffer(list[i], NULL);
		if (has_non_ascii(buf))
			need_8bit_cte = 1;
		unuse_commit_buffer(list[i], buf);
	}

	if (!branch_name)
		branch_name = find_branch_name(rev);

	msg = body;
	pp.fmt = CMIT_FMT_EMAIL;
	pp.date_mode = DATE_RFC2822;
	pp_user_info(&pp, NULL, &sb, committer, encoding);
	pp_title_line(&pp, &msg, &sb, encoding, need_8bit_cte);
	pp_remainder(&pp, &msg, &sb, 0);
	add_branch_description(&sb, branch_name);
	printf("%s\n", sb.buf);

	strbuf_release(&sb);

	shortlog_init(&log);
	log.wrap_lines = 1;
	log.wrap = 72;
	log.in1 = 2;
	log.in2 = 4;
	for (i = 0; i < nr; i++)
		shortlog_add_commit(&log, list[i]);

	shortlog_output(&log);

	/*
	 * We can only do diffstat with a unique reference point
	 */
	if (!origin)
		return;

	memcpy(&opts, &rev->diffopt, sizeof(opts));
	opts.output_format = DIFF_FORMAT_SUMMARY | DIFF_FORMAT_DIFFSTAT;

	diff_setup_done(&opts);

	diff_tree_sha1(origin->tree->object.sha1,
		       head->tree->object.sha1,
		       "", &opts);
	diffcore_std(&opts);
	diff_flush(&opts);

	printf("\n");
	print_signature();
}

static const char *clean_message_id(const char *msg_id)
{
	char ch;
	const char *a, *z, *m;

	m = msg_id;
	while ((ch = *m) && (isspace(ch) || (ch == '<')))
		m++;
	a = m;
	z = NULL;
	while ((ch = *m)) {
		if (!isspace(ch) && (ch != '>'))
			z = m;
		m++;
	}
	if (!z)
		die(_("insane in-reply-to: %s"), msg_id);
	if (++z == m)
		return a;
	return xmemdupz(a, z - a);
}

static const char *set_outdir(const char *prefix, const char *output_directory)
{
	if (output_directory && is_absolute_path(output_directory))
		return output_directory;

	if (!prefix || !*prefix) {
		if (output_directory)
			return output_directory;
		/* The user did not explicitly ask for "./" */
		outdir_offset = 2;
		return "./";
	}

	outdir_offset = strlen(prefix);
	if (!output_directory)
		return prefix;

	return xstrdup(prefix_filename(prefix, outdir_offset,
				       output_directory));
}

static const char * const builtin_format_patch_usage[] = {
	N_("git format-patch [options] [<since> | <revision range>]"),
	NULL
};

static int keep_subject = 0;

static int keep_callback(const struct option *opt, const char *arg, int unset)
{
	((struct rev_info *)opt->value)->total = -1;
	keep_subject = 1;
	return 0;
}

static int subject_prefix = 0;

static int subject_prefix_callback(const struct option *opt, const char *arg,
			    int unset)
{
	subject_prefix = 1;
	((struct rev_info *)opt->value)->subject_prefix = arg;
	return 0;
}

static int numbered_cmdline_opt = 0;

static int numbered_callback(const struct option *opt, const char *arg,
			     int unset)
{
	*(int *)opt->value = numbered_cmdline_opt = unset ? 0 : 1;
	if (unset)
		auto_number =  0;
	return 0;
}

static int no_numbered_callback(const struct option *opt, const char *arg,
				int unset)
{
	return numbered_callback(opt, arg, 1);
}

static int output_directory_callback(const struct option *opt, const char *arg,
			      int unset)
{
	const char **dir = (const char **)opt->value;
	if (*dir)
		die(_("Two output directories?"));
	*dir = arg;
	return 0;
}

static int thread_callback(const struct option *opt, const char *arg, int unset)
{
	int *thread = (int *)opt->value;
	if (unset)
		*thread = 0;
	else if (!arg || !strcmp(arg, "shallow"))
		*thread = THREAD_SHALLOW;
	else if (!strcmp(arg, "deep"))
		*thread = THREAD_DEEP;
	else
		return 1;
	return 0;
}

static int attach_callback(const struct option *opt, const char *arg, int unset)
{
	struct rev_info *rev = (struct rev_info *)opt->value;
	if (unset)
		rev->mime_boundary = NULL;
	else if (arg)
		rev->mime_boundary = arg;
	else
		rev->mime_boundary = git_version_string;
	rev->no_inline = unset ? 0 : 1;
	return 0;
}

static int inline_callback(const struct option *opt, const char *arg, int unset)
{
	struct rev_info *rev = (struct rev_info *)opt->value;
	if (unset)
		rev->mime_boundary = NULL;
	else if (arg)
		rev->mime_boundary = arg;
	else
		rev->mime_boundary = git_version_string;
	rev->no_inline = 0;
	return 0;
}

static int header_callback(const struct option *opt, const char *arg, int unset)
{
	if (unset) {
		string_list_clear(&extra_hdr, 0);
		string_list_clear(&extra_to, 0);
		string_list_clear(&extra_cc, 0);
	} else {
	    add_header(arg);
	}
	return 0;
}

static int to_callback(const struct option *opt, const char *arg, int unset)
{
	if (unset)
		string_list_clear(&extra_to, 0);
	else
		string_list_append(&extra_to, arg);
	return 0;
}

static int cc_callback(const struct option *opt, const char *arg, int unset)
{
	if (unset)
		string_list_clear(&extra_cc, 0);
	else
		string_list_append(&extra_cc, arg);
	return 0;
}

static int from_callback(const struct option *opt, const char *arg, int unset)
{
	char **from = opt->value;

	free(*from);

	if (unset)
		*from = NULL;
	else if (arg)
		*from = xstrdup(arg);
	else
		*from = xstrdup(git_committer_info(IDENT_NO_DATE));
	return 0;
}

int cmd_format_patch(int argc, const char **argv, const char *prefix)
{
	struct commit *commit;
	struct commit **list = NULL;
	struct rev_info rev;
	struct setup_revision_opt s_r_opt;
	int nr = 0, total, i;
	int use_stdout = 0;
	int start_number = -1;
	int just_numbers = 0;
	int ignore_if_in_upstream = 0;
	int cover_letter = -1;
	int boundary_count = 0;
	int no_binary_diff = 0;
	struct commit *origin = NULL;
	const char *in_reply_to = NULL;
	struct patch_ids ids;
	struct strbuf buf = STRBUF_INIT;
	int use_patch_format = 0;
	int quiet = 0;
	int reroll_count = -1;
	char *branch_name = NULL;
	char *from = NULL;
	const struct option builtin_format_patch_options[] = {
		{ OPTION_CALLBACK, 'n', "numbered", &numbered, NULL,
			    N_("use [PATCH n/m] even with a single patch"),
			    PARSE_OPT_NOARG, numbered_callback },
		{ OPTION_CALLBACK, 'N', "no-numbered", &numbered, NULL,
			    N_("use [PATCH] even with multiple patches"),
			    PARSE_OPT_NOARG, no_numbered_callback },
		OPT_BOOL('s', "signoff", &do_signoff, N_("add Signed-off-by:")),
		OPT_BOOL(0, "stdout", &use_stdout,
			    N_("print patches to standard out")),
		OPT_BOOL(0, "cover-letter", &cover_letter,
			    N_("generate a cover letter")),
		OPT_BOOL(0, "numbered-files", &just_numbers,
			    N_("use simple number sequence for output file names")),
		OPT_STRING(0, "suffix", &fmt_patch_suffix, N_("sfx"),
			    N_("use <sfx> instead of '.patch'")),
		OPT_INTEGER(0, "start-number", &start_number,
			    N_("start numbering patches at <n> instead of 1")),
		OPT_INTEGER('v', "reroll-count", &reroll_count,
			    N_("mark the series as Nth re-roll")),
		{ OPTION_CALLBACK, 0, "subject-prefix", &rev, N_("prefix"),
			    N_("Use [<prefix>] instead of [PATCH]"),
			    PARSE_OPT_NONEG, subject_prefix_callback },
		{ OPTION_CALLBACK, 'o', "output-directory", &output_directory,
			    N_("dir"), N_("store resulting files in <dir>"),
			    PARSE_OPT_NONEG, output_directory_callback },
		{ OPTION_CALLBACK, 'k', "keep-subject", &rev, NULL,
			    N_("don't strip/add [PATCH]"),
			    PARSE_OPT_NOARG | PARSE_OPT_NONEG, keep_callback },
		OPT_BOOL(0, "no-binary", &no_binary_diff,
			 N_("don't output binary diffs")),
		OPT_BOOL(0, "ignore-if-in-upstream", &ignore_if_in_upstream,
			 N_("don't include a patch matching a commit upstream")),
		{ OPTION_SET_INT, 'p', "no-stat", &use_patch_format, NULL,
		  N_("show patch format instead of default (patch + stat)"),
		  PARSE_OPT_NONEG | PARSE_OPT_NOARG, NULL, 1},
		OPT_GROUP(N_("Messaging")),
		{ OPTION_CALLBACK, 0, "add-header", NULL, N_("header"),
			    N_("add email header"), 0, header_callback },
		{ OPTION_CALLBACK, 0, "to", NULL, N_("email"), N_("add To: header"),
			    0, to_callback },
		{ OPTION_CALLBACK, 0, "cc", NULL, N_("email"), N_("add Cc: header"),
			    0, cc_callback },
		{ OPTION_CALLBACK, 0, "from", &from, N_("ident"),
			    N_("set From address to <ident> (or committer ident if absent)"),
			    PARSE_OPT_OPTARG, from_callback },
		OPT_STRING(0, "in-reply-to", &in_reply_to, N_("message-id"),
			    N_("make first mail a reply to <message-id>")),
		{ OPTION_CALLBACK, 0, "attach", &rev, N_("boundary"),
			    N_("attach the patch"), PARSE_OPT_OPTARG,
			    attach_callback },
		{ OPTION_CALLBACK, 0, "inline", &rev, N_("boundary"),
			    N_("inline the patch"),
			    PARSE_OPT_OPTARG | PARSE_OPT_NONEG,
			    inline_callback },
		{ OPTION_CALLBACK, 0, "thread", &thread, N_("style"),
			    N_("enable message threading, styles: shallow, deep"),
			    PARSE_OPT_OPTARG, thread_callback },
		OPT_STRING(0, "signature", &signature, N_("signature"),
			    N_("add a signature")),
		OPT_FILENAME(0, "signature-file", &signature_file,
				N_("add a signature from a file")),
		OPT__QUIET(&quiet, N_("don't print the patch filenames")),
		OPT_END()
	};

	extra_hdr.strdup_strings = 1;
	extra_to.strdup_strings = 1;
	extra_cc.strdup_strings = 1;
	init_grep_defaults();
	git_config(git_format_config, NULL);
	init_revisions(&rev, prefix);
	rev.commit_format = CMIT_FMT_EMAIL;
	rev.verbose_header = 1;
	rev.diff = 1;
	rev.max_parents = 1;
	DIFF_OPT_SET(&rev.diffopt, RECURSIVE);
	rev.subject_prefix = fmt_patch_subject_prefix;
	memset(&s_r_opt, 0, sizeof(s_r_opt));
	s_r_opt.def = "HEAD";
	s_r_opt.revarg_opt = REVARG_COMMITTISH;

	if (default_attach) {
		rev.mime_boundary = default_attach;
		rev.no_inline = 1;
	}

	/*
	 * Parse the arguments before setup_revisions(), or something
	 * like "git format-patch -o a123 HEAD^.." may fail; a123 is
	 * possibly a valid SHA1.
	 */
	argc = parse_options(argc, argv, prefix, builtin_format_patch_options,
			     builtin_format_patch_usage,
			     PARSE_OPT_KEEP_ARGV0 | PARSE_OPT_KEEP_UNKNOWN |
			     PARSE_OPT_KEEP_DASHDASH);

	if (0 < reroll_count) {
		struct strbuf sprefix = STRBUF_INIT;
		strbuf_addf(&sprefix, "%s v%d",
			    rev.subject_prefix, reroll_count);
		rev.reroll_count = reroll_count;
		rev.subject_prefix = strbuf_detach(&sprefix, NULL);
	}

	for (i = 0; i < extra_hdr.nr; i++) {
		strbuf_addstr(&buf, extra_hdr.items[i].string);
		strbuf_addch(&buf, '\n');
	}

	if (extra_to.nr)
		strbuf_addstr(&buf, "To: ");
	for (i = 0; i < extra_to.nr; i++) {
		if (i)
			strbuf_addstr(&buf, "    ");
		strbuf_addstr(&buf, extra_to.items[i].string);
		if (i + 1 < extra_to.nr)
			strbuf_addch(&buf, ',');
		strbuf_addch(&buf, '\n');
	}

	if (extra_cc.nr)
		strbuf_addstr(&buf, "Cc: ");
	for (i = 0; i < extra_cc.nr; i++) {
		if (i)
			strbuf_addstr(&buf, "    ");
		strbuf_addstr(&buf, extra_cc.items[i].string);
		if (i + 1 < extra_cc.nr)
			strbuf_addch(&buf, ',');
		strbuf_addch(&buf, '\n');
	}

	rev.extra_headers = strbuf_detach(&buf, NULL);

	if (from) {
		if (split_ident_line(&rev.from_ident, from, strlen(from)))
			die(_("invalid ident line: %s"), from);
	}

	if (start_number < 0)
		start_number = 1;

	/*
	 * If numbered is set solely due to format.numbered in config,
	 * and it would conflict with --keep-subject (-k) from the
	 * command line, reset "numbered".
	 */
	if (numbered && keep_subject && !numbered_cmdline_opt)
		numbered = 0;

	if (numbered && keep_subject)
		die (_("-n and -k are mutually exclusive."));
	if (keep_subject && subject_prefix)
		die (_("--subject-prefix and -k are mutually exclusive."));
	rev.preserve_subject = keep_subject;

	argc = setup_revisions(argc, argv, &rev, &s_r_opt);
	if (argc > 1)
		die (_("unrecognized argument: %s"), argv[1]);

	if (rev.diffopt.output_format & DIFF_FORMAT_NAME)
		die(_("--name-only does not make sense"));
	if (rev.diffopt.output_format & DIFF_FORMAT_NAME_STATUS)
		die(_("--name-status does not make sense"));
	if (rev.diffopt.output_format & DIFF_FORMAT_CHECKDIFF)
		die(_("--check does not make sense"));

	if (!use_patch_format &&
		(!rev.diffopt.output_format ||
		 rev.diffopt.output_format == DIFF_FORMAT_PATCH))
		rev.diffopt.output_format = DIFF_FORMAT_DIFFSTAT | DIFF_FORMAT_SUMMARY;

	/* Always generate a patch */
	rev.diffopt.output_format |= DIFF_FORMAT_PATCH;

	if (!DIFF_OPT_TST(&rev.diffopt, TEXT) && !no_binary_diff)
		DIFF_OPT_SET(&rev.diffopt, BINARY);

	if (rev.show_notes)
		init_display_notes(&rev.notes_opt);

	if (!use_stdout)
		output_directory = set_outdir(prefix, output_directory);
	else
		setup_pager();

	if (output_directory) {
		if (use_stdout)
			die(_("standard output, or directory, which one?"));
		if (mkdir(output_directory, 0777) < 0 && errno != EEXIST)
			die_errno(_("Could not create directory '%s'"),
				  output_directory);
	}

	if (rev.pending.nr == 1) {
		int check_head = 0;

		if (rev.max_count < 0 && !rev.show_root_diff) {
			/*
			 * This is traditional behaviour of "git format-patch
			 * origin" that prepares what the origin side still
			 * does not have.
			 */
			rev.pending.objects[0].item->flags |= UNINTERESTING;
			add_head_to_pending(&rev);
			check_head = 1;
		}
		/*
		 * Otherwise, it is "format-patch -22 HEAD", and/or
		 * "format-patch --root HEAD".  The user wants
		 * get_revision() to do the usual traversal.
		 */

		if (!strcmp(rev.pending.objects[0].name, "HEAD"))
			check_head = 1;

		if (check_head) {
			unsigned char sha1[20];
			const char *ref, *v;
			ref = resolve_ref_unsafe("HEAD", sha1, 1, NULL);
			if (ref && skip_prefix(ref, "refs/heads/", &v))
				branch_name = xstrdup(v);
			else
				branch_name = xstrdup(""); /* no branch */
		}
	}

	/*
	 * We cannot move this anywhere earlier because we do want to
	 * know if --root was given explicitly from the command line.
	 */
	rev.show_root_diff = 1;

	if (ignore_if_in_upstream) {
		/* Don't say anything if head and upstream are the same. */
		if (rev.pending.nr == 2) {
			struct object_array_entry *o = rev.pending.objects;
			if (hashcmp(o[0].item->sha1, o[1].item->sha1) == 0)
				return 0;
		}
		get_patch_ids(&rev, &ids);
	}

	if (!use_stdout)
		realstdout = xfdopen(xdup(1), "w");

	if (prepare_revision_walk(&rev))
		die(_("revision walk setup failed"));
	rev.boundary = 1;
	while ((commit = get_revision(&rev)) != NULL) {
		if (commit->object.flags & BOUNDARY) {
			boundary_count++;
			origin = (boundary_count == 1) ? commit : NULL;
			continue;
		}

		if (ignore_if_in_upstream &&
				has_commit_patch_id(commit, &ids))
			continue;

		nr++;
		REALLOC_ARRAY(list, nr);
		list[nr - 1] = commit;
	}
	if (nr == 0)
		/* nothing to do */
		return 0;
	total = nr;
	if (!keep_subject && auto_number && total > 1)
		numbered = 1;
	if (numbered)
		rev.total = total + start_number - 1;
	if (cover_letter == -1) {
		if (config_cover_letter == COVER_AUTO)
			cover_letter = (total > 1);
		else
			cover_letter = (config_cover_letter == COVER_ON);
	}

	if (!signature) {
		; /* --no-signature inhibits all signatures */
	} else if (signature && signature != git_version_string) {
		; /* non-default signature already set */
	} else if (signature_file) {
		struct strbuf buf = STRBUF_INIT;

		if (strbuf_read_file(&buf, signature_file, 128) < 0)
			die_errno(_("unable to read signature file '%s'"), signature_file);
		signature = strbuf_detach(&buf, NULL);
	}

	if (in_reply_to || thread || cover_letter)
		rev.ref_message_ids = xcalloc(1, sizeof(struct string_list));
	if (in_reply_to) {
		const char *msgid = clean_message_id(in_reply_to);
		string_list_append(rev.ref_message_ids, msgid);
	}
	rev.numbered_files = just_numbers;
	rev.patch_suffix = fmt_patch_suffix;
	if (cover_letter) {
		if (thread)
			gen_message_id(&rev, "cover");
		make_cover_letter(&rev, use_stdout,
				  origin, nr, list, branch_name, quiet);
		total++;
		start_number--;
	}
	rev.add_signoff = do_signoff;
	while (0 <= --nr) {
		int shown;
		commit = list[nr];
		rev.nr = total - nr + (start_number - 1);
		/* Make the second and subsequent mails replies to the first */
		if (thread) {
			/* Have we already had a message ID? */
			if (rev.message_id) {
				/*
				 * For deep threading: make every mail
				 * a reply to the previous one, no
				 * matter what other options are set.
				 *
				 * For shallow threading:
				 *
				 * Without --cover-letter and
				 * --in-reply-to, make every mail a
				 * reply to the one before.
				 *
				 * With --in-reply-to but no
				 * --cover-letter, make every mail a
				 * reply to the <reply-to>.
				 *
				 * With --cover-letter, make every
				 * mail but the cover letter a reply
				 * to the cover letter.  The cover
				 * letter is a reply to the
				 * --in-reply-to, if specified.
				 */
				if (thread == THREAD_SHALLOW
				    && rev.ref_message_ids->nr > 0
				    && (!cover_letter || rev.nr > 1))
					free(rev.message_id);
				else
					string_list_append(rev.ref_message_ids,
							   rev.message_id);
			}
			gen_message_id(&rev, sha1_to_hex(commit->object.sha1));
		}

		if (!use_stdout &&
		    reopen_stdout(rev.numbered_files ? NULL : commit, NULL, &rev, quiet))
			die(_("Failed to create output files"));
		shown = log_tree_commit(&rev, commit);
		free_commit_buffer(commit);

		/* We put one extra blank line between formatted
		 * patches and this flag is used by log-tree code
		 * to see if it needs to emit a LF before showing
		 * the log; when using one file per patch, we do
		 * not want the extra blank line.
		 */
		if (!use_stdout)
			rev.shown_one = 0;
		if (shown) {
			if (rev.mime_boundary)
				printf("\n--%s%s--\n\n\n",
				       mime_boundary_leader,
				       rev.mime_boundary);
			else
				print_signature();
		}
		if (!use_stdout)
			fclose(stdout);
	}
	free(list);
	free(branch_name);
	string_list_clear(&extra_to, 0);
	string_list_clear(&extra_cc, 0);
	string_list_clear(&extra_hdr, 0);
	if (ignore_if_in_upstream)
		free_patch_ids(&ids);
	return 0;
}

static int add_pending_commit(const char *arg, struct rev_info *revs, int flags)
{
	unsigned char sha1[20];
	if (get_sha1(arg, sha1) == 0) {
		struct commit *commit = lookup_commit_reference(sha1);
		if (commit) {
			commit->object.flags |= flags;
			add_pending_object(revs, &commit->object, arg);
			return 0;
		}
	}
	return -1;
}

static const char * const cherry_usage[] = {
	N_("git cherry [-v] [<upstream> [<head> [<limit>]]]"),
	NULL
};

static void print_commit(char sign, struct commit *commit, int verbose,
			 int abbrev)
{
	if (!verbose) {
		printf("%c %s\n", sign,
		       find_unique_abbrev(commit->object.sha1, abbrev));
	} else {
		struct strbuf buf = STRBUF_INIT;
		pp_commit_easy(CMIT_FMT_ONELINE, commit, &buf);
		printf("%c %s %s\n", sign,
		       find_unique_abbrev(commit->object.sha1, abbrev),
		       buf.buf);
		strbuf_release(&buf);
	}
}

int cmd_cherry(int argc, const char **argv, const char *prefix)
{
	struct rev_info revs;
	struct patch_ids ids;
	struct commit *commit;
	struct commit_list *list = NULL;
	struct branch *current_branch;
	const char *upstream;
	const char *head = "HEAD";
	const char *limit = NULL;
	int verbose = 0, abbrev = 0;

	struct option options[] = {
		OPT__ABBREV(&abbrev),
		OPT__VERBOSE(&verbose, N_("be verbose")),
		OPT_END()
	};

	argc = parse_options(argc, argv, prefix, options, cherry_usage, 0);

	switch (argc) {
	case 3:
		limit = argv[2];
		/* FALLTHROUGH */
	case 2:
		head = argv[1];
		/* FALLTHROUGH */
	case 1:
		upstream = argv[0];
		break;
	default:
		current_branch = branch_get(NULL);
		if (!current_branch || !current_branch->merge
					|| !current_branch->merge[0]
					|| !current_branch->merge[0]->dst) {
			fprintf(stderr, _("Could not find a tracked"
					" remote branch, please"
					" specify <upstream> manually.\n"));
			usage_with_options(cherry_usage, options);
		}

		upstream = current_branch->merge[0]->dst;
	}

	init_revisions(&revs, prefix);
	revs.max_parents = 1;

	if (add_pending_commit(head, &revs, 0))
		die(_("Unknown commit %s"), head);
	if (add_pending_commit(upstream, &revs, UNINTERESTING))
		die(_("Unknown commit %s"), upstream);

	/* Don't say anything if head and upstream are the same. */
	if (revs.pending.nr == 2) {
		struct object_array_entry *o = revs.pending.objects;
		if (hashcmp(o[0].item->sha1, o[1].item->sha1) == 0)
			return 0;
	}

	get_patch_ids(&revs, &ids);

	if (limit && add_pending_commit(limit, &revs, UNINTERESTING))
		die(_("Unknown commit %s"), limit);

	/* reverse the list of commits */
	if (prepare_revision_walk(&revs))
		die(_("revision walk setup failed"));
	while ((commit = get_revision(&revs)) != NULL) {
		commit_list_insert(commit, &list);
	}

	while (list) {
		char sign = '+';

		commit = list->item;
		if (has_commit_patch_id(commit, &ids))
			sign = '-';
		print_commit(sign, commit, verbose, abbrev);
		list = list->next;
	}

	free_patch_ids(&ids);
	return 0;
}<|MERGE_RESOLUTION|>--- conflicted
+++ resolved
@@ -390,13 +390,8 @@
 		default_show_root = git_config_bool(var, value);
 		return 0;
 	}
-<<<<<<< HEAD
 	if (skip_prefix(var, "color.decorate.", &slot_name))
-		return parse_decorate_color_config(var, slot_name - var, value);
-=======
-	if (starts_with(var, "color.decorate."))
-		return parse_decorate_color_config(var, var + 15, value);
->>>>>>> f6c5a296
+		return parse_decorate_color_config(var, slot_name, value);
 	if (!strcmp(var, "log.mailmap")) {
 		use_mailmap_config = git_config_bool(var, value);
 		return 0;
