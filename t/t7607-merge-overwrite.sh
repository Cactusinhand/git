--- conflicted
+++ resolved
@@ -125,11 +125,7 @@
 	cp important sub &&
 	cp important sub2 &&
 	test_must_fail git merge sub 2>out &&
-<<<<<<< HEAD
-	test_cmp out expect &&
-=======
 	test_i18ncmp out expect &&
->>>>>>> 6ebdac1b
 	test_path_is_missing .git/MERGE_HEAD &&
 	test_cmp important sub &&
 	test_cmp important sub2 &&
