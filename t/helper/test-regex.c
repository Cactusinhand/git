#include "git-compat-util.h"
#include "gettext.h"

<<<<<<< HEAD
struct reg_flag {
	const char *name;
	int flag;
};

static struct reg_flag reg_flags[] = {
	{ "EXTENDED",	 REG_EXTENDED	},
	{ "NEWLINE",	 REG_NEWLINE	},
	{ "ICASE",	 REG_ICASE	},
	{ "NOTBOL",	 REG_NOTBOL	},
#ifdef REG_STARTEND
	{ "STARTEND",	 REG_STARTEND	},
#endif
	{ NULL, 0 }
};

static int test_regex_bug(void)
=======
int cmd_main(int argc, const char **argv)
>>>>>>> de61cebd
{
	char *pat = "[^={} \t]+";
	char *str = "={}\nfred";
	regex_t r;
	regmatch_t m[1];

	if (regcomp(&r, pat, REG_EXTENDED | REG_NEWLINE))
		die("failed regcomp() for pattern '%s'", pat);
	if (regexec(&r, str, 1, m, 0))
		die("no match of pattern '%s' to string '%s'", pat, str);

	/* http://sourceware.org/bugzilla/show_bug.cgi?id=3957  */
	if (m[0].rm_so == 3) /* matches '\n' when it should not */
		die("regex bug confirmed: re-build git with NO_REGEX=1");

	return 0;
}

int main(int argc, char **argv)
{
	const char *pat;
	const char *str;
	int flags = 0;
	regex_t r;
	regmatch_t m[1];

	if (argc == 2 && !strcmp(argv[1], "--bug"))
		return test_regex_bug();
	else if (argc < 3)
		usage("test-regex --bug\n"
		      "test-regex <pattern> <string> [<options>]");

	argv++;
	pat = *argv++;
	str = *argv++;
	while (*argv) {
		struct reg_flag *rf;
		for (rf = reg_flags; rf->name; rf++)
			if (!strcmp(*argv, rf->name)) {
				flags |= rf->flag;
				break;
			}
		if (!rf->name)
			die("do not recognize %s", *argv);
		argv++;
	}
	git_setup_gettext();

	if (regcomp(&r, pat, flags))
		die("failed regcomp() for pattern '%s'", pat);
	if (regexec(&r, str, 1, m, 0))
		return 1;

	return 0;
}<|MERGE_RESOLUTION|>--- conflicted
+++ resolved
@@ -1,7 +1,6 @@
 #include "git-compat-util.h"
 #include "gettext.h"
 
-<<<<<<< HEAD
 struct reg_flag {
 	const char *name;
 	int flag;
@@ -19,9 +18,6 @@
 };
 
 static int test_regex_bug(void)
-=======
-int cmd_main(int argc, const char **argv)
->>>>>>> de61cebd
 {
 	char *pat = "[^={} \t]+";
 	char *str = "={}\nfred";
@@ -40,7 +36,7 @@
 	return 0;
 }
 
-int main(int argc, char **argv)
+int cmd_main(int argc, const char **argv)
 {
 	const char *pat;
 	const char *str;
