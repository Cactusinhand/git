--- conflicted
+++ resolved
@@ -459,7 +459,6 @@
 	grep "Important information!" cron.txt
 '
 
-<<<<<<< HEAD
 test_expect_success 'magic markers are correct' '
 	grep "GIT MAINTENANCE SCHEDULE" cron.txt >actual &&
 	cat >expect <<-\EOF &&
@@ -471,10 +470,11 @@
 
 test_expect_success 'stop preserves surrounding schedule' '
 	echo "Crucial information!" >>cron.txt &&
-	GIT_TEST_CRONTAB="test-tool crontab cron.txt" git maintenance stop &&
+	GIT_TEST_MAINT_SCHEDULER="crontab:test-tool crontab cron.txt" git maintenance stop &&
 	grep "Important information!" cron.txt &&
 	grep "Crucial information!" cron.txt
-=======
+'
+
 test_expect_success 'start and stop macOS maintenance' '
 	# ensure $HOME can be compared against hook arguments on all platforms
 	pfx=$(cd "$HOME" && pwd) &&
@@ -487,7 +487,7 @@
 	GIT_TEST_MAINT_SCHEDULER=launchctl:./print-args git maintenance start &&
 
 	# start registers the repo
-	git config --get --global maintenance.repo "$(pwd)" &&
+	git config --get --global --fixed-value maintenance.repo "$(pwd)" &&
 
 	ls "$HOME/Library/LaunchAgents" >actual &&
 	cat >expect <<-\EOF &&
@@ -512,7 +512,7 @@
 	GIT_TEST_MAINT_SCHEDULER=launchctl:./print-args git maintenance stop &&
 
 	# stop does not unregister the repo
-	git config --get --global maintenance.repo "$(pwd)" &&
+	git config --get --global --fixed-value maintenance.repo "$(pwd)" &&
 
 	printf "bootout gui/[UID] $pfx/Library/LaunchAgents/org.git-scm.git.%s.plist\n" \
 		hourly daily weekly >expect &&
@@ -538,7 +538,7 @@
 	GIT_TEST_MAINT_SCHEDULER="schtasks:./print-args" git maintenance start &&
 
 	# start registers the repo
-	git config --get --global maintenance.repo "$(pwd)" &&
+	git config --get --global --fixed-value maintenance.repo "$(pwd)" &&
 
 	for frequency in hourly daily weekly
 	do
@@ -551,12 +551,11 @@
 	GIT_TEST_MAINT_SCHEDULER="schtasks:./print-args" git maintenance stop &&
 
 	# stop does not unregister the repo
-	git config --get --global maintenance.repo "$(pwd)" &&
+	git config --get --global --fixed-value maintenance.repo "$(pwd)" &&
 
 	printf "/delete /tn Git Maintenance (%s) /f\n" \
 		hourly daily weekly >expect &&
 	test_cmp expect args
->>>>>>> 3797a0a7
 '
 
 test_expect_success 'register preserves existing strategy' '
