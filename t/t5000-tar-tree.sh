--- conflicted
+++ resolved
@@ -192,11 +192,7 @@
     'validate file modification time' \
     'mkdir extract &&
      "$TAR" xf b.tar -C extract a/a &&
-<<<<<<< HEAD
-     test-tool chmtime -v +0 extract/a/a |cut -f 1 >b.mtime &&
-=======
-     test-chmtime --get extract/a/a >b.mtime &&
->>>>>>> decf711f
+     test-tool chmtime --get extract/a/a >b.mtime &&
      echo "1117231200" >expected.mtime &&
      test_cmp expected.mtime b.mtime'
 
