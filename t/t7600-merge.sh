#!/bin/sh
#
# Copyright (c) 2007 Lars Hjemli
#

test_description='git merge

Testing basic merge operations/option parsing.'

. ./test-lib.sh

cat >file <<EOF
1
2
3
4
5
6
7
8
9
EOF

cat >file.1 <<EOF
1 X
2
3
4
5
6
7
8
9
EOF

cat >file.5 <<EOF
1
2
3
4
5 X
6
7
8
9
EOF

cat >file.9 <<EOF
1
2
3
4
5
6
7
8
9 X
EOF

cat  >result.1 <<EOF
1 X
2
3
4
5
6
7
8
9
EOF

cat >result.1-5 <<EOF
1 X
2
3
4
5 X
6
7
8
9
EOF

cat >result.1-5-9 <<EOF
1 X
2
3
4
5 X
6
7
8
9 X
EOF

create_merge_msgs() {
	echo "Merge commit 'c2'" >msg.1-5 &&
	echo "Merge commit 'c2'; commit 'c3'" >msg.1-5-9 &&
	echo "Squashed commit of the following:" >squash.1 &&
	echo >>squash.1 &&
	git log --no-merges ^HEAD c1 >>squash.1 &&
	echo "Squashed commit of the following:" >squash.1-5 &&
	echo >>squash.1-5 &&
	git log --no-merges ^HEAD c2 >>squash.1-5 &&
	echo "Squashed commit of the following:" >squash.1-5-9 &&
	echo >>squash.1-5-9 &&
	git log --no-merges ^HEAD c2 c3 >>squash.1-5-9 &&
	echo > msg.nolog &&
	echo "* commit 'c3':" >msg.log &&
	echo "  commit 3" >>msg.log &&
	echo >>msg.log
}

verify_diff() {
	if ! test_cmp "$1" "$2"
	then
		echo "$3"
		false
	fi
}

verify_merge() {
	verify_diff "$2" "$1" "[OOPS] bad merge result" &&
	if test $(git ls-files -u | wc -l) -gt 0
	then
		echo "[OOPS] unmerged files"
		false
	fi &&
	if test_must_fail git diff --exit-code
	then
		echo "[OOPS] working tree != index"
		false
	fi &&
	if test -n "$3"
	then
		git show -s --pretty=format:%s HEAD >msg.act &&
		verify_diff "$3" msg.act "[OOPS] bad merge message"
	fi
}

verify_head() {
	if test "$1" != "$(git rev-parse HEAD)"
	then
		echo "[OOPS] HEAD != $1"
		false
	fi
}

verify_parents() {
	i=1
	while test $# -gt 0
	do
		if test "$1" != "$(git rev-parse HEAD^$i)"
		then
			echo "[OOPS] HEAD^$i != $1"
			return 1
		fi
		i=$(expr $i + 1)
		shift
	done
}

verify_mergeheads() {
	i=1
	if ! test -f .git/MERGE_HEAD
	then
		echo "[OOPS] MERGE_HEAD is missing"
		false
	fi &&
	while test $# -gt 0
	do
		head=$(head -n $i .git/MERGE_HEAD | sed -ne \$p)
		if test "$1" != "$head"
		then
			echo "[OOPS] MERGE_HEAD $i != $1"
			return 1
		fi
		i=$(expr $i + 1)
		shift
	done
}

verify_no_mergehead() {
	if test -f .git/MERGE_HEAD
	then
		echo "[OOPS] MERGE_HEAD exists"
		false
	fi
}


test_expect_success 'setup' '
	git add file &&
	test_tick &&
	git commit -m "commit 0" &&
	git tag c0 &&
	c0=$(git rev-parse HEAD) &&
	cp file.1 file &&
	git add file &&
	test_tick &&
	git commit -m "commit 1" &&
	git tag c1 &&
	c1=$(git rev-parse HEAD) &&
	git reset --hard "$c0" &&
	cp file.5 file &&
	git add file &&
	test_tick &&
	git commit -m "commit 2" &&
	git tag c2 &&
	c2=$(git rev-parse HEAD) &&
	git reset --hard "$c0" &&
	cp file.9 file &&
	git add file &&
	test_tick &&
	git commit -m "commit 3" &&
	git tag c3 &&
	c3=$(git rev-parse HEAD)
	git reset --hard "$c0" &&
	create_merge_msgs
'

test_debug 'gitk --all'

test_expect_success 'test option parsing' '
	test_must_fail git merge -$ c1 &&
	test_must_fail git merge --no-such c1 &&
	test_must_fail git merge -s foobar c1 &&
	test_must_fail git merge -s=foobar c1 &&
	test_must_fail git merge -m &&
	test_must_fail git merge
'

test_expect_success 'reject non-strategy with a git-merge-foo name' '
	test_must_fail git merge -s index c1
'

test_expect_success 'merge c0 with c1' '
	git reset --hard c0 &&
	git merge c1 &&
	verify_merge file result.1 &&
	verify_head "$c1"
'

test_debug 'gitk --all'

test_expect_success 'merge c1 with c2' '
	git reset --hard c1 &&
	test_tick &&
	git merge c2 &&
	verify_merge file result.1-5 msg.1-5 &&
	verify_parents $c1 $c2
'

test_debug 'gitk --all'

test_expect_success 'merge c1 with c2 and c3' '
	git reset --hard c1 &&
	test_tick &&
	git merge c2 c3 &&
	verify_merge file result.1-5-9 msg.1-5-9 &&
	verify_parents $c1 $c2 $c3
'

test_debug 'gitk --all'

test_expect_success 'merge c0 with c1 (no-commit)' '
	git reset --hard c0 &&
	git merge --no-commit c1 &&
	verify_merge file result.1 &&
	verify_head $c1
'

test_debug 'gitk --all'

test_expect_success 'merge c1 with c2 (no-commit)' '
	git reset --hard c1 &&
	git merge --no-commit c2 &&
	verify_merge file result.1-5 &&
	verify_head $c1 &&
	verify_mergeheads $c2
'

test_debug 'gitk --all'

test_expect_success 'merge c1 with c2 and c3 (no-commit)' '
	git reset --hard c1 &&
	git merge --no-commit c2 c3 &&
	verify_merge file result.1-5-9 &&
	verify_head $c1 &&
	verify_mergeheads $c2 $c3
'

test_debug 'gitk --all'

test_expect_success 'merge c0 with c1 (squash)' '
	git reset --hard c0 &&
	git merge --squash c1 &&
	verify_merge file result.1 &&
	verify_head $c0 &&
	verify_no_mergehead &&
	verify_diff squash.1 .git/SQUASH_MSG "[OOPS] bad squash message"
'

test_debug 'gitk --all'

test_expect_success 'merge c1 with c2 (squash)' '
	git reset --hard c1 &&
	git merge --squash c2 &&
	verify_merge file result.1-5 &&
	verify_head $c1 &&
	verify_no_mergehead &&
	verify_diff squash.1-5 .git/SQUASH_MSG "[OOPS] bad squash message"
'

test_debug 'gitk --all'

test_expect_success 'merge c1 with c2 and c3 (squash)' '
	git reset --hard c1 &&
	git merge --squash c2 c3 &&
	verify_merge file result.1-5-9 &&
	verify_head $c1 &&
	verify_no_mergehead &&
	verify_diff squash.1-5-9 .git/SQUASH_MSG "[OOPS] bad squash message"
'

test_debug 'gitk --all'

test_expect_success 'merge c1 with c2 (no-commit in config)' '
	git reset --hard c1 &&
	git config branch.master.mergeoptions "--no-commit" &&
	git merge c2 &&
	verify_merge file result.1-5 &&
	verify_head $c1 &&
	verify_mergeheads $c2
'

test_debug 'gitk --all'

test_expect_success 'merge c1 with c2 (squash in config)' '
	git reset --hard c1 &&
	git config branch.master.mergeoptions "--squash" &&
	git merge c2 &&
	verify_merge file result.1-5 &&
	verify_head $c1 &&
	verify_no_mergehead &&
	verify_diff squash.1-5 .git/SQUASH_MSG "[OOPS] bad squash message"
'

test_debug 'gitk --all'

test_expect_success 'override config option -n with --summary' '
	git reset --hard c1 &&
	git config branch.master.mergeoptions "-n" &&
	test_tick &&
	git merge --summary c2 >diffstat.txt &&
	verify_merge file result.1-5 msg.1-5 &&
	verify_parents $c1 $c2 &&
	if ! grep "^ file |  *2 +-$" diffstat.txt
	then
		echo "[OOPS] diffstat was not generated with --summary"
		false
	fi
'

test_expect_success 'override config option -n with --stat' '
	git reset --hard c1 &&
	git config branch.master.mergeoptions "-n" &&
	test_tick &&
	git merge --stat c2 >diffstat.txt &&
	verify_merge file result.1-5 msg.1-5 &&
	verify_parents $c1 $c2 &&
	if ! grep "^ file |  *2 +-$" diffstat.txt
	then
		echo "[OOPS] diffstat was not generated with --stat"
		false
	fi
'

test_debug 'gitk --all'

test_expect_success 'override config option --stat' '
	git reset --hard c1 &&
	git config branch.master.mergeoptions "--stat" &&
	test_tick &&
	git merge -n c2 >diffstat.txt &&
	verify_merge file result.1-5 msg.1-5 &&
	verify_parents $c1 $c2 &&
	if grep "^ file |  *2 +-$" diffstat.txt
	then
		echo "[OOPS] diffstat was generated"
		false
	fi
'

test_debug 'gitk --all'

test_expect_success 'merge c1 with c2 (override --no-commit)' '
	git reset --hard c1 &&
	git config branch.master.mergeoptions "--no-commit" &&
	test_tick &&
	git merge --commit c2 &&
	verify_merge file result.1-5 msg.1-5 &&
	verify_parents $c1 $c2
'

test_debug 'gitk --all'

test_expect_success 'merge c1 with c2 (override --squash)' '
	git reset --hard c1 &&
	git config branch.master.mergeoptions "--squash" &&
	test_tick &&
	git merge --no-squash c2 &&
	verify_merge file result.1-5 msg.1-5 &&
	verify_parents $c1 $c2
'

test_debug 'gitk --all'

test_expect_success 'merge c0 with c1 (no-ff)' '
	git reset --hard c0 &&
	git config branch.master.mergeoptions "" &&
	test_tick &&
	git merge --no-ff c1 &&
	verify_merge file result.1 &&
	verify_parents $c0 $c1
'

test_debug 'gitk --all'

test_expect_success 'combining --squash and --no-ff is refused' '
	test_must_fail git merge --squash --no-ff c1 &&
	test_must_fail git merge --no-ff --squash c1
'

test_expect_success 'merge c0 with c1 (ff overrides no-ff)' '
	git reset --hard c0 &&
	git config branch.master.mergeoptions "--no-ff" &&
	git merge --ff c1 &&
	verify_merge file result.1 &&
	verify_head $c1
'

test_expect_success 'merge log message' '
	git reset --hard c0 &&
	git merge --no-log c2 &&
	git show -s --pretty=format:%b HEAD >msg.act &&
	verify_diff msg.nolog msg.act "[OOPS] bad merge log message" &&

	git merge --log c3 &&
	git show -s --pretty=format:%b HEAD >msg.act &&
	verify_diff msg.log msg.act "[OOPS] bad merge log message" &&

	git reset --hard HEAD^ &&
	git config merge.log yes &&
	git merge c3 &&
	git show -s --pretty=format:%b HEAD >msg.act &&
	verify_diff msg.log msg.act "[OOPS] bad merge log message"
'

test_debug 'gitk --all'

test_expect_success 'merge c1 with c0, c2, c0, and c1' '
       git reset --hard c1 &&
       git config branch.master.mergeoptions "" &&
       test_tick &&
       git merge c0 c2 c0 c1 &&
       verify_merge file result.1-5 &&
       verify_parents $c1 $c2
'

test_debug 'gitk --all'

test_expect_success 'merge c1 with c0, c2, c0, and c1' '
       git reset --hard c1 &&
       git config branch.master.mergeoptions "" &&
       test_tick &&
       git merge c0 c2 c0 c1 &&
       verify_merge file result.1-5 &&
       verify_parents $c1 $c2
'

test_debug 'gitk --all'

test_expect_success 'merge c1 with c1 and c2' '
       git reset --hard c1 &&
       git config branch.master.mergeoptions "" &&
       test_tick &&
       git merge c1 c2 &&
       verify_merge file result.1-5 &&
       verify_parents $c1 $c2
'

test_debug 'gitk --all'

test_expect_success 'merge fast-forward in a dirty tree' '
       git reset --hard c0 &&
       mv file file1 &&
       cat file1 >file &&
       rm -f file1 &&
       git merge c2
'

test_debug 'gitk --all'

test_expect_success 'in-index merge' '
	git reset --hard c0 &&
	git merge --no-ff -s resolve c1 > out &&
	grep "Wonderful." out &&
	verify_parents $c0 $c1
'

test_debug 'gitk --all'

<<<<<<< HEAD
test_expect_success 'refresh the index before merging' '
	git reset --hard c1 &&
	sleep 1 &&
	touch file &&
	git merge c3
=======
cat >expected <<EOF
Merge branch 'c5' (early part)
EOF

test_expect_success 'merge early part of c2' '
	git reset --hard c3 &&
	echo c4 > c4.c &&
	git add c4.c &&
	git commit -m c4 &&
	git tag c4 &&
	echo c5 > c5.c &&
	git add c5.c &&
	git commit -m c5 &&
	git tag c5 &&
	git reset --hard c3 &&
	echo c6 > c6.c &&
	git add c6.c &&
	git commit -m c6 &&
	git tag c6 &&
	git merge c5~1 &&
	git show -s --pretty=format:%s HEAD > actual &&
	test_cmp actual expected
>>>>>>> 8ed0a740
'

test_debug 'gitk --all'

test_done<|MERGE_RESOLUTION|>--- conflicted
+++ resolved
@@ -511,13 +511,13 @@
 
 test_debug 'gitk --all'
 
-<<<<<<< HEAD
 test_expect_success 'refresh the index before merging' '
 	git reset --hard c1 &&
 	sleep 1 &&
 	touch file &&
 	git merge c3
-=======
+'
+
 cat >expected <<EOF
 Merge branch 'c5' (early part)
 EOF
@@ -540,7 +540,6 @@
 	git merge c5~1 &&
 	git show -s --pretty=format:%s HEAD > actual &&
 	test_cmp actual expected
->>>>>>> 8ed0a740
 '
 
 test_debug 'gitk --all'
