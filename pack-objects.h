--- conflicted
+++ resolved
@@ -2,13 +2,10 @@
 #define PACK_OBJECTS_H
 
 #include "object-store.h"
-<<<<<<< HEAD
+#include "thread-utils.h"
 #include "pack.h"
 
 #define DEFAULT_DELTA_CACHE_SIZE (256 * 1024 * 1024)
-=======
-#include "thread-utils.h"
->>>>>>> 9ac3f0e5
 
 #define OE_DFS_STATE_BITS	2
 #define OE_DEPTH_BITS		12
