#include <stdio.h>
#include <sys/types.h>
#include <sys/stat.h>
#include <dirent.h>
#include <unistd.h>
#include <stdlib.h>
#include <string.h>
#include <errno.h>
#include <limits.h>
#include <stdarg.h>
#include "git-compat-util.h"
#include "exec_cmd.h"
#include "cache.h"
#include "quote.h"

#include "builtin.h"

static void prepend_to_path(const char *dir, int len)
{
	const char *old_path = getenv("PATH");
	char *path;
	int path_len = len;

	if (!old_path)
		old_path = "/usr/local/bin:/usr/bin:/bin";

	path_len = len + strlen(old_path) + 1;

	path = malloc(path_len + 1);

	memcpy(path, dir, len);
	path[len] = ':';
	memcpy(path + len + 1, old_path, path_len - len);

	setenv("PATH", path, 1);
}

static int handle_options(const char*** argv, int* argc)
{
	int handled = 0;

	while (*argc > 0) {
		const char *cmd = (*argv)[0];
		if (cmd[0] != '-')
			break;

		/*
		 * For legacy reasons, the "version" and "help"
		 * commands can be written with "--" prepended
		 * to make them look like flags.
		 */
		if (!strcmp(cmd, "--help") || !strcmp(cmd, "--version"))
			break;

		/*
		 * Check remaining flags.
		 */
		if (!strncmp(cmd, "--exec-path", 11)) {
			cmd += 11;
			if (*cmd == '=')
				git_set_exec_path(cmd + 1);
			else {
				puts(git_exec_path());
				exit(0);
			}
		} else if (!strcmp(cmd, "-p") || !strcmp(cmd, "--paginate")) {
			setup_pager();
		} else if (!strcmp(cmd, "--git-dir")) {
			if (*argc < 1)
				return -1;
			setenv("GIT_DIR", (*argv)[1], 1);
			(*argv)++;
			(*argc)--;
		} else if (!strncmp(cmd, "--git-dir=", 10)) {
			setenv("GIT_DIR", cmd + 10, 1);
		} else if (!strcmp(cmd, "--bare")) {
			static char git_dir[1024];
			setenv("GIT_DIR", getcwd(git_dir, 1024), 1);
		} else {
			fprintf(stderr, "Unknown option: %s\n", cmd);
			cmd_usage(0, NULL, NULL);
		}

		(*argv)++;
		(*argc)--;
		handled++;
	}
	return handled;
}

static const char *alias_command;
static char *alias_string = NULL;

static int git_alias_config(const char *var, const char *value)
{
	if (!strncmp(var, "alias.", 6) && !strcmp(var + 6, alias_command)) {
		alias_string = strdup(value);
	}
	return 0;
}

static int split_cmdline(char *cmdline, const char ***argv)
{
	int src, dst, count = 0, size = 16;
	char quoted = 0;

	*argv = malloc(sizeof(char*) * size);

	/* split alias_string */
	(*argv)[count++] = cmdline;
	for (src = dst = 0; cmdline[src];) {
		char c = cmdline[src];
		if (!quoted && isspace(c)) {
			cmdline[dst++] = 0;
			while (cmdline[++src]
					&& isspace(cmdline[src]))
				; /* skip */
			if (count >= size) {
				size += 16;
				*argv = realloc(*argv, sizeof(char*) * size);
			}
			(*argv)[count++] = cmdline + dst;
		} else if(!quoted && (c == '\'' || c == '"')) {
			quoted = c;
			src++;
		} else if (c == quoted) {
			quoted = 0;
			src++;
		} else {
			if (c == '\\' && quoted != '\'') {
				src++;
				c = cmdline[src];
				if (!c) {
					free(*argv);
					*argv = NULL;
					return error("cmdline ends with \\");
				}
			}
			cmdline[dst++] = c;
			src++;
		}
	}

	cmdline[dst] = 0;

	if (quoted) {
		free(*argv);
		*argv = NULL;
		return error("unclosed quote");
	}

	return count;
}

static int handle_alias(int *argcp, const char ***argv)
{
	int nongit = 0, ret = 0, saved_errno = errno;
	const char *subdir;

	subdir = setup_git_directory_gently(&nongit);
	if (!nongit) {
		int count, option_count;
		const char** new_argv;

		alias_command = (*argv)[0];
		git_config(git_alias_config);
		if (alias_string) {

			count = split_cmdline(alias_string, &new_argv);
			option_count = handle_options(&new_argv, &count);
			memmove(new_argv - option_count, new_argv,
					count * sizeof(char *));
			new_argv -= option_count;

			if (count < 1)
				die("empty alias for %s", alias_command);

			if (!strcmp(alias_command, new_argv[0]))
				die("recursive alias: %s", alias_command);

			if (getenv("GIT_TRACE")) {
				int i;
				fprintf(stderr, "trace: alias expansion: %s =>",
					alias_command);
				for (i = 0; i < count; ++i) {
					fputc(' ', stderr);
					sq_quote_print(stderr, new_argv[i]);
				}
				fputc('\n', stderr);
				fflush(stderr);
			}

			new_argv = realloc(new_argv, sizeof(char*) *
					   (count + *argcp + 1));
			/* insert after command name */
			memcpy(new_argv + count, *argv + 1,
			       sizeof(char*) * *argcp);
			new_argv[count+*argcp] = NULL;

			*argv = new_argv;
			*argcp += count - 1;

			ret = 1;
		}
	}

	if (subdir)
		chdir(subdir);

	errno = saved_errno;

	return ret;
}

const char git_version_string[] = GIT_VERSION;

#define NEEDS_PREFIX 1

static void handle_internal_command(int argc, const char **argv, char **envp)
{
	const char *cmd = argv[0];
	static struct cmd_struct {
		const char *cmd;
		int (*fn)(int, const char **, const char *);
		int prefix;
	} commands[] = {
		{ "version", cmd_version },
		{ "help", cmd_help },
		{ "log", cmd_log, NEEDS_PREFIX },
		{ "whatchanged", cmd_whatchanged, NEEDS_PREFIX },
		{ "show", cmd_show, NEEDS_PREFIX },
		{ "push", cmd_push },
		{ "format-patch", cmd_format_patch, NEEDS_PREFIX },
		{ "count-objects", cmd_count_objects },
		{ "diff", cmd_diff, NEEDS_PREFIX },
		{ "grep", cmd_grep, NEEDS_PREFIX },
		{ "rm", cmd_rm, NEEDS_PREFIX },
		{ "add", cmd_add, NEEDS_PREFIX },
		{ "rev-list", cmd_rev_list, NEEDS_PREFIX },
		{ "init-db", cmd_init_db },
		{ "get-tar-commit-id", cmd_get_tar_commit_id },
		{ "upload-tar", cmd_upload_tar },
		{ "check-ref-format", cmd_check_ref_format },
		{ "ls-files", cmd_ls_files, NEEDS_PREFIX },
		{ "ls-tree", cmd_ls_tree, NEEDS_PREFIX },
		{ "tar-tree", cmd_tar_tree, NEEDS_PREFIX },
		{ "read-tree", cmd_read_tree, NEEDS_PREFIX },
		{ "commit-tree", cmd_commit_tree, NEEDS_PREFIX },
		{ "apply", cmd_apply },
		{ "show-branch", cmd_show_branch, NEEDS_PREFIX },
		{ "diff-files", cmd_diff_files, NEEDS_PREFIX },
		{ "diff-index", cmd_diff_index, NEEDS_PREFIX },
		{ "diff-stages", cmd_diff_stages, NEEDS_PREFIX },
		{ "diff-tree", cmd_diff_tree, NEEDS_PREFIX },
		{ "cat-file", cmd_cat_file, NEEDS_PREFIX },
		{ "rev-parse", cmd_rev_parse, NEEDS_PREFIX },
		{ "write-tree", cmd_write_tree, NEEDS_PREFIX },
		{ "mailsplit", cmd_mailsplit },
		{ "mailinfo", cmd_mailinfo },
		{ "stripspace", cmd_stripspace },
<<<<<<< HEAD
		{ "update-index", cmd_update_index },
		{ "update-ref", cmd_update_ref },
		{ "fmt-merge-msg", cmd_fmt_merge_msg },
		{ "prune", cmd_prune },
		{ "mv", cmd_mv },
=======
		{ "update-index", cmd_update_index, NEEDS_PREFIX },
		{ "update-ref", cmd_update_ref, NEEDS_PREFIX },
		{ "fmt-merge-msg", cmd_fmt_merge_msg, NEEDS_PREFIX },
		{ "prune", cmd_prune, NEEDS_PREFIX },
>>>>>>> a633fca0
	};
	int i;

	/* Turn "git cmd --help" into "git help cmd" */
	if (argc > 1 && !strcmp(argv[1], "--help")) {
		argv[1] = argv[0];
		argv[0] = cmd = "help";
	}

	for (i = 0; i < ARRAY_SIZE(commands); i++) {
		struct cmd_struct *p = commands+i;
		const char *prefix;
		if (strcmp(p->cmd, cmd))
			continue;

		prefix = NULL;
		if (p->prefix)
			prefix = setup_git_directory();
		if (getenv("GIT_TRACE")) {
			int i;
			fprintf(stderr, "trace: built-in: git");
			for (i = 0; i < argc; ++i) {
				fputc(' ', stderr);
				sq_quote_print(stderr, argv[i]);
			}
			putc('\n', stderr);
			fflush(stderr);
		}

		exit(p->fn(argc, argv, prefix));
	}
}

int main(int argc, const char **argv, char **envp)
{
	const char *cmd = argv[0];
	char *slash = strrchr(cmd, '/');
	const char *exec_path = NULL;
	int done_alias = 0;

	/*
	 * Take the basename of argv[0] as the command
	 * name, and the dirname as the default exec_path
	 * if it's an absolute path and we don't have
	 * anything better.
	 */
	if (slash) {
		*slash++ = 0;
		if (*cmd == '/')
			exec_path = cmd;
		cmd = slash;
	}

	/*
	 * "git-xxxx" is the same as "git xxxx", but we obviously:
	 *
	 *  - cannot take flags in between the "git" and the "xxxx".
	 *  - cannot execute it externally (since it would just do
	 *    the same thing over again)
	 *
	 * So we just directly call the internal command handler, and
	 * die if that one cannot handle it.
	 */
	if (!strncmp(cmd, "git-", 4)) {
		cmd += 4;
		argv[0] = cmd;
		handle_internal_command(argc, argv, envp);
		die("cannot handle %s internally", cmd);
	}

	/* Look for flags.. */
	argv++;
	argc--;
	handle_options(&argv, &argc);
	if (argc > 0) {
		if (!strncmp(argv[0], "--", 2))
			argv[0] += 2;
	} else {
		/* Default command: "help" */
		argv[0] = "help";
		argc = 1;
	}
	cmd = argv[0];

	/*
	 * We search for git commands in the following order:
	 *  - git_exec_path()
	 *  - the path of the "git" command if we could find it
	 *    in $0
	 *  - the regular PATH.
	 */
	if (exec_path)
		prepend_to_path(exec_path, strlen(exec_path));
	exec_path = git_exec_path();
	prepend_to_path(exec_path, strlen(exec_path));

	while (1) {
		/* See if it's an internal command */
		handle_internal_command(argc, argv, envp);

		/* .. then try the external ones */
		execv_git_cmd(argv);

		/* It could be an alias -- this works around the insanity
		 * of overriding "git log" with "git show" by having
		 * alias.log = show
		 */
		if (done_alias || !handle_alias(&argc, &argv))
			break;
		done_alias = 1;
	}

	if (errno == ENOENT)
		cmd_usage(0, exec_path, "'%s' is not a git-command", cmd);

	fprintf(stderr, "Failed to run command '%s': %s\n",
		cmd, strerror(errno));

	return 1;
}<|MERGE_RESOLUTION|>--- conflicted
+++ resolved
@@ -258,18 +258,11 @@
 		{ "mailsplit", cmd_mailsplit },
 		{ "mailinfo", cmd_mailinfo },
 		{ "stripspace", cmd_stripspace },
-<<<<<<< HEAD
-		{ "update-index", cmd_update_index },
-		{ "update-ref", cmd_update_ref },
-		{ "fmt-merge-msg", cmd_fmt_merge_msg },
-		{ "prune", cmd_prune },
-		{ "mv", cmd_mv },
-=======
 		{ "update-index", cmd_update_index, NEEDS_PREFIX },
 		{ "update-ref", cmd_update_ref, NEEDS_PREFIX },
 		{ "fmt-merge-msg", cmd_fmt_merge_msg, NEEDS_PREFIX },
 		{ "prune", cmd_prune, NEEDS_PREFIX },
->>>>>>> a633fca0
+		{ "mv", cmd_mv, NEEDS_PREFIX },
 	};
 	int i;
 
