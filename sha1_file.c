/*
 * GIT - The information manager from hell
 *
 * Copyright (C) Linus Torvalds, 2005
 *
 * This handles basic git sha1 object files - packing, unpacking,
 * creation etc.
 */
#include "cache.h"
#include "config.h"
#include "string-list.h"
#include "lockfile.h"
#include "delta.h"
#include "pack.h"
#include "blob.h"
#include "commit.h"
#include "run-command.h"
#include "tag.h"
#include "tree.h"
#include "tree-walk.h"
#include "refs.h"
#include "pack-revindex.h"
#include "sha1-lookup.h"
#include "bulk-checkin.h"
#include "streaming.h"
#include "dir.h"
#include "mru.h"
#include "list.h"
#include "mergesort.h"
#include "quote.h"

#define SZ_FMT PRIuMAX
static inline uintmax_t sz_fmt(size_t s) { return s; }

const unsigned char null_sha1[20];
const struct object_id null_oid;
const struct object_id empty_tree_oid = {
	EMPTY_TREE_SHA1_BIN_LITERAL
};
const struct object_id empty_blob_oid = {
	EMPTY_BLOB_SHA1_BIN_LITERAL
};

/*
 * This is meant to hold a *small* number of objects that you would
 * want read_sha1_file() to be able to return, but yet you do not want
 * to write them into the object store (e.g. a browse-only
 * application).
 */
static struct cached_object {
	unsigned char sha1[20];
	enum object_type type;
	void *buf;
	unsigned long size;
} *cached_objects;
static int cached_object_nr, cached_object_alloc;

static struct cached_object empty_tree = {
	EMPTY_TREE_SHA1_BIN_LITERAL,
	OBJ_TREE,
	"",
	0
};

static struct cached_object *find_cached_object(const unsigned char *sha1)
{
	int i;
	struct cached_object *co = cached_objects;

	for (i = 0; i < cached_object_nr; i++, co++) {
		if (!hashcmp(co->sha1, sha1))
			return co;
	}
	if (!hashcmp(sha1, empty_tree.sha1))
		return &empty_tree;
	return NULL;
}

int mkdir_in_gitdir(const char *path)
{
	if (mkdir(path, 0777)) {
		int saved_errno = errno;
		struct stat st;
		struct strbuf sb = STRBUF_INIT;

		if (errno != EEXIST)
			return -1;
		/*
		 * Are we looking at a path in a symlinked worktree
		 * whose original repository does not yet have it?
		 * e.g. .git/rr-cache pointing at its original
		 * repository in which the user hasn't performed any
		 * conflict resolution yet?
		 */
		if (lstat(path, &st) || !S_ISLNK(st.st_mode) ||
		    strbuf_readlink(&sb, path, st.st_size) ||
		    !is_absolute_path(sb.buf) ||
		    mkdir(sb.buf, 0777)) {
			strbuf_release(&sb);
			errno = saved_errno;
			return -1;
		}
		strbuf_release(&sb);
	}
	return adjust_shared_perm(path);
}

enum scld_error safe_create_leading_directories(char *path)
{
	char *next_component = path + offset_1st_component(path);
	enum scld_error ret = SCLD_OK;

	while (ret == SCLD_OK && next_component) {
		struct stat st;
		char *slash = next_component, slash_character;

		while (*slash && !is_dir_sep(*slash))
			slash++;

		if (!*slash)
			break;

		next_component = slash + 1;
		while (is_dir_sep(*next_component))
			next_component++;
		if (!*next_component)
			break;

		slash_character = *slash;
		*slash = '\0';
		if (!stat(path, &st)) {
			/* path exists */
			if (!S_ISDIR(st.st_mode)) {
				errno = ENOTDIR;
				ret = SCLD_EXISTS;
			}
		} else if (mkdir(path, 0777)) {
			if (errno == EEXIST &&
			    !stat(path, &st) && S_ISDIR(st.st_mode))
				; /* somebody created it since we checked */
			else if (errno == ENOENT)
				/*
				 * Either mkdir() failed because
				 * somebody just pruned the containing
				 * directory, or stat() failed because
				 * the file that was in our way was
				 * just removed.  Either way, inform
				 * the caller that it might be worth
				 * trying again:
				 */
				ret = SCLD_VANISHED;
			else
				ret = SCLD_FAILED;
		} else if (adjust_shared_perm(path)) {
			ret = SCLD_PERMS;
		}
		*slash = slash_character;
	}
	return ret;
}

enum scld_error safe_create_leading_directories_const(const char *path)
{
	int save_errno;
	/* path points to cache entries, so xstrdup before messing with it */
	char *buf = xstrdup(path);
	enum scld_error result = safe_create_leading_directories(buf);

	save_errno = errno;
	free(buf);
	errno = save_errno;
	return result;
}

int raceproof_create_file(const char *path, create_file_fn fn, void *cb)
{
	/*
	 * The number of times we will try to remove empty directories
	 * in the way of path. This is only 1 because if another
	 * process is racily creating directories that conflict with
	 * us, we don't want to fight against them.
	 */
	int remove_directories_remaining = 1;

	/*
	 * The number of times that we will try to create the
	 * directories containing path. We are willing to attempt this
	 * more than once, because another process could be trying to
	 * clean up empty directories at the same time as we are
	 * trying to create them.
	 */
	int create_directories_remaining = 3;

	/* A scratch copy of path, filled lazily if we need it: */
	struct strbuf path_copy = STRBUF_INIT;

	int ret, save_errno;

	/* Sanity check: */
	assert(*path);

retry_fn:
	ret = fn(path, cb);
	save_errno = errno;
	if (!ret)
		goto out;

	if (errno == EISDIR && remove_directories_remaining-- > 0) {
		/*
		 * A directory is in the way. Maybe it is empty; try
		 * to remove it:
		 */
		if (!path_copy.len)
			strbuf_addstr(&path_copy, path);

		if (!remove_dir_recursively(&path_copy, REMOVE_DIR_EMPTY_ONLY))
			goto retry_fn;
	} else if (errno == ENOENT && create_directories_remaining-- > 0) {
		/*
		 * Maybe the containing directory didn't exist, or
		 * maybe it was just deleted by a process that is
		 * racing with us to clean up empty directories. Try
		 * to create it:
		 */
		enum scld_error scld_result;

		if (!path_copy.len)
			strbuf_addstr(&path_copy, path);

		do {
			scld_result = safe_create_leading_directories(path_copy.buf);
			if (scld_result == SCLD_OK)
				goto retry_fn;
		} while (scld_result == SCLD_VANISHED && create_directories_remaining-- > 0);
	}

out:
	strbuf_release(&path_copy);
	errno = save_errno;
	return ret;
}

static void fill_sha1_path(struct strbuf *buf, const unsigned char *sha1)
{
	int i;
	for (i = 0; i < 20; i++) {
		static char hex[] = "0123456789abcdef";
		unsigned int val = sha1[i];
		strbuf_addch(buf, hex[val >> 4]);
		strbuf_addch(buf, hex[val & 0xf]);
		if (!i)
			strbuf_addch(buf, '/');
	}
}

const char *sha1_file_name(const unsigned char *sha1)
{
	static struct strbuf buf = STRBUF_INIT;

	strbuf_reset(&buf);
	strbuf_addf(&buf, "%s/", get_object_directory());

	fill_sha1_path(&buf, sha1);
	return buf.buf;
}

struct strbuf *alt_scratch_buf(struct alternate_object_database *alt)
{
	strbuf_setlen(&alt->scratch, alt->base_len);
	return &alt->scratch;
}

static const char *alt_sha1_path(struct alternate_object_database *alt,
				 const unsigned char *sha1)
{
	struct strbuf *buf = alt_scratch_buf(alt);
	fill_sha1_path(buf, sha1);
	return buf->buf;
}

 char *odb_pack_name(struct strbuf *buf,
		     const unsigned char *sha1,
		     const char *ext)
{
	strbuf_reset(buf);
	strbuf_addf(buf, "%s/pack/pack-%s.%s", get_object_directory(),
		    sha1_to_hex(sha1), ext);
	return buf->buf;
}

char *sha1_pack_name(const unsigned char *sha1)
{
	static struct strbuf buf = STRBUF_INIT;
	return odb_pack_name(&buf, sha1, "pack");
}

char *sha1_pack_index_name(const unsigned char *sha1)
{
	static struct strbuf buf = STRBUF_INIT;
	return odb_pack_name(&buf, sha1, "idx");
}

struct alternate_object_database *alt_odb_list;
static struct alternate_object_database **alt_odb_tail;

/*
 * Return non-zero iff the path is usable as an alternate object database.
 */
static int alt_odb_usable(struct strbuf *path, const char *normalized_objdir)
{
	struct alternate_object_database *alt;

	/* Detect cases where alternate disappeared */
	if (!is_directory(path->buf)) {
		error("object directory %s does not exist; "
		      "check .git/objects/info/alternates.",
		      path->buf);
		return 0;
	}

	/*
	 * Prevent the common mistake of listing the same
	 * thing twice, or object directory itself.
	 */
	for (alt = alt_odb_list; alt; alt = alt->next) {
		if (!fspathcmp(path->buf, alt->path))
			return 0;
	}
	if (!fspathcmp(path->buf, normalized_objdir))
		return 0;

	return 1;
}

/*
 * Prepare alternate object database registry.
 *
 * The variable alt_odb_list points at the list of struct
 * alternate_object_database.  The elements on this list come from
 * non-empty elements from colon separated ALTERNATE_DB_ENVIRONMENT
 * environment variable, and $GIT_OBJECT_DIRECTORY/info/alternates,
 * whose contents is similar to that environment variable but can be
 * LF separated.  Its base points at a statically allocated buffer that
 * contains "/the/directory/corresponding/to/.git/objects/...", while
 * its name points just after the slash at the end of ".git/objects/"
 * in the example above, and has enough space to hold 40-byte hex
 * SHA1, an extra slash for the first level indirection, and the
 * terminating NUL.
 */
static int link_alt_odb_entry(const char *entry, const char *relative_base,
	int depth, const char *normalized_objdir)
{
	struct alternate_object_database *ent;
	struct strbuf pathbuf = STRBUF_INIT;

	if (!is_absolute_path(entry) && relative_base) {
		strbuf_realpath(&pathbuf, relative_base, 1);
		strbuf_addch(&pathbuf, '/');
	}
	strbuf_addstr(&pathbuf, entry);

	if (strbuf_normalize_path(&pathbuf) < 0 && relative_base) {
		error("unable to normalize alternate object path: %s",
		      pathbuf.buf);
		strbuf_release(&pathbuf);
		return -1;
	}

	/*
	 * The trailing slash after the directory name is given by
	 * this function at the end. Remove duplicates.
	 */
	while (pathbuf.len && pathbuf.buf[pathbuf.len - 1] == '/')
		strbuf_setlen(&pathbuf, pathbuf.len - 1);

	if (!alt_odb_usable(&pathbuf, normalized_objdir)) {
		strbuf_release(&pathbuf);
		return -1;
	}

	ent = alloc_alt_odb(pathbuf.buf);

	/* add the alternate entry */
	*alt_odb_tail = ent;
	alt_odb_tail = &(ent->next);
	ent->next = NULL;

	/* recursively add alternates */
	read_info_alternates(pathbuf.buf, depth + 1);

	strbuf_release(&pathbuf);
	return 0;
}

static const char *parse_alt_odb_entry(const char *string,
				       int sep,
				       struct strbuf *out)
{
	const char *end;

	strbuf_reset(out);

	if (*string == '#') {
		/* comment; consume up to next separator */
		end = strchrnul(string, sep);
	} else if (*string == '"' && !unquote_c_style(out, string, &end)) {
		/*
		 * quoted path; unquote_c_style has copied the
		 * data for us and set "end". Broken quoting (e.g.,
		 * an entry that doesn't end with a quote) falls
		 * back to the unquoted case below.
		 */
	} else {
		/* normal, unquoted path */
		end = strchrnul(string, sep);
		strbuf_add(out, string, end - string);
	}

	if (*end)
		end++;
	return end;
}

static void link_alt_odb_entries(const char *alt, int len, int sep,
				 const char *relative_base, int depth)
{
	struct strbuf objdirbuf = STRBUF_INIT;
	struct strbuf entry = STRBUF_INIT;

	if (depth > 5) {
		error("%s: ignoring alternate object stores, nesting too deep.",
				relative_base);
		return;
	}

	strbuf_add_absolute_path(&objdirbuf, get_object_directory());
	if (strbuf_normalize_path(&objdirbuf) < 0)
		die("unable to normalize object directory: %s",
		    objdirbuf.buf);

	while (*alt) {
		alt = parse_alt_odb_entry(alt, sep, &entry);
		if (!entry.len)
			continue;
		link_alt_odb_entry(entry.buf, relative_base, depth, objdirbuf.buf);
	}
	strbuf_release(&entry);
	strbuf_release(&objdirbuf);
}

void read_info_alternates(const char * relative_base, int depth)
{
	char *map;
	size_t mapsz;
	struct stat st;
	char *path;
	int fd;

	path = xstrfmt("%s/info/alternates", relative_base);
	fd = git_open(path);
	free(path);
	if (fd < 0)
		return;
	if (fstat(fd, &st) || (st.st_size == 0)) {
		close(fd);
		return;
	}
	mapsz = xsize_t(st.st_size);
	map = xmmap(NULL, mapsz, PROT_READ, MAP_PRIVATE, fd, 0);
	close(fd);

	link_alt_odb_entries(map, mapsz, '\n', relative_base, depth);

	munmap(map, mapsz);
}

struct alternate_object_database *alloc_alt_odb(const char *dir)
{
	struct alternate_object_database *ent;

	FLEX_ALLOC_STR(ent, path, dir);
	strbuf_init(&ent->scratch, 0);
	strbuf_addf(&ent->scratch, "%s/", dir);
	ent->base_len = ent->scratch.len;

	return ent;
}

void add_to_alternates_file(const char *reference)
{
	struct lock_file *lock = xcalloc(1, sizeof(struct lock_file));
	char *alts = git_pathdup("objects/info/alternates");
	FILE *in, *out;

	hold_lock_file_for_update(lock, alts, LOCK_DIE_ON_ERROR);
	out = fdopen_lock_file(lock, "w");
	if (!out)
		die_errno("unable to fdopen alternates lockfile");

	in = fopen(alts, "r");
	if (in) {
		struct strbuf line = STRBUF_INIT;
		int found = 0;

		while (strbuf_getline(&line, in) != EOF) {
			if (!strcmp(reference, line.buf)) {
				found = 1;
				break;
			}
			fprintf_or_die(out, "%s\n", line.buf);
		}

		strbuf_release(&line);
		fclose(in);

		if (found) {
			rollback_lock_file(lock);
			lock = NULL;
		}
	}
	else if (errno != ENOENT)
		die_errno("unable to read alternates file");

	if (lock) {
		fprintf_or_die(out, "%s\n", reference);
		if (commit_lock_file(lock))
			die_errno("unable to move new alternates file into place");
		if (alt_odb_tail)
			link_alt_odb_entries(reference, strlen(reference), '\n', NULL, 0);
	}
	free(alts);
}

void add_to_alternates_memory(const char *reference)
{
	/*
	 * Make sure alternates are initialized, or else our entry may be
	 * overwritten when they are.
	 */
	prepare_alt_odb();

	link_alt_odb_entries(reference, strlen(reference), '\n', NULL, 0);
}

/*
 * Compute the exact path an alternate is at and returns it. In case of
 * error NULL is returned and the human readable error is added to `err`
 * `path` may be relative and should point to $GITDIR.
 * `err` must not be null.
 */
char *compute_alternate_path(const char *path, struct strbuf *err)
{
	char *ref_git = NULL;
	const char *repo, *ref_git_s;
	int seen_error = 0;

	ref_git_s = real_path_if_valid(path);
	if (!ref_git_s) {
		seen_error = 1;
		strbuf_addf(err, _("path '%s' does not exist"), path);
		goto out;
	} else
		/*
		 * Beware: read_gitfile(), real_path() and mkpath()
		 * return static buffer
		 */
		ref_git = xstrdup(ref_git_s);

	repo = read_gitfile(ref_git);
	if (!repo)
		repo = read_gitfile(mkpath("%s/.git", ref_git));
	if (repo) {
		free(ref_git);
		ref_git = xstrdup(repo);
	}

	if (!repo && is_directory(mkpath("%s/.git/objects", ref_git))) {
		char *ref_git_git = mkpathdup("%s/.git", ref_git);
		free(ref_git);
		ref_git = ref_git_git;
	} else if (!is_directory(mkpath("%s/objects", ref_git))) {
		struct strbuf sb = STRBUF_INIT;
		seen_error = 1;
		if (get_common_dir(&sb, ref_git)) {
			strbuf_addf(err,
				    _("reference repository '%s' as a linked "
				      "checkout is not supported yet."),
				    path);
			goto out;
		}

		strbuf_addf(err, _("reference repository '%s' is not a "
					"local repository."), path);
		goto out;
	}

	if (!access(mkpath("%s/shallow", ref_git), F_OK)) {
		strbuf_addf(err, _("reference repository '%s' is shallow"),
			    path);
		seen_error = 1;
		goto out;
	}

	if (!access(mkpath("%s/info/grafts", ref_git), F_OK)) {
		strbuf_addf(err,
			    _("reference repository '%s' is grafted"),
			    path);
		seen_error = 1;
		goto out;
	}

out:
	if (seen_error) {
		FREE_AND_NULL(ref_git);
	}

	return ref_git;
}

int foreach_alt_odb(alt_odb_fn fn, void *cb)
{
	struct alternate_object_database *ent;
	int r = 0;

	prepare_alt_odb();
	for (ent = alt_odb_list; ent; ent = ent->next) {
		r = fn(ent, cb);
		if (r)
			break;
	}
	return r;
}

void prepare_alt_odb(void)
{
	const char *alt;

	if (alt_odb_tail)
		return;

	alt = getenv(ALTERNATE_DB_ENVIRONMENT);
	if (!alt) alt = "";

	alt_odb_tail = &alt_odb_list;
	link_alt_odb_entries(alt, strlen(alt), PATH_SEP, NULL, 0);

	read_info_alternates(get_object_directory(), 0);
}

/* Returns 1 if we have successfully freshened the file, 0 otherwise. */
static int freshen_file(const char *fn)
{
	struct utimbuf t;
	t.actime = t.modtime = time(NULL);
	return !utime(fn, &t);
}

/*
 * All of the check_and_freshen functions return 1 if the file exists and was
 * freshened (if freshening was requested), 0 otherwise. If they return
 * 0, you should not assume that it is safe to skip a write of the object (it
 * either does not exist on disk, or has a stale mtime and may be subject to
 * pruning).
 */
int check_and_freshen_file(const char *fn, int freshen)
{
	if (access(fn, F_OK))
		return 0;
	if (freshen && !freshen_file(fn))
		return 0;
	return 1;
}

static int check_and_freshen_local(const unsigned char *sha1, int freshen)
{
	return check_and_freshen_file(sha1_file_name(sha1), freshen);
}

static int check_and_freshen_nonlocal(const unsigned char *sha1, int freshen)
{
	struct alternate_object_database *alt;
	prepare_alt_odb();
	for (alt = alt_odb_list; alt; alt = alt->next) {
		const char *path = alt_sha1_path(alt, sha1);
		if (check_and_freshen_file(path, freshen))
			return 1;
	}
	return 0;
}

static int check_and_freshen(const unsigned char *sha1, int freshen)
{
	return check_and_freshen_local(sha1, freshen) ||
	       check_and_freshen_nonlocal(sha1, freshen);
}

int has_loose_object_nonlocal(const unsigned char *sha1)
{
	return check_and_freshen_nonlocal(sha1, 0);
}

static int has_loose_object(const unsigned char *sha1)
{
	return check_and_freshen(sha1, 0);
}

static unsigned int pack_used_ctr;
static unsigned int pack_mmap_calls;
static unsigned int peak_pack_open_windows;
static unsigned int pack_open_windows;
static unsigned int pack_open_fds;
static unsigned int pack_max_fds;
static size_t peak_pack_mapped;
static size_t pack_mapped;
struct packed_git *packed_git;

static struct mru packed_git_mru_storage;
struct mru *packed_git_mru = &packed_git_mru_storage;

void pack_report(void)
{
	fprintf(stderr,
		"pack_report: getpagesize()            = %10" SZ_FMT "\n"
		"pack_report: core.packedGitWindowSize = %10" SZ_FMT "\n"
		"pack_report: core.packedGitLimit      = %10" SZ_FMT "\n",
		sz_fmt(getpagesize()),
		sz_fmt(packed_git_window_size),
		sz_fmt(packed_git_limit));
	fprintf(stderr,
		"pack_report: pack_used_ctr            = %10u\n"
		"pack_report: pack_mmap_calls          = %10u\n"
		"pack_report: pack_open_windows        = %10u / %10u\n"
		"pack_report: pack_mapped              = "
			"%10" SZ_FMT " / %10" SZ_FMT "\n",
		pack_used_ctr,
		pack_mmap_calls,
		pack_open_windows, peak_pack_open_windows,
		sz_fmt(pack_mapped), sz_fmt(peak_pack_mapped));
}

/*
 * Open and mmap the index file at path, perform a couple of
 * consistency checks, then record its information to p.  Return 0 on
 * success.
 */
static int check_packed_git_idx(const char *path, struct packed_git *p)
{
	void *idx_map;
	struct pack_idx_header *hdr;
	size_t idx_size;
	uint32_t version, nr, i, *index;
	int fd = git_open(path);
	struct stat st;

	if (fd < 0)
		return -1;
	if (fstat(fd, &st)) {
		close(fd);
		return -1;
	}
	idx_size = xsize_t(st.st_size);
	if (idx_size < 4 * 256 + 20 + 20) {
		close(fd);
		return error("index file %s is too small", path);
	}
	idx_map = xmmap(NULL, idx_size, PROT_READ, MAP_PRIVATE, fd, 0);
	close(fd);

	hdr = idx_map;
	if (hdr->idx_signature == htonl(PACK_IDX_SIGNATURE)) {
		version = ntohl(hdr->idx_version);
		if (version < 2 || version > 2) {
			munmap(idx_map, idx_size);
			return error("index file %s is version %"PRIu32
				     " and is not supported by this binary"
				     " (try upgrading GIT to a newer version)",
				     path, version);
		}
	} else
		version = 1;

	nr = 0;
	index = idx_map;
	if (version > 1)
		index += 2;  /* skip index header */
	for (i = 0; i < 256; i++) {
		uint32_t n = ntohl(index[i]);
		if (n < nr) {
			munmap(idx_map, idx_size);
			return error("non-monotonic index %s", path);
		}
		nr = n;
	}

	if (version == 1) {
		/*
		 * Total size:
		 *  - 256 index entries 4 bytes each
		 *  - 24-byte entries * nr (20-byte sha1 + 4-byte offset)
		 *  - 20-byte SHA1 of the packfile
		 *  - 20-byte SHA1 file checksum
		 */
		if (idx_size != 4*256 + nr * 24 + 20 + 20) {
			munmap(idx_map, idx_size);
			return error("wrong index v1 file size in %s", path);
		}
	} else if (version == 2) {
		/*
		 * Minimum size:
		 *  - 8 bytes of header
		 *  - 256 index entries 4 bytes each
		 *  - 20-byte sha1 entry * nr
		 *  - 4-byte crc entry * nr
		 *  - 4-byte offset entry * nr
		 *  - 20-byte SHA1 of the packfile
		 *  - 20-byte SHA1 file checksum
		 * And after the 4-byte offset table might be a
		 * variable sized table containing 8-byte entries
		 * for offsets larger than 2^31.
		 */
		unsigned long min_size = 8 + 4*256 + nr*(20 + 4 + 4) + 20 + 20;
		unsigned long max_size = min_size;
		if (nr)
			max_size += (nr - 1)*8;
		if (idx_size < min_size || idx_size > max_size) {
			munmap(idx_map, idx_size);
			return error("wrong index v2 file size in %s", path);
		}
		if (idx_size != min_size &&
		    /*
		     * make sure we can deal with large pack offsets.
		     * 31-bit signed offset won't be enough, neither
		     * 32-bit unsigned one will be.
		     */
		    (sizeof(off_t) <= 4)) {
			munmap(idx_map, idx_size);
			return error("pack too large for current definition of off_t in %s", path);
		}
	}

	p->index_version = version;
	p->index_data = idx_map;
	p->index_size = idx_size;
	p->num_objects = nr;
	return 0;
}

int open_pack_index(struct packed_git *p)
{
	char *idx_name;
	size_t len;
	int ret;

	if (p->index_data)
		return 0;

	if (!strip_suffix(p->pack_name, ".pack", &len))
		die("BUG: pack_name does not end in .pack");
	idx_name = xstrfmt("%.*s.idx", (int)len, p->pack_name);
	ret = check_packed_git_idx(idx_name, p);
	free(idx_name);
	return ret;
}

static void scan_windows(struct packed_git *p,
	struct packed_git **lru_p,
	struct pack_window **lru_w,
	struct pack_window **lru_l)
{
	struct pack_window *w, *w_l;

	for (w_l = NULL, w = p->windows; w; w = w->next) {
		if (!w->inuse_cnt) {
			if (!*lru_w || w->last_used < (*lru_w)->last_used) {
				*lru_p = p;
				*lru_w = w;
				*lru_l = w_l;
			}
		}
		w_l = w;
	}
}

static int unuse_one_window(struct packed_git *current)
{
	struct packed_git *p, *lru_p = NULL;
	struct pack_window *lru_w = NULL, *lru_l = NULL;

	if (current)
		scan_windows(current, &lru_p, &lru_w, &lru_l);
	for (p = packed_git; p; p = p->next)
		scan_windows(p, &lru_p, &lru_w, &lru_l);
	if (lru_p) {
		munmap(lru_w->base, lru_w->len);
		pack_mapped -= lru_w->len;
		if (lru_l)
			lru_l->next = lru_w->next;
		else
			lru_p->windows = lru_w->next;
		free(lru_w);
		pack_open_windows--;
		return 1;
	}
	return 0;
}

void release_pack_memory(size_t need)
{
	size_t cur = pack_mapped;
	while (need >= (cur - pack_mapped) && unuse_one_window(NULL))
		; /* nothing */
}

static void mmap_limit_check(size_t length)
{
	static size_t limit = 0;
	if (!limit) {
		limit = git_env_ulong("GIT_MMAP_LIMIT", 0);
		if (!limit)
			limit = SIZE_MAX;
	}
	if (length > limit)
		die("attempting to mmap %"PRIuMAX" over limit %"PRIuMAX,
		    (uintmax_t)length, (uintmax_t)limit);
}

void *xmmap_gently(void *start, size_t length,
		  int prot, int flags, int fd, off_t offset)
{
	void *ret;

	mmap_limit_check(length);
	ret = mmap(start, length, prot, flags, fd, offset);
	if (ret == MAP_FAILED) {
		if (!length)
			return NULL;
		release_pack_memory(length);
		ret = mmap(start, length, prot, flags, fd, offset);
	}
	return ret;
}

void *xmmap(void *start, size_t length,
	int prot, int flags, int fd, off_t offset)
{
	void *ret = xmmap_gently(start, length, prot, flags, fd, offset);
	if (ret == MAP_FAILED)
		die_errno("mmap failed");
	return ret;
}

void close_pack_windows(struct packed_git *p)
{
	while (p->windows) {
		struct pack_window *w = p->windows;

		if (w->inuse_cnt)
			die("pack '%s' still has open windows to it",
			    p->pack_name);
		munmap(w->base, w->len);
		pack_mapped -= w->len;
		pack_open_windows--;
		p->windows = w->next;
		free(w);
	}
}

static int close_pack_fd(struct packed_git *p)
{
	if (p->pack_fd < 0)
		return 0;

	close(p->pack_fd);
	pack_open_fds--;
	p->pack_fd = -1;

	return 1;
}

static void close_pack(struct packed_git *p)
{
	close_pack_windows(p);
	close_pack_fd(p);
	close_pack_index(p);
}

void close_all_packs(void)
{
	struct packed_git *p;

	for (p = packed_git; p; p = p->next)
		if (p->do_not_close)
			die("BUG: want to close pack marked 'do-not-close'");
		else
			close_pack(p);
}


/*
 * The LRU pack is the one with the oldest MRU window, preferring packs
 * with no used windows, or the oldest mtime if it has no windows allocated.
 */
static void find_lru_pack(struct packed_git *p, struct packed_git **lru_p, struct pack_window **mru_w, int *accept_windows_inuse)
{
	struct pack_window *w, *this_mru_w;
	int has_windows_inuse = 0;

	/*
	 * Reject this pack if it has windows and the previously selected
	 * one does not.  If this pack does not have windows, reject
	 * it if the pack file is newer than the previously selected one.
	 */
	if (*lru_p && !*mru_w && (p->windows || p->mtime > (*lru_p)->mtime))
		return;

	for (w = this_mru_w = p->windows; w; w = w->next) {
		/*
		 * Reject this pack if any of its windows are in use,
		 * but the previously selected pack did not have any
		 * inuse windows.  Otherwise, record that this pack
		 * has windows in use.
		 */
		if (w->inuse_cnt) {
			if (*accept_windows_inuse)
				has_windows_inuse = 1;
			else
				return;
		}

		if (w->last_used > this_mru_w->last_used)
			this_mru_w = w;

		/*
		 * Reject this pack if it has windows that have been
		 * used more recently than the previously selected pack.
		 * If the previously selected pack had windows inuse and
		 * we have not encountered a window in this pack that is
		 * inuse, skip this check since we prefer a pack with no
		 * inuse windows to one that has inuse windows.
		 */
		if (*mru_w && *accept_windows_inuse == has_windows_inuse &&
		    this_mru_w->last_used > (*mru_w)->last_used)
			return;
	}

	/*
	 * Select this pack.
	 */
	*mru_w = this_mru_w;
	*lru_p = p;
	*accept_windows_inuse = has_windows_inuse;
}

static int close_one_pack(void)
{
	struct packed_git *p, *lru_p = NULL;
	struct pack_window *mru_w = NULL;
	int accept_windows_inuse = 1;

	for (p = packed_git; p; p = p->next) {
		if (p->pack_fd == -1)
			continue;
		find_lru_pack(p, &lru_p, &mru_w, &accept_windows_inuse);
	}

	if (lru_p)
		return close_pack_fd(lru_p);

	return 0;
}

void unuse_pack(struct pack_window **w_cursor)
{
	struct pack_window *w = *w_cursor;
	if (w) {
		w->inuse_cnt--;
		*w_cursor = NULL;
	}
}

void close_pack_index(struct packed_git *p)
{
	if (p->index_data) {
		munmap((void *)p->index_data, p->index_size);
		p->index_data = NULL;
	}
}

static unsigned int get_max_fd_limit(void)
{
#ifdef RLIMIT_NOFILE
	{
		struct rlimit lim;

		if (!getrlimit(RLIMIT_NOFILE, &lim))
			return lim.rlim_cur;
	}
#endif

#ifdef _SC_OPEN_MAX
	{
		long open_max = sysconf(_SC_OPEN_MAX);
		if (0 < open_max)
			return open_max;
		/*
		 * Otherwise, we got -1 for one of the two
		 * reasons:
		 *
		 * (1) sysconf() did not understand _SC_OPEN_MAX
		 *     and signaled an error with -1; or
		 * (2) sysconf() said there is no limit.
		 *
		 * We _could_ clear errno before calling sysconf() to
		 * tell these two cases apart and return a huge number
		 * in the latter case to let the caller cap it to a
		 * value that is not so selfish, but letting the
		 * fallback OPEN_MAX codepath take care of these cases
		 * is a lot simpler.
		 */
	}
#endif

#ifdef OPEN_MAX
	return OPEN_MAX;
#else
	return 1; /* see the caller ;-) */
#endif
}

/*
 * Do not call this directly as this leaks p->pack_fd on error return;
 * call open_packed_git() instead.
 */
static int open_packed_git_1(struct packed_git *p)
{
	struct stat st;
	struct pack_header hdr;
	unsigned char sha1[20];
	unsigned char *idx_sha1;
	long fd_flag;

	if (!p->index_data && open_pack_index(p))
		return error("packfile %s index unavailable", p->pack_name);

	if (!pack_max_fds) {
		unsigned int max_fds = get_max_fd_limit();

		/* Save 3 for stdin/stdout/stderr, 22 for work */
		if (25 < max_fds)
			pack_max_fds = max_fds - 25;
		else
			pack_max_fds = 1;
	}

	while (pack_max_fds <= pack_open_fds && close_one_pack())
		; /* nothing */

	p->pack_fd = git_open(p->pack_name);
	if (p->pack_fd < 0 || fstat(p->pack_fd, &st))
		return -1;
	pack_open_fds++;

	/* If we created the struct before we had the pack we lack size. */
	if (!p->pack_size) {
		if (!S_ISREG(st.st_mode))
			return error("packfile %s not a regular file", p->pack_name);
		p->pack_size = st.st_size;
	} else if (p->pack_size != st.st_size)
		return error("packfile %s size changed", p->pack_name);

	/* We leave these file descriptors open with sliding mmap;
	 * there is no point keeping them open across exec(), though.
	 */
	fd_flag = fcntl(p->pack_fd, F_GETFD, 0);
	if (fd_flag < 0)
		return error("cannot determine file descriptor flags");
	fd_flag |= FD_CLOEXEC;
	if (fcntl(p->pack_fd, F_SETFD, fd_flag) == -1)
		return error("cannot set FD_CLOEXEC");

	/* Verify we recognize this pack file format. */
	if (read_in_full(p->pack_fd, &hdr, sizeof(hdr)) != sizeof(hdr))
		return error("file %s is far too short to be a packfile", p->pack_name);
	if (hdr.hdr_signature != htonl(PACK_SIGNATURE))
		return error("file %s is not a GIT packfile", p->pack_name);
	if (!pack_version_ok(hdr.hdr_version))
		return error("packfile %s is version %"PRIu32" and not"
			" supported (try upgrading GIT to a newer version)",
			p->pack_name, ntohl(hdr.hdr_version));

	/* Verify the pack matches its index. */
	if (p->num_objects != ntohl(hdr.hdr_entries))
		return error("packfile %s claims to have %"PRIu32" objects"
			     " while index indicates %"PRIu32" objects",
			     p->pack_name, ntohl(hdr.hdr_entries),
			     p->num_objects);
	if (lseek(p->pack_fd, p->pack_size - sizeof(sha1), SEEK_SET) == -1)
		return error("end of packfile %s is unavailable", p->pack_name);
	if (read_in_full(p->pack_fd, sha1, sizeof(sha1)) != sizeof(sha1))
		return error("packfile %s signature is unavailable", p->pack_name);
	idx_sha1 = ((unsigned char *)p->index_data) + p->index_size - 40;
	if (hashcmp(sha1, idx_sha1))
		return error("packfile %s does not match index", p->pack_name);
	return 0;
}

static int open_packed_git(struct packed_git *p)
{
	if (!open_packed_git_1(p))
		return 0;
	close_pack_fd(p);
	return -1;
}

static int in_window(struct pack_window *win, off_t offset)
{
	/* We must promise at least 20 bytes (one hash) after the
	 * offset is available from this window, otherwise the offset
	 * is not actually in this window and a different window (which
	 * has that one hash excess) must be used.  This is to support
	 * the object header and delta base parsing routines below.
	 */
	off_t win_off = win->offset;
	return win_off <= offset
		&& (offset + 20) <= (win_off + win->len);
}

unsigned char *use_pack(struct packed_git *p,
		struct pack_window **w_cursor,
		off_t offset,
		unsigned long *left)
{
	struct pack_window *win = *w_cursor;

	/* Since packfiles end in a hash of their content and it's
	 * pointless to ask for an offset into the middle of that
	 * hash, and the in_window function above wouldn't match
	 * don't allow an offset too close to the end of the file.
	 */
	if (!p->pack_size && p->pack_fd == -1 && open_packed_git(p))
		die("packfile %s cannot be accessed", p->pack_name);
	if (offset > (p->pack_size - 20))
		die("offset beyond end of packfile (truncated pack?)");
	if (offset < 0)
		die(_("offset before end of packfile (broken .idx?)"));

	if (!win || !in_window(win, offset)) {
		if (win)
			win->inuse_cnt--;
		for (win = p->windows; win; win = win->next) {
			if (in_window(win, offset))
				break;
		}
		if (!win) {
			size_t window_align = packed_git_window_size / 2;
			off_t len;

			if (p->pack_fd == -1 && open_packed_git(p))
				die("packfile %s cannot be accessed", p->pack_name);

			win = xcalloc(1, sizeof(*win));
			win->offset = (offset / window_align) * window_align;
			len = p->pack_size - win->offset;
			if (len > packed_git_window_size)
				len = packed_git_window_size;
			win->len = (size_t)len;
			pack_mapped += win->len;
			while (packed_git_limit < pack_mapped
				&& unuse_one_window(p))
				; /* nothing */
			win->base = xmmap(NULL, win->len,
				PROT_READ, MAP_PRIVATE,
				p->pack_fd, win->offset);
			if (win->base == MAP_FAILED)
				die_errno("packfile %s cannot be mapped",
					  p->pack_name);
			if (!win->offset && win->len == p->pack_size
				&& !p->do_not_close)
				close_pack_fd(p);
			pack_mmap_calls++;
			pack_open_windows++;
			if (pack_mapped > peak_pack_mapped)
				peak_pack_mapped = pack_mapped;
			if (pack_open_windows > peak_pack_open_windows)
				peak_pack_open_windows = pack_open_windows;
			win->next = p->windows;
			p->windows = win;
		}
	}
	if (win != *w_cursor) {
		win->last_used = pack_used_ctr++;
		win->inuse_cnt++;
		*w_cursor = win;
	}
	offset -= win->offset;
	if (left)
		*left = win->len - xsize_t(offset);
	return win->base + offset;
}

static struct packed_git *alloc_packed_git(int extra)
{
	struct packed_git *p = xmalloc(st_add(sizeof(*p), extra));
	memset(p, 0, sizeof(*p));
	p->pack_fd = -1;
	return p;
}

static void try_to_free_pack_memory(size_t size)
{
	release_pack_memory(size);
}

struct packed_git *add_packed_git(const char *path, size_t path_len, int local)
{
	static int have_set_try_to_free_routine;
	struct stat st;
	size_t alloc;
	struct packed_git *p;

	if (!have_set_try_to_free_routine) {
		have_set_try_to_free_routine = 1;
		set_try_to_free_routine(try_to_free_pack_memory);
	}

	/*
	 * Make sure a corresponding .pack file exists and that
	 * the index looks sane.
	 */
	if (!strip_suffix_mem(path, &path_len, ".idx"))
		return NULL;

	/*
	 * ".pack" is long enough to hold any suffix we're adding (and
	 * the use xsnprintf double-checks that)
	 */
	alloc = st_add3(path_len, strlen(".pack"), 1);
	p = alloc_packed_git(alloc);
	memcpy(p->pack_name, path, path_len);

	xsnprintf(p->pack_name + path_len, alloc - path_len, ".keep");
	if (!access(p->pack_name, F_OK))
		p->pack_keep = 1;

	xsnprintf(p->pack_name + path_len, alloc - path_len, ".pack");
	if (stat(p->pack_name, &st) || !S_ISREG(st.st_mode)) {
		free(p);
		return NULL;
	}

	/* ok, it looks sane as far as we can check without
	 * actually mapping the pack file.
	 */
	p->pack_size = st.st_size;
	p->pack_local = local;
	p->mtime = st.st_mtime;
	if (path_len < 40 || get_sha1_hex(path + path_len - 40, p->sha1))
		hashclr(p->sha1);
	return p;
}

struct packed_git *parse_pack_index(unsigned char *sha1, const char *idx_path)
{
	const char *path = sha1_pack_name(sha1);
	size_t alloc = st_add(strlen(path), 1);
	struct packed_git *p = alloc_packed_git(alloc);

	memcpy(p->pack_name, path, alloc); /* includes NUL */
	hashcpy(p->sha1, sha1);
	if (check_packed_git_idx(idx_path, p)) {
		free(p);
		return NULL;
	}

	return p;
}

void install_packed_git(struct packed_git *pack)
{
	if (pack->pack_fd != -1)
		pack_open_fds++;

	pack->next = packed_git;
	packed_git = pack;
}

void (*report_garbage)(unsigned seen_bits, const char *path);

static void report_helper(const struct string_list *list,
			  int seen_bits, int first, int last)
{
	if (seen_bits == (PACKDIR_FILE_PACK|PACKDIR_FILE_IDX))
		return;

	for (; first < last; first++)
		report_garbage(seen_bits, list->items[first].string);
}

static void report_pack_garbage(struct string_list *list)
{
	int i, baselen = -1, first = 0, seen_bits = 0;

	if (!report_garbage)
		return;

	string_list_sort(list);

	for (i = 0; i < list->nr; i++) {
		const char *path = list->items[i].string;
		if (baselen != -1 &&
		    strncmp(path, list->items[first].string, baselen)) {
			report_helper(list, seen_bits, first, i);
			baselen = -1;
			seen_bits = 0;
		}
		if (baselen == -1) {
			const char *dot = strrchr(path, '.');
			if (!dot) {
				report_garbage(PACKDIR_FILE_GARBAGE, path);
				continue;
			}
			baselen = dot - path + 1;
			first = i;
		}
		if (!strcmp(path + baselen, "pack"))
			seen_bits |= 1;
		else if (!strcmp(path + baselen, "idx"))
			seen_bits |= 2;
	}
	report_helper(list, seen_bits, first, list->nr);
}

static void prepare_packed_git_one(char *objdir, int local)
{
	struct strbuf path = STRBUF_INIT;
	size_t dirnamelen;
	DIR *dir;
	struct dirent *de;
	struct string_list garbage = STRING_LIST_INIT_DUP;

	strbuf_addstr(&path, objdir);
	strbuf_addstr(&path, "/pack");
	dir = opendir(path.buf);
	if (!dir) {
		if (errno != ENOENT)
			error_errno("unable to open object pack directory: %s",
				    path.buf);
		strbuf_release(&path);
		return;
	}
	strbuf_addch(&path, '/');
	dirnamelen = path.len;
	while ((de = readdir(dir)) != NULL) {
		struct packed_git *p;
		size_t base_len;

		if (is_dot_or_dotdot(de->d_name))
			continue;

		strbuf_setlen(&path, dirnamelen);
		strbuf_addstr(&path, de->d_name);

		base_len = path.len;
		if (strip_suffix_mem(path.buf, &base_len, ".idx")) {
			/* Don't reopen a pack we already have. */
			for (p = packed_git; p; p = p->next) {
				size_t len;
				if (strip_suffix(p->pack_name, ".pack", &len) &&
				    len == base_len &&
				    !memcmp(p->pack_name, path.buf, len))
					break;
			}
			if (p == NULL &&
			    /*
			     * See if it really is a valid .idx file with
			     * corresponding .pack file that we can map.
			     */
			    (p = add_packed_git(path.buf, path.len, local)) != NULL)
				install_packed_git(p);
		}

		if (!report_garbage)
			continue;

		if (ends_with(de->d_name, ".idx") ||
		    ends_with(de->d_name, ".pack") ||
		    ends_with(de->d_name, ".bitmap") ||
		    ends_with(de->d_name, ".keep"))
			string_list_append(&garbage, path.buf);
		else
			report_garbage(PACKDIR_FILE_GARBAGE, path.buf);
	}
	closedir(dir);
	report_pack_garbage(&garbage);
	string_list_clear(&garbage, 0);
	strbuf_release(&path);
}

static int approximate_object_count_valid;

/*
 * Give a fast, rough count of the number of objects in the repository. This
 * ignores loose objects completely. If you have a lot of them, then either
 * you should repack because your performance will be awful, or they are
 * all unreachable objects about to be pruned, in which case they're not really
 * interesting as a measure of repo size in the first place.
 */
unsigned long approximate_object_count(void)
{
	static unsigned long count;
	if (!approximate_object_count_valid) {
		struct packed_git *p;

		prepare_packed_git();
		count = 0;
		for (p = packed_git; p; p = p->next) {
			if (open_pack_index(p))
				continue;
			count += p->num_objects;
		}
	}
	return count;
}

static void *get_next_packed_git(const void *p)
{
	return ((const struct packed_git *)p)->next;
}

static void set_next_packed_git(void *p, void *next)
{
	((struct packed_git *)p)->next = next;
}

static int sort_pack(const void *a_, const void *b_)
{
	const struct packed_git *a = a_;
	const struct packed_git *b = b_;
	int st;

	/*
	 * Local packs tend to contain objects specific to our
	 * variant of the project than remote ones.  In addition,
	 * remote ones could be on a network mounted filesystem.
	 * Favor local ones for these reasons.
	 */
	st = a->pack_local - b->pack_local;
	if (st)
		return -st;

	/*
	 * Younger packs tend to contain more recent objects,
	 * and more recent objects tend to get accessed more
	 * often.
	 */
	if (a->mtime < b->mtime)
		return 1;
	else if (a->mtime == b->mtime)
		return 0;
	return -1;
}

static void rearrange_packed_git(void)
{
	packed_git = llist_mergesort(packed_git, get_next_packed_git,
				     set_next_packed_git, sort_pack);
}

static void prepare_packed_git_mru(void)
{
	struct packed_git *p;

	mru_clear(packed_git_mru);
	for (p = packed_git; p; p = p->next)
		mru_append(packed_git_mru, p);
}

static int prepare_packed_git_run_once = 0;
void prepare_packed_git(void)
{
	struct alternate_object_database *alt;

	if (prepare_packed_git_run_once)
		return;
	prepare_packed_git_one(get_object_directory(), 1);
	prepare_alt_odb();
	for (alt = alt_odb_list; alt; alt = alt->next)
		prepare_packed_git_one(alt->path, 0);
	rearrange_packed_git();
	prepare_packed_git_mru();
	prepare_packed_git_run_once = 1;
}

void reprepare_packed_git(void)
{
	approximate_object_count_valid = 0;
	prepare_packed_git_run_once = 0;
	prepare_packed_git();
}

static void mark_bad_packed_object(struct packed_git *p,
				   const unsigned char *sha1)
{
	unsigned i;
	for (i = 0; i < p->num_bad_objects; i++)
		if (!hashcmp(sha1, p->bad_object_sha1 + GIT_SHA1_RAWSZ * i))
			return;
	p->bad_object_sha1 = xrealloc(p->bad_object_sha1,
				      st_mult(GIT_MAX_RAWSZ,
					      st_add(p->num_bad_objects, 1)));
	hashcpy(p->bad_object_sha1 + GIT_SHA1_RAWSZ * p->num_bad_objects, sha1);
	p->num_bad_objects++;
}

static const struct packed_git *has_packed_and_bad(const unsigned char *sha1)
{
	struct packed_git *p;
	unsigned i;

	for (p = packed_git; p; p = p->next)
		for (i = 0; i < p->num_bad_objects; i++)
			if (!hashcmp(sha1, p->bad_object_sha1 + 20 * i))
				return p;
	return NULL;
}

/*
 * With an in-core object data in "map", rehash it to make sure the
 * object name actually matches "sha1" to detect object corruption.
 * With "map" == NULL, try reading the object named with "sha1" using
 * the streaming interface and rehash it to do the same.
 */
int check_sha1_signature(const unsigned char *sha1, void *map,
			 unsigned long size, const char *type)
{
	unsigned char real_sha1[20];
	enum object_type obj_type;
	struct git_istream *st;
	git_SHA_CTX c;
	char hdr[32];
	int hdrlen;

	if (map) {
		hash_sha1_file(map, size, type, real_sha1);
		return hashcmp(sha1, real_sha1) ? -1 : 0;
	}

	st = open_istream(sha1, &obj_type, &size, NULL);
	if (!st)
		return -1;

	/* Generate the header */
	hdrlen = xsnprintf(hdr, sizeof(hdr), "%s %lu", typename(obj_type), size) + 1;

	/* Sha1.. */
	git_SHA1_Init(&c);
	git_SHA1_Update(&c, hdr, hdrlen);
	for (;;) {
		char buf[1024 * 16];
		ssize_t readlen = read_istream(st, buf, sizeof(buf));

		if (readlen < 0) {
			close_istream(st);
			return -1;
		}
		if (!readlen)
			break;
		git_SHA1_Update(&c, buf, readlen);
	}
	git_SHA1_Final(real_sha1, &c);
	close_istream(st);
	return hashcmp(sha1, real_sha1) ? -1 : 0;
}

int git_open_cloexec(const char *name, int flags)
{
	int fd;
	static int o_cloexec = O_CLOEXEC;

	fd = open(name, flags | o_cloexec);
	if ((o_cloexec & O_CLOEXEC) && fd < 0 && errno == EINVAL) {
		/* Try again w/o O_CLOEXEC: the kernel might not support it */
		o_cloexec &= ~O_CLOEXEC;
		fd = open(name, flags | o_cloexec);
	}

#if defined(F_GETFD) && defined(F_SETFD) && defined(FD_CLOEXEC)
	{
		static int fd_cloexec = FD_CLOEXEC;

		if (!o_cloexec && 0 <= fd && fd_cloexec) {
			/* Opened w/o O_CLOEXEC?  try with fcntl(2) to add it */
			int flags = fcntl(fd, F_GETFD);
			if (fcntl(fd, F_SETFD, flags | fd_cloexec))
				fd_cloexec = 0;
		}
	}
#endif
	return fd;
}

/*
 * Find "sha1" as a loose object in the local repository or in an alternate.
 * Returns 0 on success, negative on failure.
 *
 * The "path" out-parameter will give the path of the object we found (if any).
 * Note that it may point to static storage and is only valid until another
 * call to sha1_file_name(), etc.
 */
static int stat_sha1_file(const unsigned char *sha1, struct stat *st,
			  const char **path)
{
	struct alternate_object_database *alt;

	*path = sha1_file_name(sha1);
	if (!lstat(*path, st))
		return 0;

	prepare_alt_odb();
	errno = ENOENT;
	for (alt = alt_odb_list; alt; alt = alt->next) {
		*path = alt_sha1_path(alt, sha1);
		if (!lstat(*path, st))
			return 0;
	}

	return -1;
}

/*
 * Like stat_sha1_file(), but actually open the object and return the
 * descriptor. See the caveats on the "path" parameter above.
 */
static int open_sha1_file(const unsigned char *sha1, const char **path)
{
	int fd;
	struct alternate_object_database *alt;
	int most_interesting_errno;

	*path = sha1_file_name(sha1);
	fd = git_open(*path);
	if (fd >= 0)
		return fd;
	most_interesting_errno = errno;

	prepare_alt_odb();
	for (alt = alt_odb_list; alt; alt = alt->next) {
		*path = alt_sha1_path(alt, sha1);
		fd = git_open(*path);
		if (fd >= 0)
			return fd;
		if (most_interesting_errno == ENOENT)
			most_interesting_errno = errno;
	}
	errno = most_interesting_errno;
	return -1;
}

/*
 * Map the loose object at "path" if it is not NULL, or the path found by
 * searching for a loose object named "sha1".
 */
static void *map_sha1_file_1(const char *path,
			     const unsigned char *sha1,
			     unsigned long *size)
{
	void *map;
	int fd;

	if (path)
		fd = git_open(path);
	else
		fd = open_sha1_file(sha1, &path);
	map = NULL;
	if (fd >= 0) {
		struct stat st;

		if (!fstat(fd, &st)) {
			*size = xsize_t(st.st_size);
			if (!*size) {
				/* mmap() is forbidden on empty files */
				error("object file %s is empty", path);
				return NULL;
			}
			map = xmmap(NULL, *size, PROT_READ, MAP_PRIVATE, fd, 0);
		}
		close(fd);
	}
	return map;
}

void *map_sha1_file(const unsigned char *sha1, unsigned long *size)
{
	return map_sha1_file_1(NULL, sha1, size);
}

unsigned long unpack_object_header_buffer(const unsigned char *buf,
		unsigned long len, enum object_type *type, unsigned long *sizep)
{
	unsigned shift;
	unsigned long size, c;
	unsigned long used = 0;

	c = buf[used++];
	*type = (c >> 4) & 7;
	size = c & 15;
	shift = 4;
	while (c & 0x80) {
		if (len <= used || bitsizeof(long) <= shift) {
			error("bad object header");
			size = used = 0;
			break;
		}
		c = buf[used++];
		size += (c & 0x7f) << shift;
		shift += 7;
	}
	*sizep = size;
	return used;
}

static int unpack_sha1_short_header(git_zstream *stream,
				    unsigned char *map, unsigned long mapsize,
				    void *buffer, unsigned long bufsiz)
{
	/* Get the data stream */
	memset(stream, 0, sizeof(*stream));
	stream->next_in = map;
	stream->avail_in = mapsize;
	stream->next_out = buffer;
	stream->avail_out = bufsiz;

	git_inflate_init(stream);
	return git_inflate(stream, 0);
}

int unpack_sha1_header(git_zstream *stream,
		       unsigned char *map, unsigned long mapsize,
		       void *buffer, unsigned long bufsiz)
{
	int status = unpack_sha1_short_header(stream, map, mapsize,
					      buffer, bufsiz);

	if (status < Z_OK)
		return status;

	/* Make sure we have the terminating NUL */
	if (!memchr(buffer, '\0', stream->next_out - (unsigned char *)buffer))
		return -1;
	return 0;
}

static int unpack_sha1_header_to_strbuf(git_zstream *stream, unsigned char *map,
					unsigned long mapsize, void *buffer,
					unsigned long bufsiz, struct strbuf *header)
{
	int status;

	status = unpack_sha1_short_header(stream, map, mapsize, buffer, bufsiz);
	if (status < Z_OK)
		return -1;

	/*
	 * Check if entire header is unpacked in the first iteration.
	 */
	if (memchr(buffer, '\0', stream->next_out - (unsigned char *)buffer))
		return 0;

	/*
	 * buffer[0..bufsiz] was not large enough.  Copy the partial
	 * result out to header, and then append the result of further
	 * reading the stream.
	 */
	strbuf_add(header, buffer, stream->next_out - (unsigned char *)buffer);
	stream->next_out = buffer;
	stream->avail_out = bufsiz;

	do {
		status = git_inflate(stream, 0);
		strbuf_add(header, buffer, stream->next_out - (unsigned char *)buffer);
		if (memchr(buffer, '\0', stream->next_out - (unsigned char *)buffer))
			return 0;
		stream->next_out = buffer;
		stream->avail_out = bufsiz;
	} while (status != Z_STREAM_END);
	return -1;
}

static void *unpack_sha1_rest(git_zstream *stream, void *buffer, unsigned long size, const unsigned char *sha1)
{
	int bytes = strlen(buffer) + 1;
	unsigned char *buf = xmallocz(size);
	unsigned long n;
	int status = Z_OK;

	n = stream->total_out - bytes;
	if (n > size)
		n = size;
	memcpy(buf, (char *) buffer + bytes, n);
	bytes = n;
	if (bytes <= size) {
		/*
		 * The above condition must be (bytes <= size), not
		 * (bytes < size).  In other words, even though we
		 * expect no more output and set avail_out to zero,
		 * the input zlib stream may have bytes that express
		 * "this concludes the stream", and we *do* want to
		 * eat that input.
		 *
		 * Otherwise we would not be able to test that we
		 * consumed all the input to reach the expected size;
		 * we also want to check that zlib tells us that all
		 * went well with status == Z_STREAM_END at the end.
		 */
		stream->next_out = buf + bytes;
		stream->avail_out = size - bytes;
		while (status == Z_OK)
			status = git_inflate(stream, Z_FINISH);
	}
	if (status == Z_STREAM_END && !stream->avail_in) {
		git_inflate_end(stream);
		return buf;
	}

	if (status < 0)
		error("corrupt loose object '%s'", sha1_to_hex(sha1));
	else if (stream->avail_in)
		error("garbage at end of loose object '%s'",
		      sha1_to_hex(sha1));
	free(buf);
	return NULL;
}

/*
 * We used to just use "sscanf()", but that's actually way
 * too permissive for what we want to check. So do an anal
 * object header parse by hand.
 */
static int parse_sha1_header_extended(const char *hdr, struct object_info *oi,
			       unsigned int flags)
{
	const char *type_buf = hdr;
	unsigned long size;
	int type, type_len = 0;

	/*
	 * The type can be of any size but is followed by
	 * a space.
	 */
	for (;;) {
		char c = *hdr++;
		if (!c)
			return -1;
		if (c == ' ')
			break;
		type_len++;
	}

	type = type_from_string_gently(type_buf, type_len, 1);
	if (oi->typename)
		strbuf_add(oi->typename, type_buf, type_len);
	/*
	 * Set type to 0 if its an unknown object and
	 * we're obtaining the type using '--allow-unknown-type'
	 * option.
	 */
	if ((flags & OBJECT_INFO_ALLOW_UNKNOWN_TYPE) && (type < 0))
		type = 0;
	else if (type < 0)
		die("invalid object type");
	if (oi->typep)
		*oi->typep = type;

	/*
	 * The length must follow immediately, and be in canonical
	 * decimal format (ie "010" is not valid).
	 */
	size = *hdr++ - '0';
	if (size > 9)
		return -1;
	if (size) {
		for (;;) {
			unsigned long c = *hdr - '0';
			if (c > 9)
				break;
			hdr++;
			size = size * 10 + c;
		}
	}

	if (oi->sizep)
		*oi->sizep = size;

	/*
	 * The length must be followed by a zero byte
	 */
	return *hdr ? -1 : type;
}

int parse_sha1_header(const char *hdr, unsigned long *sizep)
{
	struct object_info oi = OBJECT_INFO_INIT;

	oi.sizep = sizep;
	return parse_sha1_header_extended(hdr, &oi, 0);
}

unsigned long get_size_from_delta(struct packed_git *p,
				  struct pack_window **w_curs,
			          off_t curpos)
{
	const unsigned char *data;
	unsigned char delta_head[20], *in;
	git_zstream stream;
	int st;

	memset(&stream, 0, sizeof(stream));
	stream.next_out = delta_head;
	stream.avail_out = sizeof(delta_head);

	git_inflate_init(&stream);
	do {
		in = use_pack(p, w_curs, curpos, &stream.avail_in);
		stream.next_in = in;
		st = git_inflate(&stream, Z_FINISH);
		curpos += stream.next_in - in;
	} while ((st == Z_OK || st == Z_BUF_ERROR) &&
		 stream.total_out < sizeof(delta_head));
	git_inflate_end(&stream);
	if ((st != Z_STREAM_END) && stream.total_out != sizeof(delta_head)) {
		error("delta data unpack-initial failed");
		return 0;
	}

	/* Examine the initial part of the delta to figure out
	 * the result size.
	 */
	data = delta_head;

	/* ignore base size */
	get_delta_hdr_size(&data, delta_head+sizeof(delta_head));

	/* Read the result size */
	return get_delta_hdr_size(&data, delta_head+sizeof(delta_head));
}

static off_t get_delta_base(struct packed_git *p,
				    struct pack_window **w_curs,
				    off_t *curpos,
				    enum object_type type,
				    off_t delta_obj_offset)
{
	unsigned char *base_info = use_pack(p, w_curs, *curpos, NULL);
	off_t base_offset;

	/* use_pack() assured us we have [base_info, base_info + 20)
	 * as a range that we can look at without walking off the
	 * end of the mapped window.  Its actually the hash size
	 * that is assured.  An OFS_DELTA longer than the hash size
	 * is stupid, as then a REF_DELTA would be smaller to store.
	 */
	if (type == OBJ_OFS_DELTA) {
		unsigned used = 0;
		unsigned char c = base_info[used++];
		base_offset = c & 127;
		while (c & 128) {
			base_offset += 1;
			if (!base_offset || MSB(base_offset, 7))
				return 0;  /* overflow */
			c = base_info[used++];
			base_offset = (base_offset << 7) + (c & 127);
		}
		base_offset = delta_obj_offset - base_offset;
		if (base_offset <= 0 || base_offset >= delta_obj_offset)
			return 0;  /* out of bound */
		*curpos += used;
	} else if (type == OBJ_REF_DELTA) {
		/* The base entry _must_ be in the same pack */
		base_offset = find_pack_entry_one(base_info, p);
		*curpos += 20;
	} else
		die("I am totally screwed");
	return base_offset;
}

/*
 * Like get_delta_base above, but we return the sha1 instead of the pack
 * offset. This means it is cheaper for REF deltas (we do not have to do
 * the final object lookup), but more expensive for OFS deltas (we
 * have to load the revidx to convert the offset back into a sha1).
 */
static const unsigned char *get_delta_base_sha1(struct packed_git *p,
						struct pack_window **w_curs,
						off_t curpos,
						enum object_type type,
						off_t delta_obj_offset)
{
	if (type == OBJ_REF_DELTA) {
		unsigned char *base = use_pack(p, w_curs, curpos, NULL);
		return base;
	} else if (type == OBJ_OFS_DELTA) {
		struct revindex_entry *revidx;
		off_t base_offset = get_delta_base(p, w_curs, &curpos,
						   type, delta_obj_offset);

		if (!base_offset)
			return NULL;

		revidx = find_pack_revindex(p, base_offset);
		if (!revidx)
			return NULL;

		return nth_packed_object_sha1(p, revidx->nr);
	} else
		return NULL;
}

int unpack_object_header(struct packed_git *p,
			 struct pack_window **w_curs,
			 off_t *curpos,
			 unsigned long *sizep)
{
	unsigned char *base;
	unsigned long left;
	unsigned long used;
	enum object_type type;

	/* use_pack() assures us we have [base, base + 20) available
	 * as a range that we can look at.  (Its actually the hash
	 * size that is assured.)  With our object header encoding
	 * the maximum deflated object size is 2^137, which is just
	 * insane, so we know won't exceed what we have been given.
	 */
	base = use_pack(p, w_curs, *curpos, &left);
	used = unpack_object_header_buffer(base, left, &type, sizep);
	if (!used) {
		type = OBJ_BAD;
	} else
		*curpos += used;

	return type;
}

static int retry_bad_packed_offset(struct packed_git *p, off_t obj_offset)
{
	int type;
	struct revindex_entry *revidx;
	const unsigned char *sha1;
	revidx = find_pack_revindex(p, obj_offset);
	if (!revidx)
		return OBJ_BAD;
	sha1 = nth_packed_object_sha1(p, revidx->nr);
	mark_bad_packed_object(p, sha1);
	type = sha1_object_info(sha1, NULL);
	if (type <= OBJ_NONE)
		return OBJ_BAD;
	return type;
}

#define POI_STACK_PREALLOC 64

static enum object_type packed_to_object_type(struct packed_git *p,
					      off_t obj_offset,
					      enum object_type type,
					      struct pack_window **w_curs,
					      off_t curpos)
{
	off_t small_poi_stack[POI_STACK_PREALLOC];
	off_t *poi_stack = small_poi_stack;
	int poi_stack_nr = 0, poi_stack_alloc = POI_STACK_PREALLOC;

	while (type == OBJ_OFS_DELTA || type == OBJ_REF_DELTA) {
		off_t base_offset;
		unsigned long size;
		/* Push the object we're going to leave behind */
		if (poi_stack_nr >= poi_stack_alloc && poi_stack == small_poi_stack) {
			poi_stack_alloc = alloc_nr(poi_stack_nr);
			ALLOC_ARRAY(poi_stack, poi_stack_alloc);
			memcpy(poi_stack, small_poi_stack, sizeof(off_t)*poi_stack_nr);
		} else {
			ALLOC_GROW(poi_stack, poi_stack_nr+1, poi_stack_alloc);
		}
		poi_stack[poi_stack_nr++] = obj_offset;
		/* If parsing the base offset fails, just unwind */
		base_offset = get_delta_base(p, w_curs, &curpos, type, obj_offset);
		if (!base_offset)
			goto unwind;
		curpos = obj_offset = base_offset;
		type = unpack_object_header(p, w_curs, &curpos, &size);
		if (type <= OBJ_NONE) {
			/* If getting the base itself fails, we first
			 * retry the base, otherwise unwind */
			type = retry_bad_packed_offset(p, base_offset);
			if (type > OBJ_NONE)
				goto out;
			goto unwind;
		}
	}

	switch (type) {
	case OBJ_BAD:
	case OBJ_COMMIT:
	case OBJ_TREE:
	case OBJ_BLOB:
	case OBJ_TAG:
		break;
	default:
		error("unknown object type %i at offset %"PRIuMAX" in %s",
		      type, (uintmax_t)obj_offset, p->pack_name);
		type = OBJ_BAD;
	}

out:
	if (poi_stack != small_poi_stack)
		free(poi_stack);
	return type;

unwind:
	while (poi_stack_nr) {
		obj_offset = poi_stack[--poi_stack_nr];
		type = retry_bad_packed_offset(p, obj_offset);
		if (type > OBJ_NONE)
			goto out;
	}
	type = OBJ_BAD;
	goto out;
}

static struct hashmap delta_base_cache;
static size_t delta_base_cached;

static LIST_HEAD(delta_base_cache_lru);

struct delta_base_cache_key {
	struct packed_git *p;
	off_t base_offset;
};

struct delta_base_cache_entry {
	struct hashmap hash;
	struct delta_base_cache_key key;
	struct list_head lru;
	void *data;
	unsigned long size;
	enum object_type type;
};

static unsigned int pack_entry_hash(struct packed_git *p, off_t base_offset)
{
	unsigned int hash;

	hash = (unsigned int)(intptr_t)p + (unsigned int)base_offset;
	hash += (hash >> 8) + (hash >> 16);
	return hash;
}

static struct delta_base_cache_entry *
get_delta_base_cache_entry(struct packed_git *p, off_t base_offset)
{
	struct hashmap_entry entry;
	struct delta_base_cache_key key;

	if (!delta_base_cache.cmpfn)
		return NULL;

	hashmap_entry_init(&entry, pack_entry_hash(p, base_offset));
	key.p = p;
	key.base_offset = base_offset;
	return hashmap_get(&delta_base_cache, &entry, &key);
}

static int delta_base_cache_key_eq(const struct delta_base_cache_key *a,
				   const struct delta_base_cache_key *b)
{
	return a->p == b->p && a->base_offset == b->base_offset;
}

static int delta_base_cache_hash_cmp(const void *unused_cmp_data,
				     const void *va, const void *vb,
				     const void *vkey)
{
	const struct delta_base_cache_entry *a = va, *b = vb;
	const struct delta_base_cache_key *key = vkey;
	if (key)
		return !delta_base_cache_key_eq(&a->key, key);
	else
		return !delta_base_cache_key_eq(&a->key, &b->key);
}

static int in_delta_base_cache(struct packed_git *p, off_t base_offset)
{
	return !!get_delta_base_cache_entry(p, base_offset);
}

/*
 * Remove the entry from the cache, but do _not_ free the associated
 * entry data. The caller takes ownership of the "data" buffer, and
 * should copy out any fields it wants before detaching.
 */
static void detach_delta_base_cache_entry(struct delta_base_cache_entry *ent)
{
	hashmap_remove(&delta_base_cache, ent, &ent->key);
	list_del(&ent->lru);
	delta_base_cached -= ent->size;
	free(ent);
}

static void *cache_or_unpack_entry(struct packed_git *p, off_t base_offset,
	unsigned long *base_size, enum object_type *type)
{
	struct delta_base_cache_entry *ent;

	ent = get_delta_base_cache_entry(p, base_offset);
	if (!ent)
		return unpack_entry(p, base_offset, type, base_size);

	if (type)
		*type = ent->type;
	if (base_size)
		*base_size = ent->size;
	return xmemdupz(ent->data, ent->size);
}

static inline void release_delta_base_cache(struct delta_base_cache_entry *ent)
{
	free(ent->data);
	detach_delta_base_cache_entry(ent);
}

void clear_delta_base_cache(void)
{
	struct list_head *lru, *tmp;
	list_for_each_safe(lru, tmp, &delta_base_cache_lru) {
		struct delta_base_cache_entry *entry =
			list_entry(lru, struct delta_base_cache_entry, lru);
		release_delta_base_cache(entry);
	}
}

static void add_delta_base_cache(struct packed_git *p, off_t base_offset,
	void *base, unsigned long base_size, enum object_type type)
{
	struct delta_base_cache_entry *ent = xmalloc(sizeof(*ent));
	struct list_head *lru, *tmp;

	delta_base_cached += base_size;

	list_for_each_safe(lru, tmp, &delta_base_cache_lru) {
		struct delta_base_cache_entry *f =
			list_entry(lru, struct delta_base_cache_entry, lru);
		if (delta_base_cached <= delta_base_cache_limit)
			break;
		release_delta_base_cache(f);
	}

	ent->key.p = p;
	ent->key.base_offset = base_offset;
	ent->type = type;
	ent->data = base;
	ent->size = base_size;
	list_add_tail(&ent->lru, &delta_base_cache_lru);

	if (!delta_base_cache.cmpfn)
		hashmap_init(&delta_base_cache, delta_base_cache_hash_cmp, NULL, 0);
	hashmap_entry_init(ent, pack_entry_hash(p, base_offset));
	hashmap_add(&delta_base_cache, ent);
}

int packed_object_info(struct packed_git *p, off_t obj_offset,
		       struct object_info *oi)
{
	struct pack_window *w_curs = NULL;
	unsigned long size;
	off_t curpos = obj_offset;
	enum object_type type;

	/*
	 * We always get the representation type, but only convert it to
	 * a "real" type later if the caller is interested.
	 */
	if (oi->contentp) {
		*oi->contentp = cache_or_unpack_entry(p, obj_offset, oi->sizep,
						      &type);
		if (!*oi->contentp)
			type = OBJ_BAD;
	} else {
		type = unpack_object_header(p, &w_curs, &curpos, &size);
	}

	if (!oi->contentp && oi->sizep) {
		if (type == OBJ_OFS_DELTA || type == OBJ_REF_DELTA) {
			off_t tmp_pos = curpos;
			off_t base_offset = get_delta_base(p, &w_curs, &tmp_pos,
							   type, obj_offset);
			if (!base_offset) {
				type = OBJ_BAD;
				goto out;
			}
			*oi->sizep = get_size_from_delta(p, &w_curs, tmp_pos);
			if (*oi->sizep == 0) {
				type = OBJ_BAD;
				goto out;
			}
		} else {
			*oi->sizep = size;
		}
	}

	if (oi->disk_sizep) {
		struct revindex_entry *revidx = find_pack_revindex(p, obj_offset);
		*oi->disk_sizep = revidx[1].offset - obj_offset;
	}

	if (oi->typep || oi->typename) {
		enum object_type ptot;
		ptot = packed_to_object_type(p, obj_offset, type, &w_curs,
					     curpos);
		if (oi->typep)
			*oi->typep = ptot;
		if (oi->typename) {
			const char *tn = typename(ptot);
			if (tn)
				strbuf_addstr(oi->typename, tn);
		}
		if (ptot < 0) {
			type = OBJ_BAD;
			goto out;
		}
	}

	if (oi->delta_base_sha1) {
		if (type == OBJ_OFS_DELTA || type == OBJ_REF_DELTA) {
			const unsigned char *base;

			base = get_delta_base_sha1(p, &w_curs, curpos,
						   type, obj_offset);
			if (!base) {
				type = OBJ_BAD;
				goto out;
			}

			hashcpy(oi->delta_base_sha1, base);
		} else
			hashclr(oi->delta_base_sha1);
	}

out:
	unuse_pack(&w_curs);
	return type;
}

static void *unpack_compressed_entry(struct packed_git *p,
				    struct pack_window **w_curs,
				    off_t curpos,
				    unsigned long size)
{
	int st;
	git_zstream stream;
	unsigned char *buffer, *in;

	buffer = xmallocz_gently(size);
	if (!buffer)
		return NULL;
	memset(&stream, 0, sizeof(stream));
	stream.next_out = buffer;
	stream.avail_out = size + 1;

	git_inflate_init(&stream);
	do {
		in = use_pack(p, w_curs, curpos, &stream.avail_in);
		stream.next_in = in;
		st = git_inflate(&stream, Z_FINISH);
		if (!stream.avail_out)
			break; /* the payload is larger than it should be */
		curpos += stream.next_in - in;
	} while (st == Z_OK || st == Z_BUF_ERROR);
	git_inflate_end(&stream);
	if ((st != Z_STREAM_END) || stream.total_out != size) {
		free(buffer);
		return NULL;
	}

	return buffer;
}

static void *read_object(const unsigned char *sha1, enum object_type *type,
			 unsigned long *size);

static void write_pack_access_log(struct packed_git *p, off_t obj_offset)
{
	static struct trace_key pack_access = TRACE_KEY_INIT(PACK_ACCESS);
	trace_printf_key(&pack_access, "%s %"PRIuMAX"\n",
			 p->pack_name, (uintmax_t)obj_offset);
}

int do_check_packed_object_crc;

#define UNPACK_ENTRY_STACK_PREALLOC 64
struct unpack_entry_stack_ent {
	off_t obj_offset;
	off_t curpos;
	unsigned long size;
};

void *unpack_entry(struct packed_git *p, off_t obj_offset,
		   enum object_type *final_type, unsigned long *final_size)
{
	struct pack_window *w_curs = NULL;
	off_t curpos = obj_offset;
	void *data = NULL;
	unsigned long size;
	enum object_type type;
	struct unpack_entry_stack_ent small_delta_stack[UNPACK_ENTRY_STACK_PREALLOC];
	struct unpack_entry_stack_ent *delta_stack = small_delta_stack;
	int delta_stack_nr = 0, delta_stack_alloc = UNPACK_ENTRY_STACK_PREALLOC;
	int base_from_cache = 0;

	write_pack_access_log(p, obj_offset);

	/* PHASE 1: drill down to the innermost base object */
	for (;;) {
		off_t base_offset;
		int i;
		struct delta_base_cache_entry *ent;

		ent = get_delta_base_cache_entry(p, curpos);
		if (ent) {
			type = ent->type;
			data = ent->data;
			size = ent->size;
			detach_delta_base_cache_entry(ent);
			base_from_cache = 1;
			break;
		}

		if (do_check_packed_object_crc && p->index_version > 1) {
			struct revindex_entry *revidx = find_pack_revindex(p, obj_offset);
			off_t len = revidx[1].offset - obj_offset;
			if (check_pack_crc(p, &w_curs, obj_offset, len, revidx->nr)) {
				const unsigned char *sha1 =
					nth_packed_object_sha1(p, revidx->nr);
				error("bad packed object CRC for %s",
				      sha1_to_hex(sha1));
				mark_bad_packed_object(p, sha1);
				unuse_pack(&w_curs);
				return NULL;
			}
		}

		type = unpack_object_header(p, &w_curs, &curpos, &size);
		if (type != OBJ_OFS_DELTA && type != OBJ_REF_DELTA)
			break;

		base_offset = get_delta_base(p, &w_curs, &curpos, type, obj_offset);
		if (!base_offset) {
			error("failed to validate delta base reference "
			      "at offset %"PRIuMAX" from %s",
			      (uintmax_t)curpos, p->pack_name);
			/* bail to phase 2, in hopes of recovery */
			data = NULL;
			break;
		}

		/* push object, proceed to base */
		if (delta_stack_nr >= delta_stack_alloc
		    && delta_stack == small_delta_stack) {
			delta_stack_alloc = alloc_nr(delta_stack_nr);
			ALLOC_ARRAY(delta_stack, delta_stack_alloc);
			memcpy(delta_stack, small_delta_stack,
			       sizeof(*delta_stack)*delta_stack_nr);
		} else {
			ALLOC_GROW(delta_stack, delta_stack_nr+1, delta_stack_alloc);
		}
		i = delta_stack_nr++;
		delta_stack[i].obj_offset = obj_offset;
		delta_stack[i].curpos = curpos;
		delta_stack[i].size = size;

		curpos = obj_offset = base_offset;
	}

	/* PHASE 2: handle the base */
	switch (type) {
	case OBJ_OFS_DELTA:
	case OBJ_REF_DELTA:
		if (data)
			die("BUG: unpack_entry: left loop at a valid delta");
		break;
	case OBJ_COMMIT:
	case OBJ_TREE:
	case OBJ_BLOB:
	case OBJ_TAG:
		if (!base_from_cache)
			data = unpack_compressed_entry(p, &w_curs, curpos, size);
		break;
	default:
		data = NULL;
		error("unknown object type %i at offset %"PRIuMAX" in %s",
		      type, (uintmax_t)obj_offset, p->pack_name);
	}

	/* PHASE 3: apply deltas in order */

	/* invariants:
	 *   'data' holds the base data, or NULL if there was corruption
	 */
	while (delta_stack_nr) {
		void *delta_data;
		void *base = data;
		void *external_base = NULL;
		unsigned long delta_size, base_size = size;
		int i;

		data = NULL;

		if (base)
			add_delta_base_cache(p, obj_offset, base, base_size, type);

		if (!base) {
			/*
			 * We're probably in deep shit, but let's try to fetch
			 * the required base anyway from another pack or loose.
			 * This is costly but should happen only in the presence
			 * of a corrupted pack, and is better than failing outright.
			 */
			struct revindex_entry *revidx;
			const unsigned char *base_sha1;
			revidx = find_pack_revindex(p, obj_offset);
			if (revidx) {
				base_sha1 = nth_packed_object_sha1(p, revidx->nr);
				error("failed to read delta base object %s"
				      " at offset %"PRIuMAX" from %s",
				      sha1_to_hex(base_sha1), (uintmax_t)obj_offset,
				      p->pack_name);
				mark_bad_packed_object(p, base_sha1);
				base = read_object(base_sha1, &type, &base_size);
				external_base = base;
			}
		}

		i = --delta_stack_nr;
		obj_offset = delta_stack[i].obj_offset;
		curpos = delta_stack[i].curpos;
		delta_size = delta_stack[i].size;

		if (!base)
			continue;

		delta_data = unpack_compressed_entry(p, &w_curs, curpos, delta_size);

		if (!delta_data) {
			error("failed to unpack compressed delta "
			      "at offset %"PRIuMAX" from %s",
			      (uintmax_t)curpos, p->pack_name);
			data = NULL;
			free(external_base);
			continue;
		}

		data = patch_delta(base, base_size,
				   delta_data, delta_size,
				   &size);

		/*
		 * We could not apply the delta; warn the user, but keep going.
		 * Our failure will be noticed either in the next iteration of
		 * the loop, or if this is the final delta, in the caller when
		 * we return NULL. Those code paths will take care of making
		 * a more explicit warning and retrying with another copy of
		 * the object.
		 */
		if (!data)
			error("failed to apply delta");

		free(delta_data);
		free(external_base);
	}

	if (final_type)
		*final_type = type;
	if (final_size)
		*final_size = size;

	unuse_pack(&w_curs);

	if (delta_stack != small_delta_stack)
		free(delta_stack);

	return data;
}

const unsigned char *nth_packed_object_sha1(struct packed_git *p,
					    uint32_t n)
{
	const unsigned char *index = p->index_data;
	if (!index) {
		if (open_pack_index(p))
			return NULL;
		index = p->index_data;
	}
	if (n >= p->num_objects)
		return NULL;
	index += 4 * 256;
	if (p->index_version == 1) {
		return index + 24 * n + 4;
	} else {
		index += 8;
		return index + 20 * n;
	}
}

const struct object_id *nth_packed_object_oid(struct object_id *oid,
					      struct packed_git *p,
					      uint32_t n)
{
	const unsigned char *hash = nth_packed_object_sha1(p, n);
	if (!hash)
		return NULL;
	hashcpy(oid->hash, hash);
	return oid;
}

void check_pack_index_ptr(const struct packed_git *p, const void *vptr)
{
	const unsigned char *ptr = vptr;
	const unsigned char *start = p->index_data;
	const unsigned char *end = start + p->index_size;
	if (ptr < start)
		die(_("offset before start of pack index for %s (corrupt index?)"),
		    p->pack_name);
	/* No need to check for underflow; .idx files must be at least 8 bytes */
	if (ptr >= end - 8)
		die(_("offset beyond end of pack index for %s (truncated index?)"),
		    p->pack_name);
}

off_t nth_packed_object_offset(const struct packed_git *p, uint32_t n)
{
	const unsigned char *index = p->index_data;
	index += 4 * 256;
	if (p->index_version == 1) {
		return ntohl(*((uint32_t *)(index + 24 * n)));
	} else {
		uint32_t off;
		index += 8 + p->num_objects * (20 + 4);
		off = ntohl(*((uint32_t *)(index + 4 * n)));
		if (!(off & 0x80000000))
			return off;
		index += p->num_objects * 4 + (off & 0x7fffffff) * 8;
		check_pack_index_ptr(p, index);
		return (((uint64_t)ntohl(*((uint32_t *)(index + 0)))) << 32) |
				   ntohl(*((uint32_t *)(index + 4)));
	}
}

off_t find_pack_entry_one(const unsigned char *sha1,
				  struct packed_git *p)
{
	const uint32_t *level1_ofs = p->index_data;
	const unsigned char *index = p->index_data;
	unsigned hi, lo, stride;
	static int debug_lookup = -1;

	if (debug_lookup < 0)
		debug_lookup = !!getenv("GIT_DEBUG_LOOKUP");

	if (!index) {
		if (open_pack_index(p))
			return 0;
		level1_ofs = p->index_data;
		index = p->index_data;
	}
	if (p->index_version > 1) {
		level1_ofs += 2;
		index += 8;
	}
	index += 4 * 256;
	hi = ntohl(level1_ofs[*sha1]);
	lo = ((*sha1 == 0x0) ? 0 : ntohl(level1_ofs[*sha1 - 1]));
	if (p->index_version > 1) {
		stride = 20;
	} else {
		stride = 24;
		index += 4;
	}

	if (debug_lookup)
		printf("%02x%02x%02x... lo %u hi %u nr %"PRIu32"\n",
		       sha1[0], sha1[1], sha1[2], lo, hi, p->num_objects);

<<<<<<< HEAD
	do {
=======
	if (use_lookup < 0)
		use_lookup = !!getenv("GIT_USE_LOOKUP");
	if (use_lookup) {
		int pos = sha1_entry_pos(index, stride, 0,
					 lo, hi, p->num_objects, sha1);
		if (pos < 0)
			return 0;
		return nth_packed_object_offset(p, pos);
	}

	while (lo < hi) {
>>>>>>> 6355a768
		unsigned mi = (lo + hi) / 2;
		int cmp = hashcmp(index + mi * stride, sha1);

		if (debug_lookup)
			printf("lo %u hi %u rg %u mi %u\n",
			       lo, hi, hi - lo, mi);
		if (!cmp)
			return nth_packed_object_offset(p, mi);
		if (cmp > 0)
			hi = mi;
		else
			lo = mi+1;
	}
	return 0;
}

int is_pack_valid(struct packed_git *p)
{
	/* An already open pack is known to be valid. */
	if (p->pack_fd != -1)
		return 1;

	/* If the pack has one window completely covering the
	 * file size, the pack is known to be valid even if
	 * the descriptor is not currently open.
	 */
	if (p->windows) {
		struct pack_window *w = p->windows;

		if (!w->offset && w->len == p->pack_size)
			return 1;
	}

	/* Force the pack to open to prove its valid. */
	return !open_packed_git(p);
}

static int fill_pack_entry(const unsigned char *sha1,
			   struct pack_entry *e,
			   struct packed_git *p)
{
	off_t offset;

	if (p->num_bad_objects) {
		unsigned i;
		for (i = 0; i < p->num_bad_objects; i++)
			if (!hashcmp(sha1, p->bad_object_sha1 + 20 * i))
				return 0;
	}

	offset = find_pack_entry_one(sha1, p);
	if (!offset)
		return 0;

	/*
	 * We are about to tell the caller where they can locate the
	 * requested object.  We better make sure the packfile is
	 * still here and can be accessed before supplying that
	 * answer, as it may have been deleted since the index was
	 * loaded!
	 */
	if (!is_pack_valid(p))
		return 0;
	e->offset = offset;
	e->p = p;
	hashcpy(e->sha1, sha1);
	return 1;
}

/*
 * Iff a pack file contains the object named by sha1, return true and
 * store its location to e.
 */
static int find_pack_entry(const unsigned char *sha1, struct pack_entry *e)
{
	struct mru_entry *p;

	prepare_packed_git();
	if (!packed_git)
		return 0;

	for (p = packed_git_mru->head; p; p = p->next) {
		if (fill_pack_entry(sha1, e, p->item)) {
			mru_mark(packed_git_mru, p);
			return 1;
		}
	}
	return 0;
}

struct packed_git *find_sha1_pack(const unsigned char *sha1,
				  struct packed_git *packs)
{
	struct packed_git *p;

	for (p = packs; p; p = p->next) {
		if (find_pack_entry_one(sha1, p))
			return p;
	}
	return NULL;

}

static int sha1_loose_object_info(const unsigned char *sha1,
				  struct object_info *oi,
				  int flags)
{
	int status = 0;
	unsigned long mapsize;
	void *map;
	git_zstream stream;
	char hdr[32];
	struct strbuf hdrbuf = STRBUF_INIT;
	unsigned long size_scratch;

	if (oi->delta_base_sha1)
		hashclr(oi->delta_base_sha1);

	/*
	 * If we don't care about type or size, then we don't
	 * need to look inside the object at all. Note that we
	 * do not optimize out the stat call, even if the
	 * caller doesn't care about the disk-size, since our
	 * return value implicitly indicates whether the
	 * object even exists.
	 */
	if (!oi->typep && !oi->typename && !oi->sizep && !oi->contentp) {
		const char *path;
		struct stat st;
		if (stat_sha1_file(sha1, &st, &path) < 0)
			return -1;
		if (oi->disk_sizep)
			*oi->disk_sizep = st.st_size;
		return 0;
	}

	map = map_sha1_file(sha1, &mapsize);
	if (!map)
		return -1;

	if (!oi->sizep)
		oi->sizep = &size_scratch;

	if (oi->disk_sizep)
		*oi->disk_sizep = mapsize;
	if ((flags & OBJECT_INFO_ALLOW_UNKNOWN_TYPE)) {
		if (unpack_sha1_header_to_strbuf(&stream, map, mapsize, hdr, sizeof(hdr), &hdrbuf) < 0)
			status = error("unable to unpack %s header with --allow-unknown-type",
				       sha1_to_hex(sha1));
	} else if (unpack_sha1_header(&stream, map, mapsize, hdr, sizeof(hdr)) < 0)
		status = error("unable to unpack %s header",
			       sha1_to_hex(sha1));
	if (status < 0)
		; /* Do nothing */
	else if (hdrbuf.len) {
		if ((status = parse_sha1_header_extended(hdrbuf.buf, oi, flags)) < 0)
			status = error("unable to parse %s header with --allow-unknown-type",
				       sha1_to_hex(sha1));
	} else if ((status = parse_sha1_header_extended(hdr, oi, flags)) < 0)
		status = error("unable to parse %s header", sha1_to_hex(sha1));

	if (status >= 0 && oi->contentp)
		*oi->contentp = unpack_sha1_rest(&stream, hdr,
						 *oi->sizep, sha1);
	else
		git_inflate_end(&stream);

	munmap(map, mapsize);
	if (status && oi->typep)
		*oi->typep = status;
	if (oi->sizep == &size_scratch)
		oi->sizep = NULL;
	strbuf_release(&hdrbuf);
	return (status < 0) ? status : 0;
}

int sha1_object_info_extended(const unsigned char *sha1, struct object_info *oi, unsigned flags)
{
	static struct object_info blank_oi = OBJECT_INFO_INIT;
	struct pack_entry e;
	int rtype;
	const unsigned char *real = (flags & OBJECT_INFO_LOOKUP_REPLACE) ?
				    lookup_replace_object(sha1) :
				    sha1;

	if (!oi)
		oi = &blank_oi;

	if (!(flags & OBJECT_INFO_SKIP_CACHED)) {
		struct cached_object *co = find_cached_object(real);
		if (co) {
			if (oi->typep)
				*(oi->typep) = co->type;
			if (oi->sizep)
				*(oi->sizep) = co->size;
			if (oi->disk_sizep)
				*(oi->disk_sizep) = 0;
			if (oi->delta_base_sha1)
				hashclr(oi->delta_base_sha1);
			if (oi->typename)
				strbuf_addstr(oi->typename, typename(co->type));
			if (oi->contentp)
				*oi->contentp = xmemdupz(co->buf, co->size);
			oi->whence = OI_CACHED;
			return 0;
		}
	}

	if (!find_pack_entry(real, &e)) {
		/* Most likely it's a loose object. */
		if (!sha1_loose_object_info(real, oi, flags)) {
			oi->whence = OI_LOOSE;
			return 0;
		}

		/* Not a loose object; someone else may have just packed it. */
		if (flags & OBJECT_INFO_QUICK) {
			return -1;
		} else {
			reprepare_packed_git();
			if (!find_pack_entry(real, &e))
				return -1;
		}
	}

	if (oi == &blank_oi)
		/*
		 * We know that the caller doesn't actually need the
		 * information below, so return early.
		 */
		return 0;

	rtype = packed_object_info(e.p, e.offset, oi);
	if (rtype < 0) {
		mark_bad_packed_object(e.p, real);
		return sha1_object_info_extended(real, oi, 0);
	} else if (in_delta_base_cache(e.p, e.offset)) {
		oi->whence = OI_DBCACHED;
	} else {
		oi->whence = OI_PACKED;
		oi->u.packed.offset = e.offset;
		oi->u.packed.pack = e.p;
		oi->u.packed.is_delta = (rtype == OBJ_REF_DELTA ||
					 rtype == OBJ_OFS_DELTA);
	}

	return 0;
}

/* returns enum object_type or negative */
int sha1_object_info(const unsigned char *sha1, unsigned long *sizep)
{
	enum object_type type;
	struct object_info oi = OBJECT_INFO_INIT;

	oi.typep = &type;
	oi.sizep = sizep;
	if (sha1_object_info_extended(sha1, &oi,
				      OBJECT_INFO_LOOKUP_REPLACE) < 0)
		return -1;
	return type;
}

static void *read_packed_sha1(const unsigned char *sha1,
			      enum object_type *type, unsigned long *size)
{
	struct pack_entry e;
	void *data;

	if (!find_pack_entry(sha1, &e))
		return NULL;
	data = cache_or_unpack_entry(e.p, e.offset, size, type);
	if (!data) {
		/*
		 * We're probably in deep shit, but let's try to fetch
		 * the required object anyway from another pack or loose.
		 * This should happen only in the presence of a corrupted
		 * pack, and is better than failing outright.
		 */
		error("failed to read object %s at offset %"PRIuMAX" from %s",
		      sha1_to_hex(sha1), (uintmax_t)e.offset, e.p->pack_name);
		mark_bad_packed_object(e.p, sha1);
		data = read_object(sha1, type, size);
	}
	return data;
}

int pretend_sha1_file(void *buf, unsigned long len, enum object_type type,
		      unsigned char *sha1)
{
	struct cached_object *co;

	hash_sha1_file(buf, len, typename(type), sha1);
	if (has_sha1_file(sha1) || find_cached_object(sha1))
		return 0;
	ALLOC_GROW(cached_objects, cached_object_nr + 1, cached_object_alloc);
	co = &cached_objects[cached_object_nr++];
	co->size = len;
	co->type = type;
	co->buf = xmalloc(len);
	memcpy(co->buf, buf, len);
	hashcpy(co->sha1, sha1);
	return 0;
}

static void *read_object(const unsigned char *sha1, enum object_type *type,
			 unsigned long *size)
{
	struct object_info oi = OBJECT_INFO_INIT;
	void *content;
	oi.typep = type;
	oi.sizep = size;
	oi.contentp = &content;

	if (sha1_object_info_extended(sha1, &oi, 0) < 0)
		return NULL;
	return content;
}

/*
 * This function dies on corrupt objects; the callers who want to
 * deal with them should arrange to call read_object() and give error
 * messages themselves.
 */
void *read_sha1_file_extended(const unsigned char *sha1,
			      enum object_type *type,
			      unsigned long *size,
			      int lookup_replace)
{
	void *data;
	const struct packed_git *p;
	const char *path;
	struct stat st;
	const unsigned char *repl = lookup_replace ? lookup_replace_object(sha1)
						   : sha1;

	errno = 0;
	data = read_object(repl, type, size);
	if (data)
		return data;

	if (errno && errno != ENOENT)
		die_errno("failed to read object %s", sha1_to_hex(sha1));

	/* die if we replaced an object with one that does not exist */
	if (repl != sha1)
		die("replacement %s not found for %s",
		    sha1_to_hex(repl), sha1_to_hex(sha1));

	if (!stat_sha1_file(repl, &st, &path))
		die("loose object %s (stored in %s) is corrupt",
		    sha1_to_hex(repl), path);

	if ((p = has_packed_and_bad(repl)) != NULL)
		die("packed object %s (stored in %s) is corrupt",
		    sha1_to_hex(repl), p->pack_name);

	return NULL;
}

void *read_object_with_reference(const unsigned char *sha1,
				 const char *required_type_name,
				 unsigned long *size,
				 unsigned char *actual_sha1_return)
{
	enum object_type type, required_type;
	void *buffer;
	unsigned long isize;
	unsigned char actual_sha1[20];

	required_type = type_from_string(required_type_name);
	hashcpy(actual_sha1, sha1);
	while (1) {
		int ref_length = -1;
		const char *ref_type = NULL;

		buffer = read_sha1_file(actual_sha1, &type, &isize);
		if (!buffer)
			return NULL;
		if (type == required_type) {
			*size = isize;
			if (actual_sha1_return)
				hashcpy(actual_sha1_return, actual_sha1);
			return buffer;
		}
		/* Handle references */
		else if (type == OBJ_COMMIT)
			ref_type = "tree ";
		else if (type == OBJ_TAG)
			ref_type = "object ";
		else {
			free(buffer);
			return NULL;
		}
		ref_length = strlen(ref_type);

		if (ref_length + 40 > isize ||
		    memcmp(buffer, ref_type, ref_length) ||
		    get_sha1_hex((char *) buffer + ref_length, actual_sha1)) {
			free(buffer);
			return NULL;
		}
		free(buffer);
		/* Now we have the ID of the referred-to object in
		 * actual_sha1.  Check again. */
	}
}

static void write_sha1_file_prepare(const void *buf, unsigned long len,
                                    const char *type, unsigned char *sha1,
                                    char *hdr, int *hdrlen)
{
	git_SHA_CTX c;

	/* Generate the header */
	*hdrlen = xsnprintf(hdr, *hdrlen, "%s %lu", type, len)+1;

	/* Sha1.. */
	git_SHA1_Init(&c);
	git_SHA1_Update(&c, hdr, *hdrlen);
	git_SHA1_Update(&c, buf, len);
	git_SHA1_Final(sha1, &c);
}

/*
 * Move the just written object into its final resting place.
 */
int finalize_object_file(const char *tmpfile, const char *filename)
{
	int ret = 0;

	if (object_creation_mode == OBJECT_CREATION_USES_RENAMES)
		goto try_rename;
	else if (link(tmpfile, filename))
		ret = errno;

	/*
	 * Coda hack - coda doesn't like cross-directory links,
	 * so we fall back to a rename, which will mean that it
	 * won't be able to check collisions, but that's not a
	 * big deal.
	 *
	 * The same holds for FAT formatted media.
	 *
	 * When this succeeds, we just return.  We have nothing
	 * left to unlink.
	 */
	if (ret && ret != EEXIST) {
	try_rename:
		if (!rename(tmpfile, filename))
			goto out;
		ret = errno;
	}
	unlink_or_warn(tmpfile);
	if (ret) {
		if (ret != EEXIST) {
			return error_errno("unable to write sha1 filename %s", filename);
		}
		/* FIXME!!! Collision check here ? */
	}

out:
	if (adjust_shared_perm(filename))
		return error("unable to set permission to '%s'", filename);
	return 0;
}

static int write_buffer(int fd, const void *buf, size_t len)
{
	if (write_in_full(fd, buf, len) < 0)
		return error_errno("file write error");
	return 0;
}

int hash_sha1_file(const void *buf, unsigned long len, const char *type,
                   unsigned char *sha1)
{
	char hdr[32];
	int hdrlen = sizeof(hdr);
	write_sha1_file_prepare(buf, len, type, sha1, hdr, &hdrlen);
	return 0;
}

/* Finalize a file on disk, and close it. */
static void close_sha1_file(int fd)
{
	if (fsync_object_files)
		fsync_or_die(fd, "sha1 file");
	if (close(fd) != 0)
		die_errno("error when closing sha1 file");
}

/* Size of directory component, including the ending '/' */
static inline int directory_size(const char *filename)
{
	const char *s = strrchr(filename, '/');
	if (!s)
		return 0;
	return s - filename + 1;
}

/*
 * This creates a temporary file in the same directory as the final
 * 'filename'
 *
 * We want to avoid cross-directory filename renames, because those
 * can have problems on various filesystems (FAT, NFS, Coda).
 */
static int create_tmpfile(struct strbuf *tmp, const char *filename)
{
	int fd, dirlen = directory_size(filename);

	strbuf_reset(tmp);
	strbuf_add(tmp, filename, dirlen);
	strbuf_addstr(tmp, "tmp_obj_XXXXXX");
	fd = git_mkstemp_mode(tmp->buf, 0444);
	if (fd < 0 && dirlen && errno == ENOENT) {
		/*
		 * Make sure the directory exists; note that the contents
		 * of the buffer are undefined after mkstemp returns an
		 * error, so we have to rewrite the whole buffer from
		 * scratch.
		 */
		strbuf_reset(tmp);
		strbuf_add(tmp, filename, dirlen - 1);
		if (mkdir(tmp->buf, 0777) && errno != EEXIST)
			return -1;
		if (adjust_shared_perm(tmp->buf))
			return -1;

		/* Try again */
		strbuf_addstr(tmp, "/tmp_obj_XXXXXX");
		fd = git_mkstemp_mode(tmp->buf, 0444);
	}
	return fd;
}

static int write_loose_object(const unsigned char *sha1, char *hdr, int hdrlen,
			      const void *buf, unsigned long len, time_t mtime)
{
	int fd, ret;
	unsigned char compressed[4096];
	git_zstream stream;
	git_SHA_CTX c;
	unsigned char parano_sha1[20];
	static struct strbuf tmp_file = STRBUF_INIT;
	const char *filename = sha1_file_name(sha1);

	fd = create_tmpfile(&tmp_file, filename);
	if (fd < 0) {
		if (errno == EACCES)
			return error("insufficient permission for adding an object to repository database %s", get_object_directory());
		else
			return error_errno("unable to create temporary file");
	}

	/* Set it up */
	git_deflate_init(&stream, zlib_compression_level);
	stream.next_out = compressed;
	stream.avail_out = sizeof(compressed);
	git_SHA1_Init(&c);

	/* First header.. */
	stream.next_in = (unsigned char *)hdr;
	stream.avail_in = hdrlen;
	while (git_deflate(&stream, 0) == Z_OK)
		; /* nothing */
	git_SHA1_Update(&c, hdr, hdrlen);

	/* Then the data itself.. */
	stream.next_in = (void *)buf;
	stream.avail_in = len;
	do {
		unsigned char *in0 = stream.next_in;
		ret = git_deflate(&stream, Z_FINISH);
		git_SHA1_Update(&c, in0, stream.next_in - in0);
		if (write_buffer(fd, compressed, stream.next_out - compressed) < 0)
			die("unable to write sha1 file");
		stream.next_out = compressed;
		stream.avail_out = sizeof(compressed);
	} while (ret == Z_OK);

	if (ret != Z_STREAM_END)
		die("unable to deflate new object %s (%d)", sha1_to_hex(sha1), ret);
	ret = git_deflate_end_gently(&stream);
	if (ret != Z_OK)
		die("deflateEnd on object %s failed (%d)", sha1_to_hex(sha1), ret);
	git_SHA1_Final(parano_sha1, &c);
	if (hashcmp(sha1, parano_sha1) != 0)
		die("confused by unstable object source data for %s", sha1_to_hex(sha1));

	close_sha1_file(fd);

	if (mtime) {
		struct utimbuf utb;
		utb.actime = mtime;
		utb.modtime = mtime;
		if (utime(tmp_file.buf, &utb) < 0)
			warning_errno("failed utime() on %s", tmp_file.buf);
	}

	return finalize_object_file(tmp_file.buf, filename);
}

static int freshen_loose_object(const unsigned char *sha1)
{
	return check_and_freshen(sha1, 1);
}

static int freshen_packed_object(const unsigned char *sha1)
{
	struct pack_entry e;
	if (!find_pack_entry(sha1, &e))
		return 0;
	if (e.p->freshened)
		return 1;
	if (!freshen_file(e.p->pack_name))
		return 0;
	e.p->freshened = 1;
	return 1;
}

int write_sha1_file(const void *buf, unsigned long len, const char *type, unsigned char *sha1)
{
	char hdr[32];
	int hdrlen = sizeof(hdr);

	/* Normally if we have it in the pack then we do not bother writing
	 * it out into .git/objects/??/?{38} file.
	 */
	write_sha1_file_prepare(buf, len, type, sha1, hdr, &hdrlen);
	if (freshen_packed_object(sha1) || freshen_loose_object(sha1))
		return 0;
	return write_loose_object(sha1, hdr, hdrlen, buf, len, 0);
}

int hash_sha1_file_literally(const void *buf, unsigned long len, const char *type,
			     unsigned char *sha1, unsigned flags)
{
	char *header;
	int hdrlen, status = 0;

	/* type string, SP, %lu of the length plus NUL must fit this */
	hdrlen = strlen(type) + 32;
	header = xmalloc(hdrlen);
	write_sha1_file_prepare(buf, len, type, sha1, header, &hdrlen);

	if (!(flags & HASH_WRITE_OBJECT))
		goto cleanup;
	if (freshen_packed_object(sha1) || freshen_loose_object(sha1))
		goto cleanup;
	status = write_loose_object(sha1, header, hdrlen, buf, len, 0);

cleanup:
	free(header);
	return status;
}

int force_object_loose(const unsigned char *sha1, time_t mtime)
{
	void *buf;
	unsigned long len;
	enum object_type type;
	char hdr[32];
	int hdrlen;
	int ret;

	if (has_loose_object(sha1))
		return 0;
	buf = read_packed_sha1(sha1, &type, &len);
	if (!buf)
		return error("cannot read sha1_file for %s", sha1_to_hex(sha1));
	hdrlen = xsnprintf(hdr, sizeof(hdr), "%s %lu", typename(type), len) + 1;
	ret = write_loose_object(sha1, hdr, hdrlen, buf, len, mtime);
	free(buf);

	return ret;
}

int has_pack_index(const unsigned char *sha1)
{
	struct stat st;
	if (stat(sha1_pack_index_name(sha1), &st))
		return 0;
	return 1;
}

int has_sha1_pack(const unsigned char *sha1)
{
	struct pack_entry e;
	return find_pack_entry(sha1, &e);
}

int has_sha1_file_with_flags(const unsigned char *sha1, int flags)
{
	if (!startup_info->have_repository)
		return 0;
	return sha1_object_info_extended(sha1, NULL,
					 flags | OBJECT_INFO_SKIP_CACHED) >= 0;
}

int has_object_file(const struct object_id *oid)
{
	return has_sha1_file(oid->hash);
}

int has_object_file_with_flags(const struct object_id *oid, int flags)
{
	return has_sha1_file_with_flags(oid->hash, flags);
}

static void check_tree(const void *buf, size_t size)
{
	struct tree_desc desc;
	struct name_entry entry;

	init_tree_desc(&desc, buf, size);
	while (tree_entry(&desc, &entry))
		/* do nothing
		 * tree_entry() will die() on malformed entries */
		;
}

static void check_commit(const void *buf, size_t size)
{
	struct commit c;
	memset(&c, 0, sizeof(c));
	if (parse_commit_buffer(&c, buf, size))
		die("corrupt commit");
}

static void check_tag(const void *buf, size_t size)
{
	struct tag t;
	memset(&t, 0, sizeof(t));
	if (parse_tag_buffer(&t, buf, size))
		die("corrupt tag");
}

static int index_mem(unsigned char *sha1, void *buf, size_t size,
		     enum object_type type,
		     const char *path, unsigned flags)
{
	int ret, re_allocated = 0;
	int write_object = flags & HASH_WRITE_OBJECT;

	if (!type)
		type = OBJ_BLOB;

	/*
	 * Convert blobs to git internal format
	 */
	if ((type == OBJ_BLOB) && path) {
		struct strbuf nbuf = STRBUF_INIT;
		if (convert_to_git(&the_index, path, buf, size, &nbuf,
				   write_object ? safe_crlf : SAFE_CRLF_FALSE)) {
			buf = strbuf_detach(&nbuf, &size);
			re_allocated = 1;
		}
	}
	if (flags & HASH_FORMAT_CHECK) {
		if (type == OBJ_TREE)
			check_tree(buf, size);
		if (type == OBJ_COMMIT)
			check_commit(buf, size);
		if (type == OBJ_TAG)
			check_tag(buf, size);
	}

	if (write_object)
		ret = write_sha1_file(buf, size, typename(type), sha1);
	else
		ret = hash_sha1_file(buf, size, typename(type), sha1);
	if (re_allocated)
		free(buf);
	return ret;
}

static int index_stream_convert_blob(unsigned char *sha1, int fd,
				     const char *path, unsigned flags)
{
	int ret;
	const int write_object = flags & HASH_WRITE_OBJECT;
	struct strbuf sbuf = STRBUF_INIT;

	assert(path);
	assert(would_convert_to_git_filter_fd(path));

	convert_to_git_filter_fd(&the_index, path, fd, &sbuf,
				 write_object ? safe_crlf : SAFE_CRLF_FALSE);

	if (write_object)
		ret = write_sha1_file(sbuf.buf, sbuf.len, typename(OBJ_BLOB),
				      sha1);
	else
		ret = hash_sha1_file(sbuf.buf, sbuf.len, typename(OBJ_BLOB),
				     sha1);
	strbuf_release(&sbuf);
	return ret;
}

static int index_pipe(unsigned char *sha1, int fd, enum object_type type,
		      const char *path, unsigned flags)
{
	struct strbuf sbuf = STRBUF_INIT;
	int ret;

	if (strbuf_read(&sbuf, fd, 4096) >= 0)
		ret = index_mem(sha1, sbuf.buf, sbuf.len, type,	path, flags);
	else
		ret = -1;
	strbuf_release(&sbuf);
	return ret;
}

#define SMALL_FILE_SIZE (32*1024)

static int index_core(unsigned char *sha1, int fd, size_t size,
		      enum object_type type, const char *path,
		      unsigned flags)
{
	int ret;

	if (!size) {
		ret = index_mem(sha1, "", size, type, path, flags);
	} else if (size <= SMALL_FILE_SIZE) {
		char *buf = xmalloc(size);
		if (size == read_in_full(fd, buf, size))
			ret = index_mem(sha1, buf, size, type, path, flags);
		else
			ret = error_errno("short read");
		free(buf);
	} else {
		void *buf = xmmap(NULL, size, PROT_READ, MAP_PRIVATE, fd, 0);
		ret = index_mem(sha1, buf, size, type, path, flags);
		munmap(buf, size);
	}
	return ret;
}

/*
 * This creates one packfile per large blob unless bulk-checkin
 * machinery is "plugged".
 *
 * This also bypasses the usual "convert-to-git" dance, and that is on
 * purpose. We could write a streaming version of the converting
 * functions and insert that before feeding the data to fast-import
 * (or equivalent in-core API described above). However, that is
 * somewhat complicated, as we do not know the size of the filter
 * result, which we need to know beforehand when writing a git object.
 * Since the primary motivation for trying to stream from the working
 * tree file and to avoid mmaping it in core is to deal with large
 * binary blobs, they generally do not want to get any conversion, and
 * callers should avoid this code path when filters are requested.
 */
static int index_stream(unsigned char *sha1, int fd, size_t size,
			enum object_type type, const char *path,
			unsigned flags)
{
	return index_bulk_checkin(sha1, fd, size, type, path, flags);
}

int index_fd(unsigned char *sha1, int fd, struct stat *st,
	     enum object_type type, const char *path, unsigned flags)
{
	int ret;

	/*
	 * Call xsize_t() only when needed to avoid potentially unnecessary
	 * die() for large files.
	 */
	if (type == OBJ_BLOB && path && would_convert_to_git_filter_fd(path))
		ret = index_stream_convert_blob(sha1, fd, path, flags);
	else if (!S_ISREG(st->st_mode))
		ret = index_pipe(sha1, fd, type, path, flags);
	else if (st->st_size <= big_file_threshold || type != OBJ_BLOB ||
		 (path && would_convert_to_git(&the_index, path)))
		ret = index_core(sha1, fd, xsize_t(st->st_size), type, path,
				 flags);
	else
		ret = index_stream(sha1, fd, xsize_t(st->st_size), type, path,
				   flags);
	close(fd);
	return ret;
}

int index_path(unsigned char *sha1, const char *path, struct stat *st, unsigned flags)
{
	int fd;
	struct strbuf sb = STRBUF_INIT;

	switch (st->st_mode & S_IFMT) {
	case S_IFREG:
		fd = open(path, O_RDONLY);
		if (fd < 0)
			return error_errno("open(\"%s\")", path);
		if (index_fd(sha1, fd, st, OBJ_BLOB, path, flags) < 0)
			return error("%s: failed to insert into database",
				     path);
		break;
	case S_IFLNK:
		if (strbuf_readlink(&sb, path, st->st_size))
			return error_errno("readlink(\"%s\")", path);
		if (!(flags & HASH_WRITE_OBJECT))
			hash_sha1_file(sb.buf, sb.len, blob_type, sha1);
		else if (write_sha1_file(sb.buf, sb.len, blob_type, sha1))
			return error("%s: failed to insert into database",
				     path);
		strbuf_release(&sb);
		break;
	case S_IFDIR:
		return resolve_gitlink_ref(path, "HEAD", sha1);
	default:
		return error("%s: unsupported file type", path);
	}
	return 0;
}

int read_pack_header(int fd, struct pack_header *header)
{
	if (read_in_full(fd, header, sizeof(*header)) < sizeof(*header))
		/* "eof before pack header was fully read" */
		return PH_ERROR_EOF;

	if (header->hdr_signature != htonl(PACK_SIGNATURE))
		/* "protocol error (pack signature mismatch detected)" */
		return PH_ERROR_PACK_SIGNATURE;
	if (!pack_version_ok(header->hdr_version))
		/* "protocol error (pack version unsupported)" */
		return PH_ERROR_PROTOCOL;
	return 0;
}

void assert_sha1_type(const unsigned char *sha1, enum object_type expect)
{
	enum object_type type = sha1_object_info(sha1, NULL);
	if (type < 0)
		die("%s is not a valid object", sha1_to_hex(sha1));
	if (type != expect)
		die("%s is not a valid '%s' object", sha1_to_hex(sha1),
		    typename(expect));
}

int for_each_file_in_obj_subdir(unsigned int subdir_nr,
				struct strbuf *path,
				each_loose_object_fn obj_cb,
				each_loose_cruft_fn cruft_cb,
				each_loose_subdir_fn subdir_cb,
				void *data)
{
	size_t origlen, baselen;
	DIR *dir;
	struct dirent *de;
	int r = 0;

	if (subdir_nr > 0xff)
		BUG("invalid loose object subdirectory: %x", subdir_nr);

	origlen = path->len;
	strbuf_complete(path, '/');
	strbuf_addf(path, "%02x", subdir_nr);
	baselen = path->len;

	dir = opendir(path->buf);
	if (!dir) {
		if (errno != ENOENT)
			r = error_errno("unable to open %s", path->buf);
		strbuf_setlen(path, origlen);
		return r;
	}

	while ((de = readdir(dir))) {
		if (is_dot_or_dotdot(de->d_name))
			continue;

		strbuf_setlen(path, baselen);
		strbuf_addf(path, "/%s", de->d_name);

		if (strlen(de->d_name) == GIT_SHA1_HEXSZ - 2)  {
			char hex[GIT_MAX_HEXSZ+1];
			struct object_id oid;

			xsnprintf(hex, sizeof(hex), "%02x%s",
				  subdir_nr, de->d_name);
			if (!get_oid_hex(hex, &oid)) {
				if (obj_cb) {
					r = obj_cb(&oid, path->buf, data);
					if (r)
						break;
				}
				continue;
			}
		}

		if (cruft_cb) {
			r = cruft_cb(de->d_name, path->buf, data);
			if (r)
				break;
		}
	}
	closedir(dir);

	strbuf_setlen(path, baselen);
	if (!r && subdir_cb)
		r = subdir_cb(subdir_nr, path->buf, data);

	strbuf_setlen(path, origlen);

	return r;
}

int for_each_loose_file_in_objdir_buf(struct strbuf *path,
			    each_loose_object_fn obj_cb,
			    each_loose_cruft_fn cruft_cb,
			    each_loose_subdir_fn subdir_cb,
			    void *data)
{
	int r = 0;
	int i;

	for (i = 0; i < 256; i++) {
		r = for_each_file_in_obj_subdir(i, path, obj_cb, cruft_cb,
						subdir_cb, data);
		if (r)
			break;
	}

	return r;
}

int for_each_loose_file_in_objdir(const char *path,
				  each_loose_object_fn obj_cb,
				  each_loose_cruft_fn cruft_cb,
				  each_loose_subdir_fn subdir_cb,
				  void *data)
{
	struct strbuf buf = STRBUF_INIT;
	int r;

	strbuf_addstr(&buf, path);
	r = for_each_loose_file_in_objdir_buf(&buf, obj_cb, cruft_cb,
					      subdir_cb, data);
	strbuf_release(&buf);

	return r;
}

struct loose_alt_odb_data {
	each_loose_object_fn *cb;
	void *data;
};

static int loose_from_alt_odb(struct alternate_object_database *alt,
			      void *vdata)
{
	struct loose_alt_odb_data *data = vdata;
	struct strbuf buf = STRBUF_INIT;
	int r;

	strbuf_addstr(&buf, alt->path);
	r = for_each_loose_file_in_objdir_buf(&buf,
					      data->cb, NULL, NULL,
					      data->data);
	strbuf_release(&buf);
	return r;
}

int for_each_loose_object(each_loose_object_fn cb, void *data, unsigned flags)
{
	struct loose_alt_odb_data alt;
	int r;

	r = for_each_loose_file_in_objdir(get_object_directory(),
					  cb, NULL, NULL, data);
	if (r)
		return r;

	if (flags & FOR_EACH_OBJECT_LOCAL_ONLY)
		return 0;

	alt.cb = cb;
	alt.data = data;
	return foreach_alt_odb(loose_from_alt_odb, &alt);
}

static int for_each_object_in_pack(struct packed_git *p, each_packed_object_fn cb, void *data)
{
	uint32_t i;
	int r = 0;

	for (i = 0; i < p->num_objects; i++) {
		struct object_id oid;

		if (!nth_packed_object_oid(&oid, p, i))
			return error("unable to get sha1 of object %u in %s",
				     i, p->pack_name);

		r = cb(&oid, p, i, data);
		if (r)
			break;
	}
	return r;
}

int for_each_packed_object(each_packed_object_fn cb, void *data, unsigned flags)
{
	struct packed_git *p;
	int r = 0;
	int pack_errors = 0;

	prepare_packed_git();
	for (p = packed_git; p; p = p->next) {
		if ((flags & FOR_EACH_OBJECT_LOCAL_ONLY) && !p->pack_local)
			continue;
		if (open_pack_index(p)) {
			pack_errors = 1;
			continue;
		}
		r = for_each_object_in_pack(p, cb, data);
		if (r)
			break;
	}
	return r ? r : pack_errors;
}

static int check_stream_sha1(git_zstream *stream,
			     const char *hdr,
			     unsigned long size,
			     const char *path,
			     const unsigned char *expected_sha1)
{
	git_SHA_CTX c;
	unsigned char real_sha1[GIT_MAX_RAWSZ];
	unsigned char buf[4096];
	unsigned long total_read;
	int status = Z_OK;

	git_SHA1_Init(&c);
	git_SHA1_Update(&c, hdr, stream->total_out);

	/*
	 * We already read some bytes into hdr, but the ones up to the NUL
	 * do not count against the object's content size.
	 */
	total_read = stream->total_out - strlen(hdr) - 1;

	/*
	 * This size comparison must be "<=" to read the final zlib packets;
	 * see the comment in unpack_sha1_rest for details.
	 */
	while (total_read <= size &&
	       (status == Z_OK || status == Z_BUF_ERROR)) {
		stream->next_out = buf;
		stream->avail_out = sizeof(buf);
		if (size - total_read < stream->avail_out)
			stream->avail_out = size - total_read;
		status = git_inflate(stream, Z_FINISH);
		git_SHA1_Update(&c, buf, stream->next_out - buf);
		total_read += stream->next_out - buf;
	}
	git_inflate_end(stream);

	if (status != Z_STREAM_END) {
		error("corrupt loose object '%s'", sha1_to_hex(expected_sha1));
		return -1;
	}
	if (stream->avail_in) {
		error("garbage at end of loose object '%s'",
		      sha1_to_hex(expected_sha1));
		return -1;
	}

	git_SHA1_Final(real_sha1, &c);
	if (hashcmp(expected_sha1, real_sha1)) {
		error("sha1 mismatch for %s (expected %s)", path,
		      sha1_to_hex(expected_sha1));
		return -1;
	}

	return 0;
}

int read_loose_object(const char *path,
		      const unsigned char *expected_sha1,
		      enum object_type *type,
		      unsigned long *size,
		      void **contents)
{
	int ret = -1;
	void *map = NULL;
	unsigned long mapsize;
	git_zstream stream;
	char hdr[32];

	*contents = NULL;

	map = map_sha1_file_1(path, NULL, &mapsize);
	if (!map) {
		error_errno("unable to mmap %s", path);
		goto out;
	}

	if (unpack_sha1_header(&stream, map, mapsize, hdr, sizeof(hdr)) < 0) {
		error("unable to unpack header of %s", path);
		goto out;
	}

	*type = parse_sha1_header(hdr, size);
	if (*type < 0) {
		error("unable to parse header of %s", path);
		git_inflate_end(&stream);
		goto out;
	}

	if (*type == OBJ_BLOB) {
		if (check_stream_sha1(&stream, hdr, *size, path, expected_sha1) < 0)
			goto out;
	} else {
		*contents = unpack_sha1_rest(&stream, hdr, *size, expected_sha1);
		if (!*contents) {
			error("unable to unpack contents of %s", path);
			git_inflate_end(&stream);
			goto out;
		}
		if (check_sha1_signature(expected_sha1, *contents,
					 *size, typename(*type))) {
			error("sha1 mismatch for %s (expected %s)", path,
			      sha1_to_hex(expected_sha1));
			free(*contents);
			goto out;
		}
	}

	ret = 0; /* everything checks out */

out:
	if (map)
		munmap(map, mapsize);
	return ret;
}<|MERGE_RESOLUTION|>--- conflicted
+++ resolved
@@ -2788,21 +2788,7 @@
 		printf("%02x%02x%02x... lo %u hi %u nr %"PRIu32"\n",
 		       sha1[0], sha1[1], sha1[2], lo, hi, p->num_objects);
 
-<<<<<<< HEAD
-	do {
-=======
-	if (use_lookup < 0)
-		use_lookup = !!getenv("GIT_USE_LOOKUP");
-	if (use_lookup) {
-		int pos = sha1_entry_pos(index, stride, 0,
-					 lo, hi, p->num_objects, sha1);
-		if (pos < 0)
-			return 0;
-		return nth_packed_object_offset(p, pos);
-	}
-
 	while (lo < hi) {
->>>>>>> 6355a768
 		unsigned mi = (lo + hi) / 2;
 		int cmp = hashcmp(index + mi * stride, sha1);
 
