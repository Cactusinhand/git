#include "cache.h"
#include "tag.h"
#include "blob.h"
#include "tree.h"
#include "commit.h"
#include "diff.h"
#include "refs.h"
#include "revision.h"
#include "graph.h"
#include "grep.h"
#include "reflog-walk.h"
#include "patch-ids.h"
#include "decorate.h"
#include "log-tree.h"
#include "string-list.h"
#include "line-log.h"
#include "mailmap.h"
#include "commit-slab.h"

volatile show_early_output_fn_t show_early_output;

char *path_name(const struct name_path *path, const char *name)
{
	const struct name_path *p;
	char *n, *m;
	int nlen = strlen(name);
	int len = nlen + 1;

	for (p = path; p; p = p->up) {
		if (p->elem_len)
			len += p->elem_len + 1;
	}
	n = xmalloc(len);
	m = n + len - (nlen + 1);
	strcpy(m, name);
	for (p = path; p; p = p->up) {
		if (p->elem_len) {
			m -= p->elem_len + 1;
			memcpy(m, p->elem, p->elem_len);
			m[p->elem_len] = '/';
		}
	}
	return n;
}

static int show_path_component_truncated(FILE *out, const char *name, int len)
{
	int cnt;
	for (cnt = 0; cnt < len; cnt++) {
		int ch = name[cnt];
		if (!ch || ch == '\n')
			return -1;
		fputc(ch, out);
	}
	return len;
}

static int show_path_truncated(FILE *out, const struct name_path *path)
{
	int emitted, ours;

	if (!path)
		return 0;
	emitted = show_path_truncated(out, path->up);
	if (emitted < 0)
		return emitted;
	if (emitted)
		fputc('/', out);
	ours = show_path_component_truncated(out, path->elem, path->elem_len);
	if (ours < 0)
		return ours;
	return ours || emitted;
}

void show_object_with_name(FILE *out, struct object *obj,
			   const struct name_path *path, const char *component)
{
	struct name_path leaf;
	leaf.up = (struct name_path *)path;
	leaf.elem = component;
	leaf.elem_len = strlen(component);

	fprintf(out, "%s ", sha1_to_hex(obj->sha1));
	show_path_truncated(out, &leaf);
	fputc('\n', out);
}

void add_object(struct object *obj,
		struct object_array *p,
		struct name_path *path,
		const char *name)
{
	char *pn = path_name(path, name);
	add_object_array(obj, pn, p);
	free(pn);
}

static void mark_blob_uninteresting(struct blob *blob)
{
	if (!blob)
		return;
	if (blob->object.flags & UNINTERESTING)
		return;
	blob->object.flags |= UNINTERESTING;
}

void mark_tree_uninteresting(struct tree *tree)
{
	struct tree_desc desc;
	struct name_entry entry;
	struct object *obj = &tree->object;

	if (!tree)
		return;
	if (obj->flags & UNINTERESTING)
		return;
	obj->flags |= UNINTERESTING;
	if (!has_sha1_file(obj->sha1))
		return;
	if (parse_tree(tree) < 0)
		die("bad tree %s", sha1_to_hex(obj->sha1));

	init_tree_desc(&desc, tree->buffer, tree->size);
	while (tree_entry(&desc, &entry)) {
		switch (object_type(entry.mode)) {
		case OBJ_TREE:
			mark_tree_uninteresting(lookup_tree(entry.sha1));
			break;
		case OBJ_BLOB:
			mark_blob_uninteresting(lookup_blob(entry.sha1));
			break;
		default:
			/* Subproject commit - not in this repository */
			break;
		}
	}

	/*
	 * We don't care about the tree any more
	 * after it has been marked uninteresting.
	 */
	free_tree_buffer(tree);
}

void mark_parents_uninteresting(struct commit *commit)
{
	struct commit_list *parents = NULL, *l;

	for (l = commit->parents; l; l = l->next)
		commit_list_insert(l->item, &parents);

	while (parents) {
		struct commit *commit = parents->item;
		l = parents;
		parents = parents->next;
		free(l);

		while (commit) {
			/*
			 * A missing commit is ok iff its parent is marked
			 * uninteresting.
			 *
			 * We just mark such a thing parsed, so that when
			 * it is popped next time around, we won't be trying
			 * to parse it and get an error.
			 */
			if (!has_sha1_file(commit->object.sha1))
				commit->object.parsed = 1;

			if (commit->object.flags & UNINTERESTING)
				break;

			commit->object.flags |= UNINTERESTING;

			/*
			 * Normally we haven't parsed the parent
			 * yet, so we won't have a parent of a parent
			 * here. However, it may turn out that we've
			 * reached this commit some other way (where it
			 * wasn't uninteresting), in which case we need
			 * to mark its parents recursively too..
			 */
			if (!commit->parents)
				break;

			for (l = commit->parents->next; l; l = l->next)
				commit_list_insert(l->item, &parents);
			commit = commit->parents->item;
		}
	}
}

static void add_pending_object_with_mode(struct rev_info *revs,
					 struct object *obj,
					 const char *name, unsigned mode)
{
	if (!obj)
		return;
	if (revs->no_walk && (obj->flags & UNINTERESTING))
		revs->no_walk = 0;
	if (revs->reflog_info && obj->type == OBJ_COMMIT) {
		struct strbuf buf = STRBUF_INIT;
		int len = interpret_branch_name(name, 0, &buf);
		int st;

		if (0 < len && name[len] && buf.len)
			strbuf_addstr(&buf, name + len);
		st = add_reflog_for_walk(revs->reflog_info,
					 (struct commit *)obj,
					 buf.buf[0] ? buf.buf: name);
		strbuf_release(&buf);
		if (st)
			return;
	}
	add_object_array_with_mode(obj, name, &revs->pending, mode);
}

void add_pending_object(struct rev_info *revs,
			struct object *obj, const char *name)
{
	add_pending_object_with_mode(revs, obj, name, S_IFINVALID);
}

void add_head_to_pending(struct rev_info *revs)
{
	unsigned char sha1[20];
	struct object *obj;
	if (get_sha1("HEAD", sha1))
		return;
	obj = parse_object(sha1);
	if (!obj)
		return;
	add_pending_object(revs, obj, "HEAD");
}

static struct object *get_reference(struct rev_info *revs, const char *name,
				    const unsigned char *sha1,
				    unsigned int flags)
{
	struct object *object;

	object = parse_object(sha1);
	if (!object) {
		if (revs->ignore_missing)
			return object;
		die("bad object %s", name);
	}
	object->flags |= flags;
	return object;
}

void add_pending_sha1(struct rev_info *revs, const char *name,
		      const unsigned char *sha1, unsigned int flags)
{
	struct object *object = get_reference(revs, name, sha1, flags);
	add_pending_object(revs, object, name);
}

static struct commit *handle_commit(struct rev_info *revs,
				    struct object *object, const char *name)
{
	unsigned long flags = object->flags;

	/*
	 * Tag object? Look what it points to..
	 */
	while (object->type == OBJ_TAG) {
		struct tag *tag = (struct tag *) object;
		if (revs->tag_objects && !(flags & UNINTERESTING))
			add_pending_object(revs, object, tag->tag);
		if (!tag->tagged)
			die("bad tag");
		object = parse_object(tag->tagged->sha1);
		if (!object) {
			if (flags & UNINTERESTING)
				return NULL;
			die("bad object %s", sha1_to_hex(tag->tagged->sha1));
		}
	}

	/*
	 * Commit object? Just return it, we'll do all the complex
	 * reachability crud.
	 */
	if (object->type == OBJ_COMMIT) {
		struct commit *commit = (struct commit *)object;
		if (parse_commit(commit) < 0)
			die("unable to parse commit %s", name);
		if (flags & UNINTERESTING) {
			commit->object.flags |= UNINTERESTING;
			mark_parents_uninteresting(commit);
			revs->limited = 1;
		}
		if (revs->show_source && !commit->util)
			commit->util = (void *) name;
		return commit;
	}

	/*
	 * Tree object? Either mark it uninteresting, or add it
	 * to the list of objects to look at later..
	 */
	if (object->type == OBJ_TREE) {
		struct tree *tree = (struct tree *)object;
		if (!revs->tree_objects)
			return NULL;
		if (flags & UNINTERESTING) {
			mark_tree_uninteresting(tree);
			return NULL;
		}
		add_pending_object(revs, object, "");
		return NULL;
	}

	/*
	 * Blob object? You know the drill by now..
	 */
	if (object->type == OBJ_BLOB) {
		struct blob *blob = (struct blob *)object;
		if (!revs->blob_objects)
			return NULL;
		if (flags & UNINTERESTING) {
			mark_blob_uninteresting(blob);
			return NULL;
		}
		add_pending_object(revs, object, "");
		return NULL;
	}
	die("%s is unknown object", name);
}

static int everybody_uninteresting(struct commit_list *orig)
{
	struct commit_list *list = orig;
	while (list) {
		struct commit *commit = list->item;
		list = list->next;
		if (commit->object.flags & UNINTERESTING)
			continue;
		return 0;
	}
	return 1;
}

/*
 * A definition of "relevant" commit that we can use to simplify limited graphs
 * by eliminating side branches.
 *
 * A "relevant" commit is one that is !UNINTERESTING (ie we are including it
 * in our list), or that is a specified BOTTOM commit. Then after computing
 * a limited list, during processing we can generally ignore boundary merges
 * coming from outside the graph, (ie from irrelevant parents), and treat
 * those merges as if they were single-parent. TREESAME is defined to consider
 * only relevant parents, if any. If we are TREESAME to our on-graph parents,
 * we don't care if we were !TREESAME to non-graph parents.
 *
 * Treating bottom commits as relevant ensures that a limited graph's
 * connection to the actual bottom commit is not viewed as a side branch, but
 * treated as part of the graph. For example:
 *
 *   ....Z...A---X---o---o---B
 *        .     /
 *         W---Y
 *
 * When computing "A..B", the A-X connection is at least as important as
 * Y-X, despite A being flagged UNINTERESTING.
 *
 * And when computing --ancestry-path "A..B", the A-X connection is more
 * important than Y-X, despite both A and Y being flagged UNINTERESTING.
 */
static inline int relevant_commit(struct commit *commit)
{
	return (commit->object.flags & (UNINTERESTING | BOTTOM)) != UNINTERESTING;
}

/*
 * Return a single relevant commit from a parent list. If we are a TREESAME
 * commit, and this selects one of our parents, then we can safely simplify to
 * that parent.
 */
static struct commit *one_relevant_parent(const struct rev_info *revs,
					  struct commit_list *orig)
{
	struct commit_list *list = orig;
	struct commit *relevant = NULL;

	if (!orig)
		return NULL;

	/*
	 * For 1-parent commits, or if first-parent-only, then return that
	 * first parent (even if not "relevant" by the above definition).
	 * TREESAME will have been set purely on that parent.
	 */
	if (revs->first_parent_only || !orig->next)
		return orig->item;

	/*
	 * For multi-parent commits, identify a sole relevant parent, if any.
	 * If we have only one relevant parent, then TREESAME will be set purely
	 * with regard to that parent, and we can simplify accordingly.
	 *
	 * If we have more than one relevant parent, or no relevant parents
	 * (and multiple irrelevant ones), then we can't select a parent here
	 * and return NULL.
	 */
	while (list) {
		struct commit *commit = list->item;
		list = list->next;
		if (relevant_commit(commit)) {
			if (relevant)
				return NULL;
			relevant = commit;
		}
	}
	return relevant;
}

/*
 * The goal is to get REV_TREE_NEW as the result only if the
 * diff consists of all '+' (and no other changes), REV_TREE_OLD
 * if the whole diff is removal of old data, and otherwise
 * REV_TREE_DIFFERENT (of course if the trees are the same we
 * want REV_TREE_SAME).
 * That means that once we get to REV_TREE_DIFFERENT, we do not
 * have to look any further.
 */
static int tree_difference = REV_TREE_SAME;

static void file_add_remove(struct diff_options *options,
		    int addremove, unsigned mode,
		    const unsigned char *sha1,
		    int sha1_valid,
		    const char *fullpath, unsigned dirty_submodule)
{
	int diff = addremove == '+' ? REV_TREE_NEW : REV_TREE_OLD;

	tree_difference |= diff;
	if (tree_difference == REV_TREE_DIFFERENT)
		DIFF_OPT_SET(options, HAS_CHANGES);
}

static void file_change(struct diff_options *options,
		 unsigned old_mode, unsigned new_mode,
		 const unsigned char *old_sha1,
		 const unsigned char *new_sha1,
		 int old_sha1_valid, int new_sha1_valid,
		 const char *fullpath,
		 unsigned old_dirty_submodule, unsigned new_dirty_submodule)
{
	tree_difference = REV_TREE_DIFFERENT;
	DIFF_OPT_SET(options, HAS_CHANGES);
}

static int rev_compare_tree(struct rev_info *revs,
			    struct commit *parent, struct commit *commit)
{
	struct tree *t1 = parent->tree;
	struct tree *t2 = commit->tree;

	if (!t1)
		return REV_TREE_NEW;
	if (!t2)
		return REV_TREE_OLD;

	if (revs->simplify_by_decoration) {
		/*
		 * If we are simplifying by decoration, then the commit
		 * is worth showing if it has a tag pointing at it.
		 */
		if (lookup_decoration(&name_decoration, &commit->object))
			return REV_TREE_DIFFERENT;
		/*
		 * A commit that is not pointed by a tag is uninteresting
		 * if we are not limited by path.  This means that you will
		 * see the usual "commits that touch the paths" plus any
		 * tagged commit by specifying both --simplify-by-decoration
		 * and pathspec.
		 */
		if (!revs->prune_data.nr)
			return REV_TREE_SAME;
	}

	tree_difference = REV_TREE_SAME;
	DIFF_OPT_CLR(&revs->pruning, HAS_CHANGES);
	if (diff_tree_sha1(t1->object.sha1, t2->object.sha1, "",
			   &revs->pruning) < 0)
		return REV_TREE_DIFFERENT;
	return tree_difference;
}

static int rev_same_tree_as_empty(struct rev_info *revs, struct commit *commit)
{
	int retval;
	void *tree;
	unsigned long size;
	struct tree_desc empty, real;
	struct tree *t1 = commit->tree;

	if (!t1)
		return 0;

	tree = read_object_with_reference(t1->object.sha1, tree_type, &size, NULL);
	if (!tree)
		return 0;
	init_tree_desc(&real, tree, size);
	init_tree_desc(&empty, "", 0);

	tree_difference = REV_TREE_SAME;
	DIFF_OPT_CLR(&revs->pruning, HAS_CHANGES);
	retval = diff_tree(&empty, &real, "", &revs->pruning);
	free(tree);

	return retval >= 0 && (tree_difference == REV_TREE_SAME);
}

struct treesame_state {
	unsigned int nparents;
	unsigned char treesame[FLEX_ARRAY];
};

static struct treesame_state *initialise_treesame(struct rev_info *revs, struct commit *commit)
{
	unsigned n = commit_list_count(commit->parents);
	struct treesame_state *st = xcalloc(1, sizeof(*st) + n);
	st->nparents = n;
	add_decoration(&revs->treesame, &commit->object, st);
	return st;
}

/*
 * Must be called immediately after removing the nth_parent from a commit's
 * parent list, if we are maintaining the per-parent treesame[] decoration.
 * This does not recalculate the master TREESAME flag - update_treesame()
 * should be called to update it after a sequence of treesame[] modifications
 * that may have affected it.
 */
static int compact_treesame(struct rev_info *revs, struct commit *commit, unsigned nth_parent)
{
	struct treesame_state *st;
	int old_same;

	if (!commit->parents) {
		/*
		 * Have just removed the only parent from a non-merge.
		 * Different handling, as we lack decoration.
		 */
		if (nth_parent != 0)
			die("compact_treesame %u", nth_parent);
		old_same = !!(commit->object.flags & TREESAME);
		if (rev_same_tree_as_empty(revs, commit))
			commit->object.flags |= TREESAME;
		else
			commit->object.flags &= ~TREESAME;
		return old_same;
	}

	st = lookup_decoration(&revs->treesame, &commit->object);
	if (!st || nth_parent >= st->nparents)
		die("compact_treesame %u", nth_parent);

	old_same = st->treesame[nth_parent];
	memmove(st->treesame + nth_parent,
		st->treesame + nth_parent + 1,
		st->nparents - nth_parent - 1);

	/*
	 * If we've just become a non-merge commit, update TREESAME
	 * immediately, and remove the no-longer-needed decoration.
	 * If still a merge, defer update until update_treesame().
	 */
	if (--st->nparents == 1) {
		if (commit->parents->next)
			die("compact_treesame parents mismatch");
		if (st->treesame[0] && revs->dense)
			commit->object.flags |= TREESAME;
		else
			commit->object.flags &= ~TREESAME;
		free(add_decoration(&revs->treesame, &commit->object, NULL));
	}

	return old_same;
}

static unsigned update_treesame(struct rev_info *revs, struct commit *commit)
{
	if (commit->parents && commit->parents->next) {
		unsigned n;
		struct treesame_state *st;
		struct commit_list *p;
		unsigned relevant_parents;
		unsigned relevant_change, irrelevant_change;

		st = lookup_decoration(&revs->treesame, &commit->object);
		if (!st)
			die("update_treesame %s", sha1_to_hex(commit->object.sha1));
		relevant_parents = 0;
		relevant_change = irrelevant_change = 0;
		for (p = commit->parents, n = 0; p; n++, p = p->next) {
			if (relevant_commit(p->item)) {
				relevant_change |= !st->treesame[n];
				relevant_parents++;
			} else
				irrelevant_change |= !st->treesame[n];
		}
		if (relevant_parents ? relevant_change : irrelevant_change)
			commit->object.flags &= ~TREESAME;
		else
			commit->object.flags |= TREESAME;
	}

	return commit->object.flags & TREESAME;
}

static inline int limiting_can_increase_treesame(const struct rev_info *revs)
{
	/*
	 * TREESAME is irrelevant unless prune && dense;
	 * if simplify_history is set, we can't have a mixture of TREESAME and
	 *    !TREESAME INTERESTING parents (and we don't have treesame[]
	 *    decoration anyway);
	 * if first_parent_only is set, then the TREESAME flag is locked
	 *    against the first parent (and again we lack treesame[] decoration).
	 */
	return revs->prune && revs->dense &&
	       !revs->simplify_history &&
	       !revs->first_parent_only;
}

static void try_to_simplify_commit(struct rev_info *revs, struct commit *commit)
{
	struct commit_list **pp, *parent;
	struct treesame_state *ts = NULL;
	int relevant_change = 0, irrelevant_change = 0;
	int relevant_parents, nth_parent;

	/*
	 * If we don't do pruning, everything is interesting
	 */
	if (!revs->prune)
		return;

	if (!commit->tree)
		return;

	if (!commit->parents) {
		if (rev_same_tree_as_empty(revs, commit))
			commit->object.flags |= TREESAME;
		return;
	}

	/*
	 * Normal non-merge commit? If we don't want to make the
	 * history dense, we consider it always to be a change..
	 */
	if (!revs->dense && !commit->parents->next)
		return;

	for (pp = &commit->parents, nth_parent = 0, relevant_parents = 0;
	     (parent = *pp) != NULL;
	     pp = &parent->next, nth_parent++) {
		struct commit *p = parent->item;
		if (relevant_commit(p))
			relevant_parents++;

		if (nth_parent == 1) {
			/*
			 * This our second loop iteration - so we now know
			 * we're dealing with a merge.
			 *
			 * Do not compare with later parents when we care only about
			 * the first parent chain, in order to avoid derailing the
			 * traversal to follow a side branch that brought everything
			 * in the path we are limited to by the pathspec.
			 */
			if (revs->first_parent_only)
				break;
			/*
			 * If this will remain a potentially-simplifiable
			 * merge, remember per-parent treesame if needed.
			 * Initialise the array with the comparison from our
			 * first iteration.
			 */
			if (revs->treesame.name &&
			    !revs->simplify_history &&
			    !(commit->object.flags & UNINTERESTING)) {
				ts = initialise_treesame(revs, commit);
				if (!(irrelevant_change || relevant_change))
					ts->treesame[0] = 1;
			}
		}
		if (parse_commit(p) < 0)
			die("cannot simplify commit %s (because of %s)",
			    sha1_to_hex(commit->object.sha1),
			    sha1_to_hex(p->object.sha1));
		switch (rev_compare_tree(revs, p, commit)) {
		case REV_TREE_SAME:
			if (!revs->simplify_history || !relevant_commit(p)) {
				/* Even if a merge with an uninteresting
				 * side branch brought the entire change
				 * we are interested in, we do not want
				 * to lose the other branches of this
				 * merge, so we just keep going.
				 */
				if (ts)
					ts->treesame[nth_parent] = 1;
				continue;
			}
			parent->next = NULL;
			commit->parents = parent;
			commit->object.flags |= TREESAME;
			return;

		case REV_TREE_NEW:
			if (revs->remove_empty_trees &&
			    rev_same_tree_as_empty(revs, p)) {
				/* We are adding all the specified
				 * paths from this parent, so the
				 * history beyond this parent is not
				 * interesting.  Remove its parents
				 * (they are grandparents for us).
				 * IOW, we pretend this parent is a
				 * "root" commit.
				 */
				if (parse_commit(p) < 0)
					die("cannot simplify commit %s (invalid %s)",
					    sha1_to_hex(commit->object.sha1),
					    sha1_to_hex(p->object.sha1));
				p->parents = NULL;
			}
		/* fallthrough */
		case REV_TREE_OLD:
		case REV_TREE_DIFFERENT:
			if (relevant_commit(p))
				relevant_change = 1;
			else
				irrelevant_change = 1;
			continue;
		}
		die("bad tree compare for commit %s", sha1_to_hex(commit->object.sha1));
	}

	/*
	 * TREESAME is straightforward for single-parent commits. For merge
	 * commits, it is most useful to define it so that "irrelevant"
	 * parents cannot make us !TREESAME - if we have any relevant
	 * parents, then we only consider TREESAMEness with respect to them,
	 * allowing irrelevant merges from uninteresting branches to be
	 * simplified away. Only if we have only irrelevant parents do we
	 * base TREESAME on them. Note that this logic is replicated in
	 * update_treesame, which should be kept in sync.
	 */
	if (relevant_parents ? !relevant_change : !irrelevant_change)
		commit->object.flags |= TREESAME;
}

static void commit_list_insert_by_date_cached(struct commit *p, struct commit_list **head,
		    struct commit_list *cached_base, struct commit_list **cache)
{
	struct commit_list *new_entry;

	if (cached_base && p->date < cached_base->item->date)
		new_entry = commit_list_insert_by_date(p, &cached_base->next);
	else
		new_entry = commit_list_insert_by_date(p, head);

	if (cache && (!*cache || p->date < (*cache)->item->date))
		*cache = new_entry;
}

static int add_parents_to_list(struct rev_info *revs, struct commit *commit,
		    struct commit_list **list, struct commit_list **cache_ptr)
{
	struct commit_list *parent = commit->parents;
	unsigned left_flag;
	struct commit_list *cached_base = cache_ptr ? *cache_ptr : NULL;

	if (commit->object.flags & ADDED)
		return 0;
	commit->object.flags |= ADDED;

	/*
	 * If the commit is uninteresting, don't try to
	 * prune parents - we want the maximal uninteresting
	 * set.
	 *
	 * Normally we haven't parsed the parent
	 * yet, so we won't have a parent of a parent
	 * here. However, it may turn out that we've
	 * reached this commit some other way (where it
	 * wasn't uninteresting), in which case we need
	 * to mark its parents recursively too..
	 */
	if (commit->object.flags & UNINTERESTING) {
		while (parent) {
			struct commit *p = parent->item;
			parent = parent->next;
			if (p)
				p->object.flags |= UNINTERESTING;
			if (parse_commit(p) < 0)
				continue;
			if (p->parents)
				mark_parents_uninteresting(p);
			if (p->object.flags & SEEN)
				continue;
			p->object.flags |= SEEN;
			commit_list_insert_by_date_cached(p, list, cached_base, cache_ptr);
		}
		return 0;
	}

	/*
	 * Ok, the commit wasn't uninteresting. Try to
	 * simplify the commit history and find the parent
	 * that has no differences in the path set if one exists.
	 */
	try_to_simplify_commit(revs, commit);

	if (revs->no_walk)
		return 0;

	left_flag = (commit->object.flags & SYMMETRIC_LEFT);

	for (parent = commit->parents; parent; parent = parent->next) {
		struct commit *p = parent->item;

		if (parse_commit(p) < 0)
			return -1;
		if (revs->show_source && !p->util)
			p->util = commit->util;
		p->object.flags |= left_flag;
		if (!(p->object.flags & SEEN)) {
			p->object.flags |= SEEN;
			commit_list_insert_by_date_cached(p, list, cached_base, cache_ptr);
		}
		if (revs->first_parent_only)
			break;
	}
	return 0;
}

static void cherry_pick_list(struct commit_list *list, struct rev_info *revs)
{
	struct commit_list *p;
	int left_count = 0, right_count = 0;
	int left_first;
	struct patch_ids ids;
	unsigned cherry_flag;

	/* First count the commits on the left and on the right */
	for (p = list; p; p = p->next) {
		struct commit *commit = p->item;
		unsigned flags = commit->object.flags;
		if (flags & BOUNDARY)
			;
		else if (flags & SYMMETRIC_LEFT)
			left_count++;
		else
			right_count++;
	}

	if (!left_count || !right_count)
		return;

	left_first = left_count < right_count;
	init_patch_ids(&ids);
	ids.diffopts.pathspec = revs->diffopt.pathspec;

	/* Compute patch-ids for one side */
	for (p = list; p; p = p->next) {
		struct commit *commit = p->item;
		unsigned flags = commit->object.flags;

		if (flags & BOUNDARY)
			continue;
		/*
		 * If we have fewer left, left_first is set and we omit
		 * commits on the right branch in this loop.  If we have
		 * fewer right, we skip the left ones.
		 */
		if (left_first != !!(flags & SYMMETRIC_LEFT))
			continue;
		commit->util = add_commit_patch_id(commit, &ids);
	}

	/* either cherry_mark or cherry_pick are true */
	cherry_flag = revs->cherry_mark ? PATCHSAME : SHOWN;

	/* Check the other side */
	for (p = list; p; p = p->next) {
		struct commit *commit = p->item;
		struct patch_id *id;
		unsigned flags = commit->object.flags;

		if (flags & BOUNDARY)
			continue;
		/*
		 * If we have fewer left, left_first is set and we omit
		 * commits on the left branch in this loop.
		 */
		if (left_first == !!(flags & SYMMETRIC_LEFT))
			continue;

		/*
		 * Have we seen the same patch id?
		 */
		id = has_commit_patch_id(commit, &ids);
		if (!id)
			continue;
		id->seen = 1;
		commit->object.flags |= cherry_flag;
	}

	/* Now check the original side for seen ones */
	for (p = list; p; p = p->next) {
		struct commit *commit = p->item;
		struct patch_id *ent;

		ent = commit->util;
		if (!ent)
			continue;
		if (ent->seen)
			commit->object.flags |= cherry_flag;
		commit->util = NULL;
	}

	free_patch_ids(&ids);
}

/* How many extra uninteresting commits we want to see.. */
#define SLOP 5

static int still_interesting(struct commit_list *src, unsigned long date, int slop)
{
	/*
	 * No source list at all? We're definitely done..
	 */
	if (!src)
		return 0;

	/*
	 * Does the destination list contain entries with a date
	 * before the source list? Definitely _not_ done.
	 */
	if (date <= src->item->date)
		return SLOP;

	/*
	 * Does the source list still have interesting commits in
	 * it? Definitely not done..
	 */
	if (!everybody_uninteresting(src))
		return SLOP;

	/* Ok, we're closing in.. */
	return slop-1;
}

/*
 * "rev-list --ancestry-path A..B" computes commits that are ancestors
 * of B but not ancestors of A but further limits the result to those
 * that are descendants of A.  This takes the list of bottom commits and
 * the result of "A..B" without --ancestry-path, and limits the latter
 * further to the ones that can reach one of the commits in "bottom".
 */
static void limit_to_ancestry(struct commit_list *bottom, struct commit_list *list)
{
	struct commit_list *p;
	struct commit_list *rlist = NULL;
	int made_progress;

	/*
	 * Reverse the list so that it will be likely that we would
	 * process parents before children.
	 */
	for (p = list; p; p = p->next)
		commit_list_insert(p->item, &rlist);

	for (p = bottom; p; p = p->next)
		p->item->object.flags |= TMP_MARK;

	/*
	 * Mark the ones that can reach bottom commits in "list",
	 * in a bottom-up fashion.
	 */
	do {
		made_progress = 0;
		for (p = rlist; p; p = p->next) {
			struct commit *c = p->item;
			struct commit_list *parents;
			if (c->object.flags & (TMP_MARK | UNINTERESTING))
				continue;
			for (parents = c->parents;
			     parents;
			     parents = parents->next) {
				if (!(parents->item->object.flags & TMP_MARK))
					continue;
				c->object.flags |= TMP_MARK;
				made_progress = 1;
				break;
			}
		}
	} while (made_progress);

	/*
	 * NEEDSWORK: decide if we want to remove parents that are
	 * not marked with TMP_MARK from commit->parents for commits
	 * in the resulting list.  We may not want to do that, though.
	 */

	/*
	 * The ones that are not marked with TMP_MARK are uninteresting
	 */
	for (p = list; p; p = p->next) {
		struct commit *c = p->item;
		if (c->object.flags & TMP_MARK)
			continue;
		c->object.flags |= UNINTERESTING;
	}

	/* We are done with the TMP_MARK */
	for (p = list; p; p = p->next)
		p->item->object.flags &= ~TMP_MARK;
	for (p = bottom; p; p = p->next)
		p->item->object.flags &= ~TMP_MARK;
	free_commit_list(rlist);
}

/*
 * Before walking the history, keep the set of "negative" refs the
 * caller has asked to exclude.
 *
 * This is used to compute "rev-list --ancestry-path A..B", as we need
 * to filter the result of "A..B" further to the ones that can actually
 * reach A.
 */
static struct commit_list *collect_bottom_commits(struct commit_list *list)
{
	struct commit_list *elem, *bottom = NULL;
	for (elem = list; elem; elem = elem->next)
		if (elem->item->object.flags & BOTTOM)
			commit_list_insert(elem->item, &bottom);
	return bottom;
}

/* Assumes either left_only or right_only is set */
static void limit_left_right(struct commit_list *list, struct rev_info *revs)
{
	struct commit_list *p;

	for (p = list; p; p = p->next) {
		struct commit *commit = p->item;

		if (revs->right_only) {
			if (commit->object.flags & SYMMETRIC_LEFT)
				commit->object.flags |= SHOWN;
		} else	/* revs->left_only is set */
			if (!(commit->object.flags & SYMMETRIC_LEFT))
				commit->object.flags |= SHOWN;
	}
}

static int limit_list(struct rev_info *revs)
{
	int slop = SLOP;
	unsigned long date = ~0ul;
	struct commit_list *list = revs->commits;
	struct commit_list *newlist = NULL;
	struct commit_list **p = &newlist;
	struct commit_list *bottom = NULL;

	if (revs->ancestry_path) {
		bottom = collect_bottom_commits(list);
		if (!bottom)
			die("--ancestry-path given but there are no bottom commits");
	}

	while (list) {
		struct commit_list *entry = list;
		struct commit *commit = list->item;
		struct object *obj = &commit->object;
		show_early_output_fn_t show;

		list = list->next;
		free(entry);

		if (revs->max_age != -1 && (commit->date < revs->max_age))
			obj->flags |= UNINTERESTING;
		if (add_parents_to_list(revs, commit, &list, NULL) < 0)
			return -1;
		if (obj->flags & UNINTERESTING) {
			mark_parents_uninteresting(commit);
			if (revs->show_all)
				p = &commit_list_insert(commit, p)->next;
			slop = still_interesting(list, date, slop);
			if (slop)
				continue;
			/* If showing all, add the whole pending list to the end */
			if (revs->show_all)
				*p = list;
			break;
		}
		if (revs->min_age != -1 && (commit->date > revs->min_age))
			continue;
		date = commit->date;
		p = &commit_list_insert(commit, p)->next;

		show = show_early_output;
		if (!show)
			continue;

		show(revs, newlist);
		show_early_output = NULL;
	}
	if (revs->cherry_pick || revs->cherry_mark)
		cherry_pick_list(newlist, revs);

	if (revs->left_only || revs->right_only)
		limit_left_right(newlist, revs);

	if (bottom) {
		limit_to_ancestry(bottom, newlist);
		free_commit_list(bottom);
	}

	/*
	 * Check if any commits have become TREESAME by some of their parents
	 * becoming UNINTERESTING.
	 */
	if (limiting_can_increase_treesame(revs))
		for (list = newlist; list; list = list->next) {
			struct commit *c = list->item;
			if (c->object.flags & (UNINTERESTING | TREESAME))
				continue;
			update_treesame(revs, c);
		}

	revs->commits = newlist;
	return 0;
}

/*
 * Add an entry to refs->cmdline with the specified information.
 * *name is copied.
 */
static void add_rev_cmdline(struct rev_info *revs,
			    struct object *item,
			    const char *name,
			    int whence,
			    unsigned flags)
{
	struct rev_cmdline_info *info = &revs->cmdline;
	int nr = info->nr;

	ALLOC_GROW(info->rev, nr + 1, info->alloc);
	info->rev[nr].item = item;
	info->rev[nr].name = xstrdup(name);
	info->rev[nr].whence = whence;
	info->rev[nr].flags = flags;
	info->nr++;
}

static void add_rev_cmdline_list(struct rev_info *revs,
				 struct commit_list *commit_list,
				 int whence,
				 unsigned flags)
{
	while (commit_list) {
		struct object *object = &commit_list->item->object;
		add_rev_cmdline(revs, object, sha1_to_hex(object->sha1),
				whence, flags);
		commit_list = commit_list->next;
	}
}

struct all_refs_cb {
	int all_flags;
	int warned_bad_reflog;
	struct rev_info *all_revs;
	const char *name_for_errormsg;
};

int ref_excluded(struct string_list *ref_excludes, const char *path)
{
	struct string_list_item *item;

	if (!ref_excludes)
		return 0;
	for_each_string_list_item(item, ref_excludes) {
		if (!fnmatch(item->string, path, 0))
			return 1;
	}
	return 0;
}

static int handle_one_ref(const char *path, const unsigned char *sha1, int flag, void *cb_data)
{
	struct all_refs_cb *cb = cb_data;
	struct object *object;

	if (ref_excluded(cb->all_revs->ref_excludes, path))
	    return 0;

	object = get_reference(cb->all_revs, path, sha1, cb->all_flags);
	add_rev_cmdline(cb->all_revs, object, path, REV_CMD_REF, cb->all_flags);
	add_pending_sha1(cb->all_revs, path, sha1, cb->all_flags);
	return 0;
}

static void init_all_refs_cb(struct all_refs_cb *cb, struct rev_info *revs,
	unsigned flags)
{
	cb->all_revs = revs;
	cb->all_flags = flags;
}

void clear_ref_exclusion(struct string_list **ref_excludes_p)
{
	if (*ref_excludes_p) {
		string_list_clear(*ref_excludes_p, 0);
		free(*ref_excludes_p);
	}
	*ref_excludes_p = NULL;
}

void add_ref_exclusion(struct string_list **ref_excludes_p, const char *exclude)
{
	if (!*ref_excludes_p) {
		*ref_excludes_p = xcalloc(1, sizeof(**ref_excludes_p));
		(*ref_excludes_p)->strdup_strings = 1;
	}
	string_list_append(*ref_excludes_p, exclude);
}

static void handle_refs(const char *submodule, struct rev_info *revs, unsigned flags,
		int (*for_each)(const char *, each_ref_fn, void *))
{
	struct all_refs_cb cb;
	init_all_refs_cb(&cb, revs, flags);
	for_each(submodule, handle_one_ref, &cb);
}

static void handle_one_reflog_commit(unsigned char *sha1, void *cb_data)
{
	struct all_refs_cb *cb = cb_data;
	if (!is_null_sha1(sha1)) {
		struct object *o = parse_object(sha1);
		if (o) {
			o->flags |= cb->all_flags;
			/* ??? CMDLINEFLAGS ??? */
			add_pending_object(cb->all_revs, o, "");
		}
		else if (!cb->warned_bad_reflog) {
			warning("reflog of '%s' references pruned commits",
				cb->name_for_errormsg);
			cb->warned_bad_reflog = 1;
		}
	}
}

static int handle_one_reflog_ent(unsigned char *osha1, unsigned char *nsha1,
		const char *email, unsigned long timestamp, int tz,
		const char *message, void *cb_data)
{
	handle_one_reflog_commit(osha1, cb_data);
	handle_one_reflog_commit(nsha1, cb_data);
	return 0;
}

static int handle_one_reflog(const char *path, const unsigned char *sha1, int flag, void *cb_data)
{
	struct all_refs_cb *cb = cb_data;
	cb->warned_bad_reflog = 0;
	cb->name_for_errormsg = path;
	for_each_reflog_ent(path, handle_one_reflog_ent, cb_data);
	return 0;
}

static void handle_reflog(struct rev_info *revs, unsigned flags)
{
	struct all_refs_cb cb;
	cb.all_revs = revs;
	cb.all_flags = flags;
	for_each_reflog(handle_one_reflog, &cb);
}

static int add_parents_only(struct rev_info *revs, const char *arg_, int flags)
{
	unsigned char sha1[20];
	struct object *it;
	struct commit *commit;
	struct commit_list *parents;
	const char *arg = arg_;

	if (*arg == '^') {
		flags ^= UNINTERESTING | BOTTOM;
		arg++;
	}
	if (get_sha1_committish(arg, sha1))
		return 0;
	while (1) {
		it = get_reference(revs, arg, sha1, 0);
		if (!it && revs->ignore_missing)
			return 0;
		if (it->type != OBJ_TAG)
			break;
		if (!((struct tag*)it)->tagged)
			return 0;
		hashcpy(sha1, ((struct tag*)it)->tagged->sha1);
	}
	if (it->type != OBJ_COMMIT)
		return 0;
	commit = (struct commit *)it;
	for (parents = commit->parents; parents; parents = parents->next) {
		it = &parents->item->object;
		it->flags |= flags;
		add_rev_cmdline(revs, it, arg_, REV_CMD_PARENTS_ONLY, flags);
		add_pending_object(revs, it, arg);
	}
	return 1;
}

void init_revisions(struct rev_info *revs, const char *prefix)
{
	memset(revs, 0, sizeof(*revs));

	revs->abbrev = DEFAULT_ABBREV;
	revs->ignore_merges = 1;
	revs->simplify_history = 1;
	DIFF_OPT_SET(&revs->pruning, RECURSIVE);
	DIFF_OPT_SET(&revs->pruning, QUICK);
	revs->pruning.add_remove = file_add_remove;
	revs->pruning.change = file_change;
	revs->sort_order = REV_SORT_IN_GRAPH_ORDER;
	revs->dense = 1;
	revs->prefix = prefix;
	revs->max_age = -1;
	revs->min_age = -1;
	revs->skip_count = -1;
	revs->max_count = -1;
	revs->max_parents = -1;

	revs->commit_format = CMIT_FMT_DEFAULT;

	init_grep_defaults();
	grep_init(&revs->grep_filter, prefix);
	revs->grep_filter.status_only = 1;
	revs->grep_filter.regflags = REG_NEWLINE;

	diff_setup(&revs->diffopt);
	if (prefix && !revs->diffopt.prefix) {
		revs->diffopt.prefix = prefix;
		revs->diffopt.prefix_length = strlen(prefix);
	}

	revs->notes_opt.use_default_notes = -1;
}

static void add_pending_commit_list(struct rev_info *revs,
                                    struct commit_list *commit_list,
                                    unsigned int flags)
{
	while (commit_list) {
		struct object *object = &commit_list->item->object;
		object->flags |= flags;
		add_pending_object(revs, object, sha1_to_hex(object->sha1));
		commit_list = commit_list->next;
	}
}

static void prepare_show_merge(struct rev_info *revs)
{
	struct commit_list *bases;
	struct commit *head, *other;
	unsigned char sha1[20];
	const char **prune = NULL;
	int i, prune_num = 1; /* counting terminating NULL */

	if (get_sha1("HEAD", sha1))
		die("--merge without HEAD?");
	head = lookup_commit_or_die(sha1, "HEAD");
	if (get_sha1("MERGE_HEAD", sha1))
		die("--merge without MERGE_HEAD?");
	other = lookup_commit_or_die(sha1, "MERGE_HEAD");
	add_pending_object(revs, &head->object, "HEAD");
	add_pending_object(revs, &other->object, "MERGE_HEAD");
	bases = get_merge_bases(head, other, 1);
	add_rev_cmdline_list(revs, bases, REV_CMD_MERGE_BASE, UNINTERESTING | BOTTOM);
	add_pending_commit_list(revs, bases, UNINTERESTING | BOTTOM);
	free_commit_list(bases);
	head->object.flags |= SYMMETRIC_LEFT;

	if (!active_nr)
		read_cache();
	for (i = 0; i < active_nr; i++) {
		const struct cache_entry *ce = active_cache[i];
		if (!ce_stage(ce))
			continue;
		if (ce_path_match(ce, &revs->prune_data)) {
			prune_num++;
			prune = xrealloc(prune, sizeof(*prune) * prune_num);
			prune[prune_num-2] = ce->name;
			prune[prune_num-1] = NULL;
		}
		while ((i+1 < active_nr) &&
		       ce_same_name(ce, active_cache[i+1]))
			i++;
	}
	free_pathspec(&revs->prune_data);
	parse_pathspec(&revs->prune_data, PATHSPEC_ALL_MAGIC & ~PATHSPEC_LITERAL,
		       PATHSPEC_PREFER_FULL | PATHSPEC_LITERAL_PATH, "", prune);
	revs->limited = 1;
}

int handle_revision_arg(const char *arg_, struct rev_info *revs, int flags, unsigned revarg_opt)
{
	struct object_context oc;
	char *dotdot;
	struct object *object;
	unsigned char sha1[20];
	int local_flags;
	const char *arg = arg_;
	int cant_be_filename = revarg_opt & REVARG_CANNOT_BE_FILENAME;
	unsigned get_sha1_flags = 0;

	flags = flags & UNINTERESTING ? flags | BOTTOM : flags & ~BOTTOM;

	dotdot = strstr(arg, "..");
	if (dotdot) {
		unsigned char from_sha1[20];
		const char *next = dotdot + 2;
		const char *this = arg;
		int symmetric = *next == '.';
		unsigned int flags_exclude = flags ^ (UNINTERESTING | BOTTOM);
		static const char head_by_default[] = "HEAD";
		unsigned int a_flags;

		*dotdot = 0;
		next += symmetric;

		if (!*next)
			next = head_by_default;
		if (dotdot == arg)
			this = head_by_default;
		if (this == head_by_default && next == head_by_default &&
		    !symmetric) {
			/*
			 * Just ".."?  That is not a range but the
			 * pathspec for the parent directory.
			 */
			if (!cant_be_filename) {
				*dotdot = '.';
				return -1;
			}
		}
		if (!get_sha1_committish(this, from_sha1) &&
		    !get_sha1_committish(next, sha1)) {
			struct object *a_obj, *b_obj;

			if (!cant_be_filename) {
				*dotdot = '.';
				verify_non_filename(revs->prefix, arg);
			}

			a_obj = parse_object(from_sha1);
			b_obj = parse_object(sha1);
			if (!a_obj || !b_obj) {
			missing:
				if (revs->ignore_missing)
					return 0;
				die(symmetric
				    ? "Invalid symmetric difference expression %s"
				    : "Invalid revision range %s", arg);
			}

			if (!symmetric) {
				/* just A..B */
				a_flags = flags_exclude;
			} else {
				/* A...B -- find merge bases between the two */
				struct commit *a, *b;
				struct commit_list *exclude;

				a = (a_obj->type == OBJ_COMMIT
				     ? (struct commit *)a_obj
				     : lookup_commit_reference(a_obj->sha1));
				b = (b_obj->type == OBJ_COMMIT
				     ? (struct commit *)b_obj
				     : lookup_commit_reference(b_obj->sha1));
				if (!a || !b)
					goto missing;
				exclude = get_merge_bases(a, b, 1);
				add_rev_cmdline_list(revs, exclude,
						     REV_CMD_MERGE_BASE,
						     flags_exclude);
				add_pending_commit_list(revs, exclude,
							flags_exclude);
				free_commit_list(exclude);

				a_flags = flags | SYMMETRIC_LEFT;
			}

			a_obj->flags |= a_flags;
			b_obj->flags |= flags;
			add_rev_cmdline(revs, a_obj, this,
					REV_CMD_LEFT, a_flags);
			add_rev_cmdline(revs, b_obj, next,
					REV_CMD_RIGHT, flags);
			add_pending_object(revs, a_obj, this);
			add_pending_object(revs, b_obj, next);
			return 0;
		}
		*dotdot = '.';
	}
	dotdot = strstr(arg, "^@");
	if (dotdot && !dotdot[2]) {
		*dotdot = 0;
		if (add_parents_only(revs, arg, flags))
			return 0;
		*dotdot = '^';
	}
	dotdot = strstr(arg, "^!");
	if (dotdot && !dotdot[2]) {
		*dotdot = 0;
		if (!add_parents_only(revs, arg, flags ^ (UNINTERESTING | BOTTOM)))
			*dotdot = '^';
	}

	local_flags = 0;
	if (*arg == '^') {
		local_flags = UNINTERESTING | BOTTOM;
		arg++;
	}

	if (revarg_opt & REVARG_COMMITTISH)
		get_sha1_flags = GET_SHA1_COMMITTISH;

	if (get_sha1_with_context(arg, get_sha1_flags, sha1, &oc))
		return revs->ignore_missing ? 0 : -1;
	if (!cant_be_filename)
		verify_non_filename(revs->prefix, arg);
	object = get_reference(revs, arg, sha1, flags ^ local_flags);
	add_rev_cmdline(revs, object, arg_, REV_CMD_REV, flags ^ local_flags);
	add_pending_object_with_mode(revs, object, arg, oc.mode);
	return 0;
}

struct cmdline_pathspec {
	int alloc;
	int nr;
	const char **path;
};

static void append_prune_data(struct cmdline_pathspec *prune, const char **av)
{
	while (*av) {
		ALLOC_GROW(prune->path, prune->nr + 1, prune->alloc);
		prune->path[prune->nr++] = *(av++);
	}
}

static void read_pathspec_from_stdin(struct rev_info *revs, struct strbuf *sb,
				     struct cmdline_pathspec *prune)
{
	while (strbuf_getwholeline(sb, stdin, '\n') != EOF) {
		int len = sb->len;
		if (len && sb->buf[len - 1] == '\n')
			sb->buf[--len] = '\0';
		ALLOC_GROW(prune->path, prune->nr + 1, prune->alloc);
		prune->path[prune->nr++] = xstrdup(sb->buf);
	}
}

static void read_revisions_from_stdin(struct rev_info *revs,
				      struct cmdline_pathspec *prune)
{
	struct strbuf sb;
	int seen_dashdash = 0;

	strbuf_init(&sb, 1000);
	while (strbuf_getwholeline(&sb, stdin, '\n') != EOF) {
		int len = sb.len;
		if (len && sb.buf[len - 1] == '\n')
			sb.buf[--len] = '\0';
		if (!len)
			break;
		if (sb.buf[0] == '-') {
			if (len == 2 && sb.buf[1] == '-') {
				seen_dashdash = 1;
				break;
			}
			die("options not supported in --stdin mode");
		}
		if (handle_revision_arg(sb.buf, revs, 0,
					REVARG_CANNOT_BE_FILENAME))
			die("bad revision '%s'", sb.buf);
	}
	if (seen_dashdash)
		read_pathspec_from_stdin(revs, &sb, prune);
	strbuf_release(&sb);
}

static void add_grep(struct rev_info *revs, const char *ptn, enum grep_pat_token what)
{
	append_grep_pattern(&revs->grep_filter, ptn, "command line", 0, what);
}

static void add_header_grep(struct rev_info *revs, enum grep_header_field field, const char *pattern)
{
	append_header_grep_pattern(&revs->grep_filter, field, pattern);
}

static void add_message_grep(struct rev_info *revs, const char *pattern)
{
	add_grep(revs, pattern, GREP_PATTERN_BODY);
}

static int handle_revision_opt(struct rev_info *revs, int argc, const char **argv,
			       int *unkc, const char **unkv)
{
	const char *arg = argv[0];
	const char *optarg;
	int argcount;

	/* pseudo revision arguments */
	if (!strcmp(arg, "--all") || !strcmp(arg, "--branches") ||
	    !strcmp(arg, "--tags") || !strcmp(arg, "--remotes") ||
	    !strcmp(arg, "--reflog") || !strcmp(arg, "--not") ||
	    !strcmp(arg, "--no-walk") || !strcmp(arg, "--do-walk") ||
	    !strcmp(arg, "--bisect") || starts_with(arg, "--glob=") ||
	    starts_with(arg, "--branches=") || starts_with(arg, "--tags=") ||
	    starts_with(arg, "--remotes=") || starts_with(arg, "--no-walk="))
	{
		unkv[(*unkc)++] = arg;
		return 1;
	}

	if ((argcount = parse_long_opt("max-count", argv, &optarg))) {
		revs->max_count = atoi(optarg);
		revs->no_walk = 0;
		return argcount;
	} else if ((argcount = parse_long_opt("skip", argv, &optarg))) {
		revs->skip_count = atoi(optarg);
		return argcount;
	} else if ((*arg == '-') && isdigit(arg[1])) {
	/* accept -<digit>, like traditional "head" */
		revs->max_count = atoi(arg + 1);
		revs->no_walk = 0;
	} else if (!strcmp(arg, "-n")) {
		if (argc <= 1)
			return error("-n requires an argument");
		revs->max_count = atoi(argv[1]);
		revs->no_walk = 0;
		return 2;
	} else if (starts_with(arg, "-n")) {
		revs->max_count = atoi(arg + 2);
		revs->no_walk = 0;
	} else if ((argcount = parse_long_opt("max-age", argv, &optarg))) {
		revs->max_age = atoi(optarg);
		return argcount;
	} else if ((argcount = parse_long_opt("since", argv, &optarg))) {
		revs->max_age = approxidate(optarg);
		return argcount;
	} else if ((argcount = parse_long_opt("after", argv, &optarg))) {
		revs->max_age = approxidate(optarg);
		return argcount;
	} else if ((argcount = parse_long_opt("min-age", argv, &optarg))) {
		revs->min_age = atoi(optarg);
		return argcount;
	} else if ((argcount = parse_long_opt("before", argv, &optarg))) {
		revs->min_age = approxidate(optarg);
		return argcount;
	} else if ((argcount = parse_long_opt("until", argv, &optarg))) {
		revs->min_age = approxidate(optarg);
		return argcount;
	} else if (!strcmp(arg, "--first-parent")) {
		revs->first_parent_only = 1;
	} else if (!strcmp(arg, "--ancestry-path")) {
		revs->ancestry_path = 1;
		revs->simplify_history = 0;
		revs->limited = 1;
	} else if (!strcmp(arg, "-g") || !strcmp(arg, "--walk-reflogs")) {
		init_reflog_walk(&revs->reflog_info);
	} else if (!strcmp(arg, "--default")) {
		if (argc <= 1)
			return error("bad --default argument");
		revs->def = argv[1];
		return 2;
	} else if (!strcmp(arg, "--merge")) {
		revs->show_merge = 1;
	} else if (!strcmp(arg, "--topo-order")) {
		revs->sort_order = REV_SORT_IN_GRAPH_ORDER;
		revs->topo_order = 1;
	} else if (!strcmp(arg, "--simplify-merges")) {
		revs->simplify_merges = 1;
		revs->topo_order = 1;
		revs->rewrite_parents = 1;
		revs->simplify_history = 0;
		revs->limited = 1;
	} else if (!strcmp(arg, "--simplify-by-decoration")) {
		revs->simplify_merges = 1;
		revs->topo_order = 1;
		revs->rewrite_parents = 1;
		revs->simplify_history = 0;
		revs->simplify_by_decoration = 1;
		revs->limited = 1;
		revs->prune = 1;
		load_ref_decorations(DECORATE_SHORT_REFS);
	} else if (!strcmp(arg, "--date-order")) {
		revs->sort_order = REV_SORT_BY_COMMIT_DATE;
		revs->topo_order = 1;
	} else if (!strcmp(arg, "--author-date-order")) {
		revs->sort_order = REV_SORT_BY_AUTHOR_DATE;
		revs->topo_order = 1;
	} else if (starts_with(arg, "--early-output")) {
		int count = 100;
		switch (arg[14]) {
		case '=':
			count = atoi(arg+15);
			/* Fallthrough */
		case 0:
			revs->topo_order = 1;
		       revs->early_output = count;
		}
	} else if (!strcmp(arg, "--parents")) {
		revs->rewrite_parents = 1;
		revs->print_parents = 1;
	} else if (!strcmp(arg, "--dense")) {
		revs->dense = 1;
	} else if (!strcmp(arg, "--sparse")) {
		revs->dense = 0;
	} else if (!strcmp(arg, "--show-all")) {
		revs->show_all = 1;
	} else if (!strcmp(arg, "--remove-empty")) {
		revs->remove_empty_trees = 1;
	} else if (!strcmp(arg, "--merges")) {
		revs->min_parents = 2;
	} else if (!strcmp(arg, "--no-merges")) {
		revs->max_parents = 1;
	} else if (starts_with(arg, "--min-parents=")) {
		revs->min_parents = atoi(arg+14);
	} else if (starts_with(arg, "--no-min-parents")) {
		revs->min_parents = 0;
	} else if (starts_with(arg, "--max-parents=")) {
		revs->max_parents = atoi(arg+14);
	} else if (starts_with(arg, "--no-max-parents")) {
		revs->max_parents = -1;
	} else if (!strcmp(arg, "--boundary")) {
		revs->boundary = 1;
	} else if (!strcmp(arg, "--left-right")) {
		revs->left_right = 1;
	} else if (!strcmp(arg, "--left-only")) {
		if (revs->right_only)
			die("--left-only is incompatible with --right-only"
			    " or --cherry");
		revs->left_only = 1;
	} else if (!strcmp(arg, "--right-only")) {
		if (revs->left_only)
			die("--right-only is incompatible with --left-only");
		revs->right_only = 1;
	} else if (!strcmp(arg, "--cherry")) {
		if (revs->left_only)
			die("--cherry is incompatible with --left-only");
		revs->cherry_mark = 1;
		revs->right_only = 1;
		revs->max_parents = 1;
		revs->limited = 1;
	} else if (!strcmp(arg, "--count")) {
		revs->count = 1;
	} else if (!strcmp(arg, "--cherry-mark")) {
		if (revs->cherry_pick)
			die("--cherry-mark is incompatible with --cherry-pick");
		revs->cherry_mark = 1;
		revs->limited = 1; /* needs limit_list() */
	} else if (!strcmp(arg, "--cherry-pick")) {
		if (revs->cherry_mark)
			die("--cherry-pick is incompatible with --cherry-mark");
		revs->cherry_pick = 1;
		revs->limited = 1;
	} else if (!strcmp(arg, "--objects")) {
		revs->tag_objects = 1;
		revs->tree_objects = 1;
		revs->blob_objects = 1;
	} else if (!strcmp(arg, "--objects-edge")) {
		revs->tag_objects = 1;
		revs->tree_objects = 1;
		revs->blob_objects = 1;
		revs->edge_hint = 1;
	} else if (!strcmp(arg, "--verify-objects")) {
		revs->tag_objects = 1;
		revs->tree_objects = 1;
		revs->blob_objects = 1;
		revs->verify_objects = 1;
	} else if (!strcmp(arg, "--unpacked")) {
		revs->unpacked = 1;
	} else if (starts_with(arg, "--unpacked=")) {
		die("--unpacked=<packfile> no longer supported.");
	} else if (!strcmp(arg, "-r")) {
		revs->diff = 1;
		DIFF_OPT_SET(&revs->diffopt, RECURSIVE);
	} else if (!strcmp(arg, "-t")) {
		revs->diff = 1;
		DIFF_OPT_SET(&revs->diffopt, RECURSIVE);
		DIFF_OPT_SET(&revs->diffopt, TREE_IN_RECURSIVE);
	} else if (!strcmp(arg, "-m")) {
		revs->ignore_merges = 0;
	} else if (!strcmp(arg, "-c")) {
		revs->diff = 1;
		revs->dense_combined_merges = 0;
		revs->combine_merges = 1;
	} else if (!strcmp(arg, "--cc")) {
		revs->diff = 1;
		revs->dense_combined_merges = 1;
		revs->combine_merges = 1;
	} else if (!strcmp(arg, "-v")) {
		revs->verbose_header = 1;
	} else if (!strcmp(arg, "--pretty")) {
		revs->verbose_header = 1;
		revs->pretty_given = 1;
		get_commit_format(arg+8, revs);
	} else if (starts_with(arg, "--pretty=") || starts_with(arg, "--format=")) {
		/*
		 * Detached form ("--pretty X" as opposed to "--pretty=X")
		 * not allowed, since the argument is optional.
		 */
		revs->verbose_header = 1;
		revs->pretty_given = 1;
		get_commit_format(arg+9, revs);
	} else if (!strcmp(arg, "--show-notes") || !strcmp(arg, "--notes")) {
		revs->show_notes = 1;
		revs->show_notes_given = 1;
		revs->notes_opt.use_default_notes = 1;
	} else if (!strcmp(arg, "--show-signature")) {
		revs->show_signature = 1;
	} else if (starts_with(arg, "--show-notes=") ||
		   starts_with(arg, "--notes=")) {
		struct strbuf buf = STRBUF_INIT;
		revs->show_notes = 1;
		revs->show_notes_given = 1;
		if (starts_with(arg, "--show-notes")) {
			if (revs->notes_opt.use_default_notes < 0)
				revs->notes_opt.use_default_notes = 1;
			strbuf_addstr(&buf, arg+13);
		}
		else
			strbuf_addstr(&buf, arg+8);
		expand_notes_ref(&buf);
		string_list_append(&revs->notes_opt.extra_notes_refs,
				   strbuf_detach(&buf, NULL));
	} else if (!strcmp(arg, "--no-notes")) {
		revs->show_notes = 0;
		revs->show_notes_given = 1;
		revs->notes_opt.use_default_notes = -1;
		/* we have been strdup'ing ourselves, so trick
		 * string_list into free()ing strings */
		revs->notes_opt.extra_notes_refs.strdup_strings = 1;
		string_list_clear(&revs->notes_opt.extra_notes_refs, 0);
		revs->notes_opt.extra_notes_refs.strdup_strings = 0;
	} else if (!strcmp(arg, "--standard-notes")) {
		revs->show_notes_given = 1;
		revs->notes_opt.use_default_notes = 1;
	} else if (!strcmp(arg, "--no-standard-notes")) {
		revs->notes_opt.use_default_notes = 0;
	} else if (!strcmp(arg, "--oneline")) {
		revs->verbose_header = 1;
		get_commit_format("oneline", revs);
		revs->pretty_given = 1;
		revs->abbrev_commit = 1;
	} else if (!strcmp(arg, "--graph")) {
		revs->topo_order = 1;
		revs->rewrite_parents = 1;
		revs->graph = graph_init(revs);
	} else if (!strcmp(arg, "--root")) {
		revs->show_root_diff = 1;
	} else if (!strcmp(arg, "--no-commit-id")) {
		revs->no_commit_id = 1;
	} else if (!strcmp(arg, "--always")) {
		revs->always_show_header = 1;
	} else if (!strcmp(arg, "--no-abbrev")) {
		revs->abbrev = 0;
	} else if (!strcmp(arg, "--abbrev")) {
		revs->abbrev = DEFAULT_ABBREV;
	} else if (starts_with(arg, "--abbrev=")) {
		revs->abbrev = strtoul(arg + 9, NULL, 10);
		if (revs->abbrev < MINIMUM_ABBREV)
			revs->abbrev = MINIMUM_ABBREV;
		else if (revs->abbrev > 40)
			revs->abbrev = 40;
	} else if (!strcmp(arg, "--abbrev-commit")) {
		revs->abbrev_commit = 1;
		revs->abbrev_commit_given = 1;
	} else if (!strcmp(arg, "--no-abbrev-commit")) {
		revs->abbrev_commit = 0;
	} else if (!strcmp(arg, "--full-diff")) {
		revs->diff = 1;
		revs->full_diff = 1;
	} else if (!strcmp(arg, "--full-history")) {
		revs->simplify_history = 0;
	} else if (!strcmp(arg, "--relative-date")) {
		revs->date_mode = DATE_RELATIVE;
		revs->date_mode_explicit = 1;
	} else if ((argcount = parse_long_opt("date", argv, &optarg))) {
		revs->date_mode = parse_date_format(optarg);
		revs->date_mode_explicit = 1;
		return argcount;
	} else if (!strcmp(arg, "--log-size")) {
		revs->show_log_size = 1;
	}
	/*
	 * Grepping the commit log
	 */
	else if ((argcount = parse_long_opt("author", argv, &optarg))) {
		add_header_grep(revs, GREP_HEADER_AUTHOR, optarg);
		return argcount;
	} else if ((argcount = parse_long_opt("committer", argv, &optarg))) {
		add_header_grep(revs, GREP_HEADER_COMMITTER, optarg);
		return argcount;
	} else if ((argcount = parse_long_opt("grep-reflog", argv, &optarg))) {
		add_header_grep(revs, GREP_HEADER_REFLOG, optarg);
		return argcount;
	} else if ((argcount = parse_long_opt("grep", argv, &optarg))) {
		add_message_grep(revs, optarg);
		return argcount;
	} else if (!strcmp(arg, "--grep-debug")) {
		revs->grep_filter.debug = 1;
	} else if (!strcmp(arg, "--basic-regexp")) {
		grep_set_pattern_type_option(GREP_PATTERN_TYPE_BRE, &revs->grep_filter);
	} else if (!strcmp(arg, "--extended-regexp") || !strcmp(arg, "-E")) {
		grep_set_pattern_type_option(GREP_PATTERN_TYPE_ERE, &revs->grep_filter);
	} else if (!strcmp(arg, "--regexp-ignore-case") || !strcmp(arg, "-i")) {
		revs->grep_filter.regflags |= REG_ICASE;
		DIFF_OPT_SET(&revs->diffopt, PICKAXE_IGNORE_CASE);
	} else if (!strcmp(arg, "--fixed-strings") || !strcmp(arg, "-F")) {
		grep_set_pattern_type_option(GREP_PATTERN_TYPE_FIXED, &revs->grep_filter);
	} else if (!strcmp(arg, "--perl-regexp")) {
		grep_set_pattern_type_option(GREP_PATTERN_TYPE_PCRE, &revs->grep_filter);
	} else if (!strcmp(arg, "--all-match")) {
		revs->grep_filter.all_match = 1;
	} else if ((argcount = parse_long_opt("encoding", argv, &optarg))) {
		if (strcmp(optarg, "none"))
			git_log_output_encoding = xstrdup(optarg);
		else
			git_log_output_encoding = "";
		return argcount;
	} else if (!strcmp(arg, "--reverse")) {
		revs->reverse ^= 1;
	} else if (!strcmp(arg, "--children")) {
		revs->children.name = "children";
		revs->limited = 1;
	} else if (!strcmp(arg, "--ignore-missing")) {
		revs->ignore_missing = 1;
	} else {
		int opts = diff_opt_parse(&revs->diffopt, argv, argc);
		if (!opts)
			unkv[(*unkc)++] = arg;
		return opts;
	}

	return 1;
}

void parse_revision_opt(struct rev_info *revs, struct parse_opt_ctx_t *ctx,
			const struct option *options,
			const char * const usagestr[])
{
	int n = handle_revision_opt(revs, ctx->argc, ctx->argv,
				    &ctx->cpidx, ctx->out);
	if (n <= 0) {
		error("unknown option `%s'", ctx->argv[0]);
		usage_with_options(usagestr, options);
	}
	ctx->argv += n;
	ctx->argc -= n;
}

static int for_each_bad_bisect_ref(const char *submodule, each_ref_fn fn, void *cb_data)
{
	return for_each_ref_in_submodule(submodule, "refs/bisect/bad", fn, cb_data);
}

static int for_each_good_bisect_ref(const char *submodule, each_ref_fn fn, void *cb_data)
{
	return for_each_ref_in_submodule(submodule, "refs/bisect/good", fn, cb_data);
}

static int handle_revision_pseudo_opt(const char *submodule,
				struct rev_info *revs,
				int argc, const char **argv, int *flags)
{
	const char *arg = argv[0];
	const char *optarg;
	int argcount;

	/*
	 * NOTE!
	 *
	 * Commands like "git shortlog" will not accept the options below
	 * unless parse_revision_opt queues them (as opposed to erroring
	 * out).
	 *
	 * When implementing your new pseudo-option, remember to
	 * register it in the list at the top of handle_revision_opt.
	 */
	if (!strcmp(arg, "--all")) {
		handle_refs(submodule, revs, *flags, for_each_ref_submodule);
		handle_refs(submodule, revs, *flags, head_ref_submodule);
		clear_ref_exclusion(&revs->ref_excludes);
	} else if (!strcmp(arg, "--branches")) {
		handle_refs(submodule, revs, *flags, for_each_branch_ref_submodule);
		clear_ref_exclusion(&revs->ref_excludes);
	} else if (!strcmp(arg, "--bisect")) {
		handle_refs(submodule, revs, *flags, for_each_bad_bisect_ref);
		handle_refs(submodule, revs, *flags ^ (UNINTERESTING | BOTTOM), for_each_good_bisect_ref);
		revs->bisect = 1;
	} else if (!strcmp(arg, "--tags")) {
		handle_refs(submodule, revs, *flags, for_each_tag_ref_submodule);
		clear_ref_exclusion(&revs->ref_excludes);
	} else if (!strcmp(arg, "--remotes")) {
		handle_refs(submodule, revs, *flags, for_each_remote_ref_submodule);
		clear_ref_exclusion(&revs->ref_excludes);
	} else if ((argcount = parse_long_opt("glob", argv, &optarg))) {
		struct all_refs_cb cb;
		init_all_refs_cb(&cb, revs, *flags);
		for_each_glob_ref(handle_one_ref, optarg, &cb);
		clear_ref_exclusion(&revs->ref_excludes);
		return argcount;
	} else if ((argcount = parse_long_opt("exclude", argv, &optarg))) {
		add_ref_exclusion(&revs->ref_excludes, optarg);
		return argcount;
	} else if (starts_with(arg, "--branches=")) {
		struct all_refs_cb cb;
		init_all_refs_cb(&cb, revs, *flags);
		for_each_glob_ref_in(handle_one_ref, arg + 11, "refs/heads/", &cb);
<<<<<<< HEAD
		clear_ref_exclusion(&revs->ref_excludes);
	} else if (!prefixcmp(arg, "--tags=")) {
		struct all_refs_cb cb;
		init_all_refs_cb(&cb, revs, *flags);
		for_each_glob_ref_in(handle_one_ref, arg + 7, "refs/tags/", &cb);
		clear_ref_exclusion(&revs->ref_excludes);
	} else if (!prefixcmp(arg, "--remotes=")) {
=======
	} else if (starts_with(arg, "--tags=")) {
		struct all_refs_cb cb;
		init_all_refs_cb(&cb, revs, *flags);
		for_each_glob_ref_in(handle_one_ref, arg + 7, "refs/tags/", &cb);
	} else if (starts_with(arg, "--remotes=")) {
>>>>>>> 59556548
		struct all_refs_cb cb;
		init_all_refs_cb(&cb, revs, *flags);
		for_each_glob_ref_in(handle_one_ref, arg + 10, "refs/remotes/", &cb);
		clear_ref_exclusion(&revs->ref_excludes);
	} else if (!strcmp(arg, "--reflog")) {
		handle_reflog(revs, *flags);
	} else if (!strcmp(arg, "--not")) {
		*flags ^= UNINTERESTING | BOTTOM;
	} else if (!strcmp(arg, "--no-walk")) {
		revs->no_walk = REVISION_WALK_NO_WALK_SORTED;
	} else if (starts_with(arg, "--no-walk=")) {
		/*
		 * Detached form ("--no-walk X" as opposed to "--no-walk=X")
		 * not allowed, since the argument is optional.
		 */
		if (!strcmp(arg + 10, "sorted"))
			revs->no_walk = REVISION_WALK_NO_WALK_SORTED;
		else if (!strcmp(arg + 10, "unsorted"))
			revs->no_walk = REVISION_WALK_NO_WALK_UNSORTED;
		else
			return error("invalid argument to --no-walk");
	} else if (!strcmp(arg, "--do-walk")) {
		revs->no_walk = 0;
	} else {
		return 0;
	}

	return 1;
}

/*
 * Parse revision information, filling in the "rev_info" structure,
 * and removing the used arguments from the argument list.
 *
 * Returns the number of arguments left that weren't recognized
 * (which are also moved to the head of the argument list)
 */
int setup_revisions(int argc, const char **argv, struct rev_info *revs, struct setup_revision_opt *opt)
{
	int i, flags, left, seen_dashdash, read_from_stdin, got_rev_arg = 0, revarg_opt;
	struct cmdline_pathspec prune_data;
	const char *submodule = NULL;

	memset(&prune_data, 0, sizeof(prune_data));
	if (opt)
		submodule = opt->submodule;

	/* First, search for "--" */
	if (opt && opt->assume_dashdash) {
		seen_dashdash = 1;
	} else {
		seen_dashdash = 0;
		for (i = 1; i < argc; i++) {
			const char *arg = argv[i];
			if (strcmp(arg, "--"))
				continue;
			argv[i] = NULL;
			argc = i;
			if (argv[i + 1])
				append_prune_data(&prune_data, argv + i + 1);
			seen_dashdash = 1;
			break;
		}
	}

	/* Second, deal with arguments and options */
	flags = 0;
	revarg_opt = opt ? opt->revarg_opt : 0;
	if (seen_dashdash)
		revarg_opt |= REVARG_CANNOT_BE_FILENAME;
	read_from_stdin = 0;
	for (left = i = 1; i < argc; i++) {
		const char *arg = argv[i];
		if (*arg == '-') {
			int opts;

			opts = handle_revision_pseudo_opt(submodule,
						revs, argc - i, argv + i,
						&flags);
			if (opts > 0) {
				i += opts - 1;
				continue;
			}

			if (!strcmp(arg, "--stdin")) {
				if (revs->disable_stdin) {
					argv[left++] = arg;
					continue;
				}
				if (read_from_stdin++)
					die("--stdin given twice?");
				read_revisions_from_stdin(revs, &prune_data);
				continue;
			}

			opts = handle_revision_opt(revs, argc - i, argv + i, &left, argv);
			if (opts > 0) {
				i += opts - 1;
				continue;
			}
			if (opts < 0)
				exit(128);
			continue;
		}


		if (handle_revision_arg(arg, revs, flags, revarg_opt)) {
			int j;
			if (seen_dashdash || *arg == '^')
				die("bad revision '%s'", arg);

			/* If we didn't have a "--":
			 * (1) all filenames must exist;
			 * (2) all rev-args must not be interpretable
			 *     as a valid filename.
			 * but the latter we have checked in the main loop.
			 */
			for (j = i; j < argc; j++)
				verify_filename(revs->prefix, argv[j], j == i);

			append_prune_data(&prune_data, argv + i);
			break;
		}
		else
			got_rev_arg = 1;
	}

	if (prune_data.nr) {
		/*
		 * If we need to introduce the magic "a lone ':' means no
		 * pathspec whatsoever", here is the place to do so.
		 *
		 * if (prune_data.nr == 1 && !strcmp(prune_data[0], ":")) {
		 *	prune_data.nr = 0;
		 *	prune_data.alloc = 0;
		 *	free(prune_data.path);
		 *	prune_data.path = NULL;
		 * } else {
		 *	terminate prune_data.alloc with NULL and
		 *	call init_pathspec() to set revs->prune_data here.
		 * }
		 */
		ALLOC_GROW(prune_data.path, prune_data.nr + 1, prune_data.alloc);
		prune_data.path[prune_data.nr++] = NULL;
		parse_pathspec(&revs->prune_data, 0, 0,
			       revs->prefix, prune_data.path);
	}

	if (revs->def == NULL)
		revs->def = opt ? opt->def : NULL;
	if (opt && opt->tweak)
		opt->tweak(revs, opt);
	if (revs->show_merge)
		prepare_show_merge(revs);
	if (revs->def && !revs->pending.nr && !got_rev_arg) {
		unsigned char sha1[20];
		struct object *object;
		struct object_context oc;
		if (get_sha1_with_context(revs->def, 0, sha1, &oc))
			die("bad default revision '%s'", revs->def);
		object = get_reference(revs, revs->def, sha1, 0);
		add_pending_object_with_mode(revs, object, revs->def, oc.mode);
	}

	/* Did the user ask for any diff output? Run the diff! */
	if (revs->diffopt.output_format & ~DIFF_FORMAT_NO_OUTPUT)
		revs->diff = 1;

	/* Pickaxe, diff-filter and rename following need diffs */
	if (revs->diffopt.pickaxe ||
	    revs->diffopt.filter ||
	    DIFF_OPT_TST(&revs->diffopt, FOLLOW_RENAMES))
		revs->diff = 1;

	if (revs->topo_order)
		revs->limited = 1;

	if (revs->prune_data.nr) {
		copy_pathspec(&revs->pruning.pathspec, &revs->prune_data);
		/* Can't prune commits with rename following: the paths change.. */
		if (!DIFF_OPT_TST(&revs->diffopt, FOLLOW_RENAMES))
			revs->prune = 1;
		if (!revs->full_diff)
			copy_pathspec(&revs->diffopt.pathspec,
				      &revs->prune_data);
	}
	if (revs->combine_merges)
		revs->ignore_merges = 0;
	revs->diffopt.abbrev = revs->abbrev;

	if (revs->line_level_traverse) {
		revs->limited = 1;
		revs->topo_order = 1;
	}

	diff_setup_done(&revs->diffopt);

	grep_commit_pattern_type(GREP_PATTERN_TYPE_UNSPECIFIED,
				 &revs->grep_filter);
	compile_grep_patterns(&revs->grep_filter);

	if (revs->reverse && revs->reflog_info)
		die("cannot combine --reverse with --walk-reflogs");
	if (revs->rewrite_parents && revs->children.name)
		die("cannot combine --parents and --children");

	/*
	 * Limitations on the graph functionality
	 */
	if (revs->reverse && revs->graph)
		die("cannot combine --reverse with --graph");

	if (revs->reflog_info && revs->graph)
		die("cannot combine --walk-reflogs with --graph");
	if (!revs->reflog_info && revs->grep_filter.use_reflog_filter)
		die("cannot use --grep-reflog without --walk-reflogs");

	return left;
}

static void add_child(struct rev_info *revs, struct commit *parent, struct commit *child)
{
	struct commit_list *l = xcalloc(1, sizeof(*l));

	l->item = child;
	l->next = add_decoration(&revs->children, &parent->object, l);
}

static int remove_duplicate_parents(struct rev_info *revs, struct commit *commit)
{
	struct treesame_state *ts = lookup_decoration(&revs->treesame, &commit->object);
	struct commit_list **pp, *p;
	int surviving_parents;

	/* Examine existing parents while marking ones we have seen... */
	pp = &commit->parents;
	surviving_parents = 0;
	while ((p = *pp) != NULL) {
		struct commit *parent = p->item;
		if (parent->object.flags & TMP_MARK) {
			*pp = p->next;
			if (ts)
				compact_treesame(revs, commit, surviving_parents);
			continue;
		}
		parent->object.flags |= TMP_MARK;
		surviving_parents++;
		pp = &p->next;
	}
	/* clear the temporary mark */
	for (p = commit->parents; p; p = p->next) {
		p->item->object.flags &= ~TMP_MARK;
	}
	/* no update_treesame() - removing duplicates can't affect TREESAME */
	return surviving_parents;
}

struct merge_simplify_state {
	struct commit *simplified;
};

static struct merge_simplify_state *locate_simplify_state(struct rev_info *revs, struct commit *commit)
{
	struct merge_simplify_state *st;

	st = lookup_decoration(&revs->merge_simplification, &commit->object);
	if (!st) {
		st = xcalloc(1, sizeof(*st));
		add_decoration(&revs->merge_simplification, &commit->object, st);
	}
	return st;
}

static int mark_redundant_parents(struct rev_info *revs, struct commit *commit)
{
	struct commit_list *h = reduce_heads(commit->parents);
	int i = 0, marked = 0;
	struct commit_list *po, *pn;

	/* Want these for sanity-checking only */
	int orig_cnt = commit_list_count(commit->parents);
	int cnt = commit_list_count(h);

	/*
	 * Not ready to remove items yet, just mark them for now, based
	 * on the output of reduce_heads(). reduce_heads outputs the reduced
	 * set in its original order, so this isn't too hard.
	 */
	po = commit->parents;
	pn = h;
	while (po) {
		if (pn && po->item == pn->item) {
			pn = pn->next;
			i++;
		} else {
			po->item->object.flags |= TMP_MARK;
			marked++;
		}
		po=po->next;
	}

	if (i != cnt || cnt+marked != orig_cnt)
		die("mark_redundant_parents %d %d %d %d", orig_cnt, cnt, i, marked);

	free_commit_list(h);

	return marked;
}

static int mark_treesame_root_parents(struct rev_info *revs, struct commit *commit)
{
	struct commit_list *p;
	int marked = 0;

	for (p = commit->parents; p; p = p->next) {
		struct commit *parent = p->item;
		if (!parent->parents && (parent->object.flags & TREESAME)) {
			parent->object.flags |= TMP_MARK;
			marked++;
		}
	}

	return marked;
}

/*
 * Awkward naming - this means one parent we are TREESAME to.
 * cf mark_treesame_root_parents: root parents that are TREESAME (to an
 * empty tree). Better name suggestions?
 */
static int leave_one_treesame_to_parent(struct rev_info *revs, struct commit *commit)
{
	struct treesame_state *ts = lookup_decoration(&revs->treesame, &commit->object);
	struct commit *unmarked = NULL, *marked = NULL;
	struct commit_list *p;
	unsigned n;

	for (p = commit->parents, n = 0; p; p = p->next, n++) {
		if (ts->treesame[n]) {
			if (p->item->object.flags & TMP_MARK) {
				if (!marked)
					marked = p->item;
			} else {
				if (!unmarked) {
					unmarked = p->item;
					break;
				}
			}
		}
	}

	/*
	 * If we are TREESAME to a marked-for-deletion parent, but not to any
	 * unmarked parents, unmark the first TREESAME parent. This is the
	 * parent that the default simplify_history==1 scan would have followed,
	 * and it doesn't make sense to omit that path when asking for a
	 * simplified full history. Retaining it improves the chances of
	 * understanding odd missed merges that took an old version of a file.
	 *
	 * Example:
	 *
	 *   I--------*X       A modified the file, but mainline merge X used
	 *    \       /        "-s ours", so took the version from I. X is
	 *     `-*A--'         TREESAME to I and !TREESAME to A.
	 *
	 * Default log from X would produce "I". Without this check,
	 * --full-history --simplify-merges would produce "I-A-X", showing
	 * the merge commit X and that it changed A, but not making clear that
	 * it had just taken the I version. With this check, the topology above
	 * is retained.
	 *
	 * Note that it is possible that the simplification chooses a different
	 * TREESAME parent from the default, in which case this test doesn't
	 * activate, and we _do_ drop the default parent. Example:
	 *
	 *   I------X         A modified the file, but it was reverted in B,
	 *    \    /          meaning mainline merge X is TREESAME to both
	 *    *A-*B           parents.
	 *
	 * Default log would produce "I" by following the first parent;
	 * --full-history --simplify-merges will produce "I-A-B". But this is a
	 * reasonable result - it presents a logical full history leading from
	 * I to X, and X is not an important merge.
	 */
	if (!unmarked && marked) {
		marked->object.flags &= ~TMP_MARK;
		return 1;
	}

	return 0;
}

static int remove_marked_parents(struct rev_info *revs, struct commit *commit)
{
	struct commit_list **pp, *p;
	int nth_parent, removed = 0;

	pp = &commit->parents;
	nth_parent = 0;
	while ((p = *pp) != NULL) {
		struct commit *parent = p->item;
		if (parent->object.flags & TMP_MARK) {
			parent->object.flags &= ~TMP_MARK;
			*pp = p->next;
			free(p);
			removed++;
			compact_treesame(revs, commit, nth_parent);
			continue;
		}
		pp = &p->next;
		nth_parent++;
	}

	/* Removing parents can only increase TREESAMEness */
	if (removed && !(commit->object.flags & TREESAME))
		update_treesame(revs, commit);

	return nth_parent;
}

static struct commit_list **simplify_one(struct rev_info *revs, struct commit *commit, struct commit_list **tail)
{
	struct commit_list *p;
	struct commit *parent;
	struct merge_simplify_state *st, *pst;
	int cnt;

	st = locate_simplify_state(revs, commit);

	/*
	 * Have we handled this one?
	 */
	if (st->simplified)
		return tail;

	/*
	 * An UNINTERESTING commit simplifies to itself, so does a
	 * root commit.  We do not rewrite parents of such commit
	 * anyway.
	 */
	if ((commit->object.flags & UNINTERESTING) || !commit->parents) {
		st->simplified = commit;
		return tail;
	}

	/*
	 * Do we know what commit all of our parents that matter
	 * should be rewritten to?  Otherwise we are not ready to
	 * rewrite this one yet.
	 */
	for (cnt = 0, p = commit->parents; p; p = p->next) {
		pst = locate_simplify_state(revs, p->item);
		if (!pst->simplified) {
			tail = &commit_list_insert(p->item, tail)->next;
			cnt++;
		}
		if (revs->first_parent_only)
			break;
	}
	if (cnt) {
		tail = &commit_list_insert(commit, tail)->next;
		return tail;
	}

	/*
	 * Rewrite our list of parents. Note that this cannot
	 * affect our TREESAME flags in any way - a commit is
	 * always TREESAME to its simplification.
	 */
	for (p = commit->parents; p; p = p->next) {
		pst = locate_simplify_state(revs, p->item);
		p->item = pst->simplified;
		if (revs->first_parent_only)
			break;
	}

	if (revs->first_parent_only)
		cnt = 1;
	else
		cnt = remove_duplicate_parents(revs, commit);

	/*
	 * It is possible that we are a merge and one side branch
	 * does not have any commit that touches the given paths;
	 * in such a case, the immediate parent from that branch
	 * will be rewritten to be the merge base.
	 *
	 *      o----X		X: the commit we are looking at;
	 *     /    /		o: a commit that touches the paths;
	 * ---o----'
	 *
	 * Further, a merge of an independent branch that doesn't
	 * touch the path will reduce to a treesame root parent:
	 *
	 *  ----o----X		X: the commit we are looking at;
	 *          /		o: a commit that touches the paths;
	 *         r		r: a root commit not touching the paths
	 *
	 * Detect and simplify both cases.
	 */
	if (1 < cnt) {
		int marked = mark_redundant_parents(revs, commit);
		marked += mark_treesame_root_parents(revs, commit);
		if (marked)
			marked -= leave_one_treesame_to_parent(revs, commit);
		if (marked)
			cnt = remove_marked_parents(revs, commit);
	}

	/*
	 * A commit simplifies to itself if it is a root, if it is
	 * UNINTERESTING, if it touches the given paths, or if it is a
	 * merge and its parents don't simplify to one relevant commit
	 * (the first two cases are already handled at the beginning of
	 * this function).
	 *
	 * Otherwise, it simplifies to what its sole relevant parent
	 * simplifies to.
	 */
	if (!cnt ||
	    (commit->object.flags & UNINTERESTING) ||
	    !(commit->object.flags & TREESAME) ||
	    (parent = one_relevant_parent(revs, commit->parents)) == NULL)
		st->simplified = commit;
	else {
		pst = locate_simplify_state(revs, parent);
		st->simplified = pst->simplified;
	}
	return tail;
}

static void simplify_merges(struct rev_info *revs)
{
	struct commit_list *list, *next;
	struct commit_list *yet_to_do, **tail;
	struct commit *commit;

	if (!revs->prune)
		return;

	/* feed the list reversed */
	yet_to_do = NULL;
	for (list = revs->commits; list; list = next) {
		commit = list->item;
		next = list->next;
		/*
		 * Do not free(list) here yet; the original list
		 * is used later in this function.
		 */
		commit_list_insert(commit, &yet_to_do);
	}
	while (yet_to_do) {
		list = yet_to_do;
		yet_to_do = NULL;
		tail = &yet_to_do;
		while (list) {
			commit = list->item;
			next = list->next;
			free(list);
			list = next;
			tail = simplify_one(revs, commit, tail);
		}
	}

	/* clean up the result, removing the simplified ones */
	list = revs->commits;
	revs->commits = NULL;
	tail = &revs->commits;
	while (list) {
		struct merge_simplify_state *st;

		commit = list->item;
		next = list->next;
		free(list);
		list = next;
		st = locate_simplify_state(revs, commit);
		if (st->simplified == commit)
			tail = &commit_list_insert(commit, tail)->next;
	}
}

static void set_children(struct rev_info *revs)
{
	struct commit_list *l;
	for (l = revs->commits; l; l = l->next) {
		struct commit *commit = l->item;
		struct commit_list *p;

		for (p = commit->parents; p; p = p->next)
			add_child(revs, p->item, commit);
	}
}

void reset_revision_walk(void)
{
	clear_object_flags(SEEN | ADDED | SHOWN);
}

int prepare_revision_walk(struct rev_info *revs)
{
	int nr = revs->pending.nr;
	struct object_array_entry *e, *list;
	struct commit_list **next = &revs->commits;

	e = list = revs->pending.objects;
	revs->pending.nr = 0;
	revs->pending.alloc = 0;
	revs->pending.objects = NULL;
	while (--nr >= 0) {
		struct commit *commit = handle_commit(revs, e->item, e->name);
		if (commit) {
			if (!(commit->object.flags & SEEN)) {
				commit->object.flags |= SEEN;
				next = commit_list_append(commit, next);
			}
		}
		e++;
	}
	if (!revs->leak_pending)
		free(list);

	/* Signal whether we need per-parent treesame decoration */
	if (revs->simplify_merges ||
	    (revs->limited && limiting_can_increase_treesame(revs)))
		revs->treesame.name = "treesame";

	if (revs->no_walk != REVISION_WALK_NO_WALK_UNSORTED)
		commit_list_sort_by_date(&revs->commits);
	if (revs->no_walk)
		return 0;
	if (revs->limited)
		if (limit_list(revs) < 0)
			return -1;
	if (revs->topo_order)
		sort_in_topological_order(&revs->commits, revs->sort_order);
	if (revs->line_level_traverse)
		line_log_filter(revs);
	if (revs->simplify_merges)
		simplify_merges(revs);
	if (revs->children.name)
		set_children(revs);
	return 0;
}

static enum rewrite_result rewrite_one(struct rev_info *revs, struct commit **pp)
{
	struct commit_list *cache = NULL;

	for (;;) {
		struct commit *p = *pp;
		if (!revs->limited)
			if (add_parents_to_list(revs, p, &revs->commits, &cache) < 0)
				return rewrite_one_error;
		if (p->object.flags & UNINTERESTING)
			return rewrite_one_ok;
		if (!(p->object.flags & TREESAME))
			return rewrite_one_ok;
		if (!p->parents)
			return rewrite_one_noparents;
		if ((p = one_relevant_parent(revs, p->parents)) == NULL)
			return rewrite_one_ok;
		*pp = p;
	}
}

int rewrite_parents(struct rev_info *revs, struct commit *commit,
	rewrite_parent_fn_t rewrite_parent)
{
	struct commit_list **pp = &commit->parents;
	while (*pp) {
		struct commit_list *parent = *pp;
		switch (rewrite_parent(revs, &parent->item)) {
		case rewrite_one_ok:
			break;
		case rewrite_one_noparents:
			*pp = parent->next;
			continue;
		case rewrite_one_error:
			return -1;
		}
		pp = &parent->next;
	}
	remove_duplicate_parents(revs, commit);
	return 0;
}

static int commit_rewrite_person(struct strbuf *buf, const char *what, struct string_list *mailmap)
{
	char *person, *endp;
	size_t len, namelen, maillen;
	const char *name;
	const char *mail;
	struct ident_split ident;

	person = strstr(buf->buf, what);
	if (!person)
		return 0;

	person += strlen(what);
	endp = strchr(person, '\n');
	if (!endp)
		return 0;

	len = endp - person;

	if (split_ident_line(&ident, person, len))
		return 0;

	mail = ident.mail_begin;
	maillen = ident.mail_end - ident.mail_begin;
	name = ident.name_begin;
	namelen = ident.name_end - ident.name_begin;

	if (map_user(mailmap, &mail, &maillen, &name, &namelen)) {
		struct strbuf namemail = STRBUF_INIT;

		strbuf_addf(&namemail, "%.*s <%.*s>",
			    (int)namelen, name, (int)maillen, mail);

		strbuf_splice(buf, ident.name_begin - buf->buf,
			      ident.mail_end - ident.name_begin + 1,
			      namemail.buf, namemail.len);

		strbuf_release(&namemail);

		return 1;
	}

	return 0;
}

static int commit_match(struct commit *commit, struct rev_info *opt)
{
	int retval;
	const char *encoding;
	char *message;
	struct strbuf buf = STRBUF_INIT;

	if (!opt->grep_filter.pattern_list && !opt->grep_filter.header_list)
		return 1;

	/* Prepend "fake" headers as needed */
	if (opt->grep_filter.use_reflog_filter) {
		strbuf_addstr(&buf, "reflog ");
		get_reflog_message(&buf, opt->reflog_info);
		strbuf_addch(&buf, '\n');
	}

	/*
	 * We grep in the user's output encoding, under the assumption that it
	 * is the encoding they are most likely to write their grep pattern
	 * for. In addition, it means we will match the "notes" encoding below,
	 * so we will not end up with a buffer that has two different encodings
	 * in it.
	 */
	encoding = get_log_output_encoding();
	message = logmsg_reencode(commit, NULL, encoding);

	/* Copy the commit to temporary if we are using "fake" headers */
	if (buf.len)
		strbuf_addstr(&buf, message);

	if (opt->grep_filter.header_list && opt->mailmap) {
		if (!buf.len)
			strbuf_addstr(&buf, message);

		commit_rewrite_person(&buf, "\nauthor ", opt->mailmap);
		commit_rewrite_person(&buf, "\ncommitter ", opt->mailmap);
	}

	/* Append "fake" message parts as needed */
	if (opt->show_notes) {
		if (!buf.len)
			strbuf_addstr(&buf, message);
		format_display_notes(commit->object.sha1, &buf, encoding, 1);
	}

	/* Find either in the original commit message, or in the temporary */
	if (buf.len)
		retval = grep_buffer(&opt->grep_filter, buf.buf, buf.len);
	else
		retval = grep_buffer(&opt->grep_filter,
				     message, strlen(message));
	strbuf_release(&buf);
	logmsg_free(message, commit);
	return retval;
}

static inline int want_ancestry(const struct rev_info *revs)
{
	return (revs->rewrite_parents || revs->children.name);
}

enum commit_action get_commit_action(struct rev_info *revs, struct commit *commit)
{
	if (commit->object.flags & SHOWN)
		return commit_ignore;
	if (revs->unpacked && has_sha1_pack(commit->object.sha1))
		return commit_ignore;
	if (revs->show_all)
		return commit_show;
	if (commit->object.flags & UNINTERESTING)
		return commit_ignore;
	if (revs->min_age != -1 && (commit->date > revs->min_age))
		return commit_ignore;
	if (revs->min_parents || (revs->max_parents >= 0)) {
		int n = commit_list_count(commit->parents);
		if ((n < revs->min_parents) ||
		    ((revs->max_parents >= 0) && (n > revs->max_parents)))
			return commit_ignore;
	}
	if (!commit_match(commit, revs))
		return commit_ignore;
	if (revs->prune && revs->dense) {
		/* Commit without changes? */
		if (commit->object.flags & TREESAME) {
			int n;
			struct commit_list *p;
			/* drop merges unless we want parenthood */
			if (!want_ancestry(revs))
				return commit_ignore;
			/*
			 * If we want ancestry, then need to keep any merges
			 * between relevant commits to tie together topology.
			 * For consistency with TREESAME and simplification
			 * use "relevant" here rather than just INTERESTING,
			 * to treat bottom commit(s) as part of the topology.
			 */
			for (n = 0, p = commit->parents; p; p = p->next)
				if (relevant_commit(p->item))
					if (++n >= 2)
						return commit_show;
			return commit_ignore;
		}
	}
	return commit_show;
}

enum commit_action simplify_commit(struct rev_info *revs, struct commit *commit)
{
	enum commit_action action = get_commit_action(revs, commit);

	if (action == commit_show &&
	    !revs->show_all &&
	    revs->prune && revs->dense && want_ancestry(revs)) {
		/*
		 * --full-diff on simplified parents is no good: it
		 * will show spurious changes from the commits that
		 * were elided.  So we save the parents on the side
		 * when --full-diff is in effect.
		 */
		if (revs->full_diff)
			save_parents(revs, commit);
		if (rewrite_parents(revs, commit, rewrite_one) < 0)
			return commit_error;
	}
	return action;
}

static struct commit *get_revision_1(struct rev_info *revs)
{
	if (!revs->commits)
		return NULL;

	do {
		struct commit_list *entry = revs->commits;
		struct commit *commit = entry->item;

		revs->commits = entry->next;
		free(entry);

		if (revs->reflog_info) {
			save_parents(revs, commit);
			fake_reflog_parent(revs->reflog_info, commit);
			commit->object.flags &= ~(ADDED | SEEN | SHOWN);
		}

		/*
		 * If we haven't done the list limiting, we need to look at
		 * the parents here. We also need to do the date-based limiting
		 * that we'd otherwise have done in limit_list().
		 */
		if (!revs->limited) {
			if (revs->max_age != -1 &&
			    (commit->date < revs->max_age))
				continue;
			if (add_parents_to_list(revs, commit, &revs->commits, NULL) < 0)
				die("Failed to traverse parents of commit %s",
				    sha1_to_hex(commit->object.sha1));
		}

		switch (simplify_commit(revs, commit)) {
		case commit_ignore:
			continue;
		case commit_error:
			die("Failed to simplify parents of commit %s",
			    sha1_to_hex(commit->object.sha1));
		default:
			return commit;
		}
	} while (revs->commits);
	return NULL;
}

/*
 * Return true for entries that have not yet been shown.  (This is an
 * object_array_each_func_t.)
 */
static int entry_unshown(struct object_array_entry *entry, void *cb_data_unused)
{
	return !(entry->item->flags & SHOWN);
}

/*
 * If array is on the verge of a realloc, garbage-collect any entries
 * that have already been shown to try to free up some space.
 */
static void gc_boundary(struct object_array *array)
{
	if (array->nr == array->alloc)
		object_array_filter(array, entry_unshown, NULL);
}

static void create_boundary_commit_list(struct rev_info *revs)
{
	unsigned i;
	struct commit *c;
	struct object_array *array = &revs->boundary_commits;
	struct object_array_entry *objects = array->objects;

	/*
	 * If revs->commits is non-NULL at this point, an error occurred in
	 * get_revision_1().  Ignore the error and continue printing the
	 * boundary commits anyway.  (This is what the code has always
	 * done.)
	 */
	if (revs->commits) {
		free_commit_list(revs->commits);
		revs->commits = NULL;
	}

	/*
	 * Put all of the actual boundary commits from revs->boundary_commits
	 * into revs->commits
	 */
	for (i = 0; i < array->nr; i++) {
		c = (struct commit *)(objects[i].item);
		if (!c)
			continue;
		if (!(c->object.flags & CHILD_SHOWN))
			continue;
		if (c->object.flags & (SHOWN | BOUNDARY))
			continue;
		c->object.flags |= BOUNDARY;
		commit_list_insert(c, &revs->commits);
	}

	/*
	 * If revs->topo_order is set, sort the boundary commits
	 * in topological order
	 */
	sort_in_topological_order(&revs->commits, revs->sort_order);
}

static struct commit *get_revision_internal(struct rev_info *revs)
{
	struct commit *c = NULL;
	struct commit_list *l;

	if (revs->boundary == 2) {
		/*
		 * All of the normal commits have already been returned,
		 * and we are now returning boundary commits.
		 * create_boundary_commit_list() has populated
		 * revs->commits with the remaining commits to return.
		 */
		c = pop_commit(&revs->commits);
		if (c)
			c->object.flags |= SHOWN;
		return c;
	}

	/*
	 * If our max_count counter has reached zero, then we are done. We
	 * don't simply return NULL because we still might need to show
	 * boundary commits. But we want to avoid calling get_revision_1, which
	 * might do a considerable amount of work finding the next commit only
	 * for us to throw it away.
	 *
	 * If it is non-zero, then either we don't have a max_count at all
	 * (-1), or it is still counting, in which case we decrement.
	 */
	if (revs->max_count) {
		c = get_revision_1(revs);
		if (c) {
			while (revs->skip_count > 0) {
				revs->skip_count--;
				c = get_revision_1(revs);
				if (!c)
					break;
			}
		}

		if (revs->max_count > 0)
			revs->max_count--;
	}

	if (c)
		c->object.flags |= SHOWN;

	if (!revs->boundary)
		return c;

	if (!c) {
		/*
		 * get_revision_1() runs out the commits, and
		 * we are done computing the boundaries.
		 * switch to boundary commits output mode.
		 */
		revs->boundary = 2;

		/*
		 * Update revs->commits to contain the list of
		 * boundary commits.
		 */
		create_boundary_commit_list(revs);

		return get_revision_internal(revs);
	}

	/*
	 * boundary commits are the commits that are parents of the
	 * ones we got from get_revision_1() but they themselves are
	 * not returned from get_revision_1().  Before returning
	 * 'c', we need to mark its parents that they could be boundaries.
	 */

	for (l = c->parents; l; l = l->next) {
		struct object *p;
		p = &(l->item->object);
		if (p->flags & (CHILD_SHOWN | SHOWN))
			continue;
		p->flags |= CHILD_SHOWN;
		gc_boundary(&revs->boundary_commits);
		add_object_array(p, NULL, &revs->boundary_commits);
	}

	return c;
}

struct commit *get_revision(struct rev_info *revs)
{
	struct commit *c;
	struct commit_list *reversed;

	if (revs->reverse) {
		reversed = NULL;
		while ((c = get_revision_internal(revs)))
			commit_list_insert(c, &reversed);
		revs->commits = reversed;
		revs->reverse = 0;
		revs->reverse_output_stage = 1;
	}

	if (revs->reverse_output_stage)
		return pop_commit(&revs->commits);

	c = get_revision_internal(revs);
	if (c && revs->graph)
		graph_update(revs->graph, c);
	if (!c)
		free_saved_parents(revs);
	return c;
}

char *get_revision_mark(const struct rev_info *revs, const struct commit *commit)
{
	if (commit->object.flags & BOUNDARY)
		return "-";
	else if (commit->object.flags & UNINTERESTING)
		return "^";
	else if (commit->object.flags & PATCHSAME)
		return "=";
	else if (!revs || revs->left_right) {
		if (commit->object.flags & SYMMETRIC_LEFT)
			return "<";
		else
			return ">";
	} else if (revs->graph)
		return "*";
	else if (revs->cherry_mark)
		return "+";
	return "";
}

void put_revision_mark(const struct rev_info *revs, const struct commit *commit)
{
	char *mark = get_revision_mark(revs, commit);
	if (!strlen(mark))
		return;
	fputs(mark, stdout);
	putchar(' ');
}

define_commit_slab(saved_parents, struct commit_list *);

#define EMPTY_PARENT_LIST ((struct commit_list *)-1)

void save_parents(struct rev_info *revs, struct commit *commit)
{
	struct commit_list **pp;

	if (!revs->saved_parents_slab) {
		revs->saved_parents_slab = xmalloc(sizeof(struct saved_parents));
		init_saved_parents(revs->saved_parents_slab);
	}

	pp = saved_parents_at(revs->saved_parents_slab, commit);

	/*
	 * When walking with reflogs, we may visit the same commit
	 * several times: once for each appearance in the reflog.
	 *
	 * In this case, save_parents() will be called multiple times.
	 * We want to keep only the first set of parents.  We need to
	 * store a sentinel value for an empty (i.e., NULL) parent
	 * list to distinguish it from a not-yet-saved list, however.
	 */
	if (*pp)
		return;
	if (commit->parents)
		*pp = copy_commit_list(commit->parents);
	else
		*pp = EMPTY_PARENT_LIST;
}

struct commit_list *get_saved_parents(struct rev_info *revs, const struct commit *commit)
{
	struct commit_list *parents;

	if (!revs->saved_parents_slab)
		return commit->parents;

	parents = *saved_parents_at(revs->saved_parents_slab, commit);
	if (parents == EMPTY_PARENT_LIST)
		return NULL;
	return parents;
}

void free_saved_parents(struct rev_info *revs)
{
	if (revs->saved_parents_slab)
		clear_saved_parents(revs->saved_parents_slab);
}<|MERGE_RESOLUTION|>--- conflicted
+++ resolved
@@ -2031,21 +2031,13 @@
 		struct all_refs_cb cb;
 		init_all_refs_cb(&cb, revs, *flags);
 		for_each_glob_ref_in(handle_one_ref, arg + 11, "refs/heads/", &cb);
-<<<<<<< HEAD
 		clear_ref_exclusion(&revs->ref_excludes);
-	} else if (!prefixcmp(arg, "--tags=")) {
+	} else if (starts_with(arg, "--tags=")) {
 		struct all_refs_cb cb;
 		init_all_refs_cb(&cb, revs, *flags);
 		for_each_glob_ref_in(handle_one_ref, arg + 7, "refs/tags/", &cb);
 		clear_ref_exclusion(&revs->ref_excludes);
-	} else if (!prefixcmp(arg, "--remotes=")) {
-=======
-	} else if (starts_with(arg, "--tags=")) {
-		struct all_refs_cb cb;
-		init_all_refs_cb(&cb, revs, *flags);
-		for_each_glob_ref_in(handle_one_ref, arg + 7, "refs/tags/", &cb);
 	} else if (starts_with(arg, "--remotes=")) {
->>>>>>> 59556548
 		struct all_refs_cb cb;
 		init_all_refs_cb(&cb, revs, *flags);
 		for_each_glob_ref_in(handle_one_ref, arg + 10, "refs/remotes/", &cb);
