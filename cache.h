#ifndef CACHE_H
#define CACHE_H

#include <unistd.h>
#include <stdio.h>
#include <sys/stat.h>
#include <fcntl.h>
#include <stddef.h>
#include <stdlib.h>
#include <stdarg.h>
#include <string.h>
#include <errno.h>
#include <limits.h>
#ifndef NO_MMAP
#include <sys/mman.h>
#endif
#include <sys/param.h>
#include <netinet/in.h>
#include <sys/types.h>
#include <dirent.h>

#include SHA1_HEADER
#include <zlib.h>

#if ZLIB_VERNUM < 0x1200
#define deflateBound(c,s)  ((s) + (((s) + 7) >> 3) + (((s) + 63) >> 6) + 11)
#endif

#ifdef DT_UNKNOWN
#define DTYPE(de)	((de)->d_type)
#else
#define DT_UNKNOWN	0
#define DT_DIR		1
#define DT_REG		2
#define DT_LNK		3
#define DTYPE(de)	DT_UNKNOWN
#endif

#ifdef __GNUC__
#define NORETURN __attribute__((__noreturn__))
#else
#define NORETURN
#ifndef __attribute__
#define __attribute__(x)
#endif
#endif

/*
 * Intensive research over the course of many years has shown that
 * port 9418 is totally unused by anything else. Or
 *
 *	Your search - "port 9418" - did not match any documents.
 *
 * as www.google.com puts it.
 *
 * This port has been properly assigned for git use by IANA:
 * git (Assigned-9418) [I06-050728-0001].
 *
 *	git  9418/tcp   git pack transfer service
 *	git  9418/udp   git pack transfer service
 *
 * with Linus Torvalds <torvalds@osdl.org> as the point of
 * contact. September 2005.
 *
 * See http://www.iana.org/assignments/port-numbers
 */
#define DEFAULT_GIT_PORT 9418

/*
 * Basic data structures for the directory cache
 */

#define CACHE_SIGNATURE 0x44495243	/* "DIRC" */
struct cache_header {
	unsigned int hdr_signature;
	unsigned int hdr_version;
	unsigned int hdr_entries;
};

/*
 * The "cache_time" is just the low 32 bits of the
 * time. It doesn't matter if it overflows - we only
 * check it for equality in the 32 bits we save.
 */
struct cache_time {
	unsigned int sec;
	unsigned int nsec;
};

/*
 * dev/ino/uid/gid/size are also just tracked to the low 32 bits
 * Again - this is just a (very strong in practice) heuristic that
 * the inode hasn't changed.
 *
 * We save the fields in big-endian order to allow using the
 * index file over NFS transparently.
 */
struct cache_entry {
	struct cache_time ce_ctime;
	struct cache_time ce_mtime;
	unsigned int ce_dev;
	unsigned int ce_ino;
	unsigned int ce_mode;
	unsigned int ce_uid;
	unsigned int ce_gid;
	unsigned int ce_size;
	unsigned char sha1[20];
	unsigned short ce_flags;
	char name[0];
};

#define CE_NAMEMASK  (0x0fff)
#define CE_STAGEMASK (0x3000)
#define CE_UPDATE    (0x4000)
#define CE_STAGESHIFT 12

#define create_ce_flags(len, stage) htons((len) | ((stage) << CE_STAGESHIFT))
#define ce_namelen(ce) (CE_NAMEMASK & ntohs((ce)->ce_flags))
#define ce_size(ce) cache_entry_size(ce_namelen(ce))
#define ce_stage(ce) ((CE_STAGEMASK & ntohs((ce)->ce_flags)) >> CE_STAGESHIFT)

#define ce_permissions(mode) (((mode) & 0100) ? 0755 : 0644)
static inline unsigned int create_ce_mode(unsigned int mode)
{
	if (S_ISLNK(mode))
		return htonl(S_IFLNK);
	return htonl(S_IFREG | ce_permissions(mode));
}

#define cache_entry_size(len) ((offsetof(struct cache_entry,name) + (len) + 8) & ~7)

extern struct cache_entry **active_cache;
extern unsigned int active_nr, active_alloc, active_cache_changed;

#define GIT_DIR_ENVIRONMENT "GIT_DIR"
#define DEFAULT_GIT_DIR_ENVIRONMENT ".git"
#define DB_ENVIRONMENT "GIT_OBJECT_DIRECTORY"
#define INDEX_ENVIRONMENT "GIT_INDEX_FILE"
#define GRAFT_ENVIRONMENT "GIT_GRAFT_FILE"

extern char *get_git_dir(void);
extern char *get_object_directory(void);
extern char *get_refs_directory(void);
extern char *get_index_file(void);
extern char *get_graft_file(void);

#define ALTERNATE_DB_ENVIRONMENT "GIT_ALTERNATE_OBJECT_DIRECTORIES"

extern const char **get_pathspec(const char *prefix, const char **pathspec);
extern const char *setup_git_directory(void);
extern const char *prefix_path(const char *prefix, int len, const char *path);

#define alloc_nr(x) (((x)+16)*3/2)

/* Initialize and use the cache information */
extern int read_cache(void);
extern int write_cache(int newfd, struct cache_entry **cache, int entries);
extern int cache_name_pos(const char *name, int namelen);
#define ADD_CACHE_OK_TO_ADD 1		/* Ok to add */
#define ADD_CACHE_OK_TO_REPLACE 2	/* Ok to replace file/directory */
#define ADD_CACHE_SKIP_DFCHECK 4	/* Ok to skip DF conflict checks */
extern int add_cache_entry(struct cache_entry *ce, int option);
extern int remove_cache_entry_at(int pos);
extern int remove_file_from_cache(const char *path);
extern int ce_same_name(struct cache_entry *a, struct cache_entry *b);
extern int ce_match_stat(struct cache_entry *ce, struct stat *st);
extern int ce_modified(struct cache_entry *ce, struct stat *st);
extern int ce_path_match(const struct cache_entry *ce, const char **pathspec);
extern int index_fd(unsigned char *sha1, int fd, struct stat *st, int write_object, const char *type);
extern int index_path(unsigned char *sha1, const char *path, struct stat *st, int write_object);
extern void fill_stat_cache_info(struct cache_entry *ce, struct stat *st);

struct cache_file {
	struct cache_file *next;
	char lockfile[PATH_MAX];
};
extern int hold_index_file_for_update(struct cache_file *, const char *path);
extern int commit_index_file(struct cache_file *);
extern void rollback_index_file(struct cache_file *);

extern int trust_executable_bit;

#define MTIME_CHANGED	0x0001
#define CTIME_CHANGED	0x0002
#define OWNER_CHANGED	0x0004
#define MODE_CHANGED    0x0008
#define INODE_CHANGED   0x0010
#define DATA_CHANGED    0x0020
#define TYPE_CHANGED    0x0040

/* Return a statically allocated filename matching the sha1 signature */
extern char *mkpath(const char *fmt, ...) __attribute__((format (printf, 1, 2)));
extern char *git_path(const char *fmt, ...) __attribute__((format (printf, 1, 2)));
extern char *sha1_file_name(const unsigned char *sha1);
extern char *sha1_pack_name(const unsigned char *sha1);
extern char *sha1_pack_index_name(const unsigned char *sha1);
extern const char *find_unique_abbrev(const unsigned char *sha1, int);
extern const unsigned char null_sha1[20];

int git_mkstemp(char *path, size_t n, const char *template);

int safe_create_leading_directories(char *path);
char *safe_strncpy(char *, const char *, size_t);

/* Read and unpack a sha1 file into memory, write memory to a sha1 file */
extern int unpack_sha1_header(z_stream *stream, void *map, unsigned long mapsize, void *buffer, unsigned long size);
extern int parse_sha1_header(char *hdr, char *type, unsigned long *sizep);
extern int sha1_object_info(const unsigned char *, char *, unsigned long *);
extern void * unpack_sha1_file(void *map, unsigned long mapsize, char *type, unsigned long *size);
extern void * read_sha1_file(const unsigned char *sha1, char *type, unsigned long *size);
extern int write_sha1_file(void *buf, unsigned long len, const char *type, unsigned char *return_sha1);
extern char *write_sha1_file_prepare(void *buf,
				     unsigned long len,
				     const char *type,
				     unsigned char *sha1,
				     unsigned char *hdr,
				     int *hdrlen);

extern int check_sha1_signature(const unsigned char *sha1, void *buf, unsigned long size, const char *type);

/* Read a tree into the cache */
extern int read_tree(void *buffer, unsigned long size, int stage, const char **paths);

extern int write_sha1_from_fd(const unsigned char *sha1, int fd, char *buffer,
			      size_t bufsize, size_t *bufposn);
extern int write_sha1_to_fd(int fd, const unsigned char *sha1);
extern int move_temp_to_file(const char *tmpfile, char *filename);

extern int has_sha1_pack(const unsigned char *sha1);
extern int has_sha1_file(const unsigned char *sha1);

extern int has_pack_file(const unsigned char *sha1);
extern int has_pack_index(const unsigned char *sha1);

/* Convert to/from hex/sha1 representation */
extern int get_sha1(const char *str, unsigned char *sha1);
extern int get_sha1_hex(const char *hex, unsigned char *sha1);
extern char *sha1_to_hex(const unsigned char *sha1);	/* static buffer result! */
extern int read_ref(const char *filename, unsigned char *sha1);
extern const char *resolve_ref(const char *path, unsigned char *sha1, int);
extern int create_symref(const char *git_HEAD, const char *refs_heads_master);
extern int validate_symref(const char *git_HEAD);

/* General helper functions */
extern void usage(const char *err) NORETURN;
extern void die(const char *err, ...) NORETURN __attribute__((format (printf, 1, 2)));
extern int error(const char *err, ...) __attribute__((format (printf, 1, 2)));

extern int base_name_compare(const char *name1, int len1, int mode1, const char *name2, int len2, int mode2);
extern int cache_name_compare(const char *name1, int len1, const char *name2, int len2);

extern void *read_object_with_reference(const unsigned char *sha1,
					const char *required_type,
					unsigned long *size,
					unsigned char *sha1_ret);

const char *show_date(unsigned long time, int timezone);
int parse_date(const char *date, char *buf, int bufsize);
void datestamp(char *buf, int bufsize);

extern int setup_ident(void);
extern char *get_ident(const char *name, const char *email, const char *date_str);
extern char *git_author_info(void);
extern char *git_committer_info(void);

static inline void *xmalloc(size_t size)
{
	void *ret = malloc(size);
	if (!ret)
		die("Out of memory, malloc failed");
	return ret;
}

static inline void *xrealloc(void *ptr, size_t size)
{
	void *ret = realloc(ptr, size);
	if (!ret)
		die("Out of memory, realloc failed");
	return ret;
}

static inline void *xcalloc(size_t nmemb, size_t size)
{
	void *ret = calloc(nmemb, size);
	if (!ret)
		die("Out of memory, calloc failed");
	return ret;
}

struct checkout {
	const char *base_dir;
	int base_dir_len;
	unsigned force:1,
		 quiet:1,
		 not_new:1,
		 refresh_cache:1;
};

extern int checkout_entry(struct cache_entry *ce, struct checkout *state);

extern struct alternate_object_database {
	struct alternate_object_database *next;
	char *name;
	char base[0]; /* more */
} *alt_odb_list;
extern void prepare_alt_odb(void);

extern struct packed_git {
	struct packed_git *next;
	unsigned long index_size;
	unsigned long pack_size;
	unsigned int *index_base;
	void *pack_base;
	unsigned int pack_last_used;
	unsigned int pack_use_cnt;
	int pack_local;
	unsigned char sha1[20];
	char pack_name[0]; /* something like ".git/objects/pack/xxxxx.pack" */
} *packed_git;

struct pack_entry {
	unsigned int offset;
	unsigned char sha1[20];
	struct packed_git *p;
};

struct ref {
	struct ref *next;
	unsigned char old_sha1[20];
	unsigned char new_sha1[20];
	unsigned char force;
	struct ref *peer_ref; /* when renaming */
	char name[0];
};

extern int git_connect(int fd[2], char *url, const char *prog);
extern int finish_connect(pid_t pid);
extern int path_match(const char *path, int nr, char **match);
extern int match_refs(struct ref *src, struct ref *dst, struct ref ***dst_tail,
		      int nr_refspec, char **refspec, int all);
extern int get_ack(int fd, unsigned char *result_sha1);
extern struct ref **get_remote_heads(int in, struct ref **list, int nr_match, char **match, int ignore_funny);
<<<<<<< HEAD
=======
extern int server_supports(const char *feature);
>>>>>>> 80e0c0ab

extern struct packed_git *parse_pack_index(unsigned char *sha1);
extern struct packed_git *parse_pack_index_file(const unsigned char *sha1,
						char *idx_path);

extern void prepare_packed_git(void);
extern void install_packed_git(struct packed_git *pack);

extern struct packed_git *find_sha1_pack(const unsigned char *sha1, 
					 struct packed_git *packs);

extern int use_packed_git(struct packed_git *);
extern void unuse_packed_git(struct packed_git *);
extern struct packed_git *add_packed_git(char *, int, int);
extern int num_packed_objects(const struct packed_git *p);
extern int nth_packed_object_sha1(const struct packed_git *, int, unsigned char*);
extern int find_pack_entry_one(const unsigned char *, struct pack_entry *, struct packed_git *);
extern void *unpack_entry_gently(struct pack_entry *, char *, unsigned long *);
extern void packed_object_info_detail(struct pack_entry *, char *, unsigned long *, unsigned long *, int *, unsigned char *);

/* Dumb servers support */
extern int update_server_info(int);

#ifdef NO_MMAP

#ifndef PROT_READ
#define PROT_READ 1
#define PROT_WRITE 2
#define MAP_PRIVATE 1
#define MAP_FAILED ((void*)-1)
#endif

extern void *gitfakemmap(void *start, size_t length, int prot , int flags, int fd, off_t offset);
extern int gitfakemunmap(void *start, size_t length);

#endif

typedef int (*config_fn_t)(const char *, const char *);
extern int git_default_config(const char *, const char *);
extern int git_config(config_fn_t fn);
extern int git_config_int(const char *, const char *);
extern int git_config_bool(const char *, const char *);

#define MAX_GITNAME (1000)
extern char git_default_email[MAX_GITNAME];
extern char git_default_name[MAX_GITNAME];

/* Sane ctype - no locale, and works with signed chars */
#undef isspace
#undef isdigit
#undef isalpha
#undef isalnum
#undef tolower
#undef toupper
extern unsigned char sane_ctype[256];
#define GIT_SPACE 0x01
#define GIT_DIGIT 0x02
#define GIT_ALPHA 0x04
#define sane_istest(x,mask) ((sane_ctype[(unsigned char)(x)] & (mask)) != 0)
#define isspace(x) sane_istest(x,GIT_SPACE)
#define isdigit(x) sane_istest(x,GIT_DIGIT)
#define isalpha(x) sane_istest(x,GIT_ALPHA)
#define isalnum(x) sane_istest(x,GIT_ALPHA | GIT_DIGIT)
#define tolower(x) sane_case((unsigned char)(x), 0x20)
#define toupper(x) sane_case((unsigned char)(x), 0)

static inline int sane_case(int x, int high)
{
	if (sane_istest(x, GIT_ALPHA))
		x = (x & ~0x20) | high;
	return x;
}

extern int copy_fd(int ifd, int ofd);
#endif /* CACHE_H */<|MERGE_RESOLUTION|>--- conflicted
+++ resolved
@@ -340,10 +340,7 @@
 		      int nr_refspec, char **refspec, int all);
 extern int get_ack(int fd, unsigned char *result_sha1);
 extern struct ref **get_remote_heads(int in, struct ref **list, int nr_match, char **match, int ignore_funny);
-<<<<<<< HEAD
-=======
 extern int server_supports(const char *feature);
->>>>>>> 80e0c0ab
 
 extern struct packed_git *parse_pack_index(unsigned char *sha1);
 extern struct packed_git *parse_pack_index_file(const unsigned char *sha1,
