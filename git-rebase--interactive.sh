# This shell script fragment is sourced by git-rebase to implement
# its interactive mode.  "git rebase --interactive" makes it easy
# to fix up commits in the middle of a series and rearrange commits.
#
# Copyright (c) 2006 Johannes E. Schindelin
#
# The original idea comes from Eric W. Biederman, in
# http://article.gmane.org/gmane.comp.version-control.git/22407
#
# The file containing rebase commands, comments, and empty lines.
# This file is created by "git rebase -i" then edited by the user.  As
# the lines are processed, they are removed from the front of this
# file and written to the tail of $done.
todo="$state_dir"/git-rebase-todo

# The rebase command lines that have already been processed.  A line
# is moved here when it is first handled, before any associated user
# actions.
done="$state_dir"/done

# The commit message that is planned to be used for any changes that
# need to be committed following a user interaction.
msg="$state_dir"/message

# The file into which is accumulated the suggested commit message for
# squash/fixup commands.  When the first of a series of squash/fixups
# is seen, the file is created and the commit message from the
# previous commit and from the first squash/fixup commit are written
# to it.  The commit message for each subsequent squash/fixup commit
# is appended to the file as it is processed.
#
# The first line of the file is of the form
#     # This is a combination of $count commits.
# where $count is the number of commits whose messages have been
# written to the file so far (including the initial "pick" commit).
# Each time that a commit message is processed, this line is read and
# updated.  It is deleted just before the combined commit is made.
squash_msg="$state_dir"/message-squash

# If the current series of squash/fixups has not yet included a squash
# command, then this file exists and holds the commit message of the
# original "pick" commit.  (If the series ends without a "squash"
# command, then this can be used as the commit message of the combined
# commit without opening the editor.)
fixup_msg="$state_dir"/message-fixup

# $rewritten is the name of a directory containing files for each
# commit that is reachable by at least one merge base of $head and
# $upstream. They are not necessarily rewritten, but their children
# might be.  This ensures that commits on merged, but otherwise
# unrelated side branches are left alone. (Think "X" in the man page's
# example.)
rewritten="$state_dir"/rewritten

dropped="$state_dir"/dropped

end="$state_dir"/end
msgnum="$state_dir"/msgnum

# A script to set the GIT_AUTHOR_NAME, GIT_AUTHOR_EMAIL, and
# GIT_AUTHOR_DATE that will be used for the commit that is currently
# being rebased.
author_script="$state_dir"/author-script

# When an "edit" rebase command is being processed, the SHA1 of the
# commit to be edited is recorded in this file.  When "git rebase
# --continue" is executed, if there are any staged changes then they
# will be amended to the HEAD commit, but only provided the HEAD
# commit is still the commit to be edited.  When any other rebase
# command is processed, this file is deleted.
amend="$state_dir"/amend

# For the post-rewrite hook, we make a list of rewritten commits and
# their new sha1s.  The rewritten-pending list keeps the sha1s of
# commits that have been processed, but not committed yet,
# e.g. because they are waiting for a 'squash' command.
rewritten_list="$state_dir"/rewritten-list
rewritten_pending="$state_dir"/rewritten-pending

# Work around Git for Windows' Bash whose "read" does not strip CRLF
# and leaves CR at the end instead.
cr=$(printf "\015")

strategy_args=${strategy:+--strategy=$strategy}
test -n "$strategy_opts" &&
eval '
	for strategy_opt in '"$strategy_opts"'
	do
		strategy_args="$strategy_args -X$(git rev-parse --sq-quote "${strategy_opt#--}")"
	done
'

GIT_CHERRY_PICK_HELP="$resolvemsg"
export GIT_CHERRY_PICK_HELP

comment_char=$(git config --get core.commentchar 2>/dev/null | cut -c1)
: ${comment_char:=#}

warn () {
	printf '%s\n' "$*" >&2
}

# Output the commit message for the specified commit.
commit_message () {
	git cat-file commit "$1" | sed "1,/^$/d"
}

orig_reflog_action="$GIT_REFLOG_ACTION"

comment_for_reflog () {
	case "$orig_reflog_action" in
	''|rebase*)
		GIT_REFLOG_ACTION="rebase -i ($1)"
		export GIT_REFLOG_ACTION
		;;
	esac
}

last_count=
mark_action_done () {
	sed -e 1q < "$todo" >> "$done"
	sed -e 1d < "$todo" >> "$todo".new
	mv -f "$todo".new "$todo"
<<<<<<< HEAD
	new_count=$(git stripspace --strip-comments <"$done" | wc -l)
=======
	new_count=$(( $(git stripspace --strip-comments <"$done" | wc -l) ))
>>>>>>> 6ebdac1b
	echo $new_count >"$msgnum"
	total=$(($new_count + $(git stripspace --strip-comments <"$todo" | wc -l)))
	echo $total >"$end"
	if test "$last_count" != "$new_count"
	then
		last_count=$new_count
<<<<<<< HEAD
		printf "Rebasing (%d/%d)\r" $new_count $total
=======
		eval_gettext "Rebasing (\$new_count/\$total)"; printf "\r"
>>>>>>> 6ebdac1b
		test -z "$verbose" || echo
	fi
}

# Put the last action marked done at the beginning of the todo list
# again. If there has not been an action marked done yet, leave the list of
# items on the todo list unchanged.
reschedule_last_action () {
	tail -n 1 "$done" | cat - "$todo" >"$todo".new
	sed -e \$d <"$done" >"$done".new
	mv -f "$todo".new "$todo"
	mv -f "$done".new "$done"
}

append_todo_help () {
<<<<<<< HEAD
	git stripspace --comment-lines >>"$todo" <<\EOF

=======
	gettext "
>>>>>>> 6ebdac1b
Commands:
 p, pick = use commit
 r, reword = use commit, but edit the commit message
 e, edit = use commit, but stop for amending
 s, squash = use commit, but meld into previous commit
<<<<<<< HEAD
 f, fixup = like "squash", but discard this commit's log message
=======
 f, fixup = like \"squash\", but discard this commit's log message
>>>>>>> 6ebdac1b
 x, exec = run command (the rest of the line) using shell
 d, drop = remove commit

These lines can be re-ordered; they are executed from top to bottom.
<<<<<<< HEAD

EOF
	if test $(get_missing_commit_check_level) = error
	then
		git stripspace --comment-lines >>"$todo" <<\EOF
Do not remove any line. Use 'drop' explicitly to remove a commit.
EOF
	else
		git stripspace --comment-lines >>"$todo" <<\EOF
If you remove a line here THAT COMMIT WILL BE LOST.
EOF
=======
" | git stripspace --comment-lines >>"$todo"

	if test $(get_missing_commit_check_level) = error
	then
		gettext "
Do not remove any line. Use 'drop' explicitly to remove a commit.
" | git stripspace --comment-lines >>"$todo"
	else
		gettext "
If you remove a line here THAT COMMIT WILL BE LOST.
" | git stripspace --comment-lines >>"$todo"
>>>>>>> 6ebdac1b
	fi
}

make_patch () {
	sha1_and_parents="$(git rev-list --parents -1 "$1")"
	case "$sha1_and_parents" in
	?*' '?*' '?*)
		git diff --cc $sha1_and_parents
		;;
	?*' '?*)
		git diff-tree -p "$1^!"
		;;
	*)
		echo "Root commit"
		;;
	esac > "$state_dir"/patch
	test -f "$msg" ||
		commit_message "$1" > "$msg"
	test -f "$author_script" ||
		get_author_ident_from_commit "$1" > "$author_script"
}

die_with_patch () {
	echo "$1" > "$state_dir"/stopped-sha
	make_patch "$1"
	die "$2"
}

exit_with_patch () {
	echo "$1" > "$state_dir"/stopped-sha
	make_patch $1
	git rev-parse --verify HEAD > "$amend"
	gpg_sign_opt_quoted=${gpg_sign_opt:+$(git rev-parse --sq-quote "$gpg_sign_opt")}
<<<<<<< HEAD
	warn "You can amend the commit now, with"
	warn
	warn "	git commit --amend $gpg_sign_opt_quoted"
	warn
	warn "Once you are satisfied with your changes, run"
	warn
	warn "	git rebase --continue"
=======
	warn "$(eval_gettext "\
You can amend the commit now, with

	git commit --amend \$gpg_sign_opt_quoted

Once you are satisfied with your changes, run

	git rebase --continue")"
>>>>>>> 6ebdac1b
	warn
	exit $2
}

die_abort () {
	apply_autostash
	rm -rf "$state_dir"
	die "$1"
}

has_action () {
	test -n "$(git stripspace --strip-comments <"$1")"
<<<<<<< HEAD
}

is_empty_commit() {
	tree=$(git rev-parse -q --verify "$1"^{tree} 2>/dev/null ||
		die "$1: not a commit that can be picked")
	ptree=$(git rev-parse -q --verify "$1"^^{tree} 2>/dev/null ||
		ptree=4b825dc642cb6eb9a060e54bf8d69288fbee4904)
	test "$tree" = "$ptree"
}

is_merge_commit()
{
	git rev-parse --verify --quiet "$1"^2 >/dev/null 2>&1
}

# Run command with GIT_AUTHOR_NAME, GIT_AUTHOR_EMAIL, and
# GIT_AUTHOR_DATE exported from the current environment.
do_with_author () {
	(
		export GIT_AUTHOR_NAME GIT_AUTHOR_EMAIL GIT_AUTHOR_DATE
		"$@"
	)
}

git_sequence_editor () {
	if test -z "$GIT_SEQUENCE_EDITOR"
	then
		GIT_SEQUENCE_EDITOR="$(git config sequence.editor)"
		if [ -z "$GIT_SEQUENCE_EDITOR" ]
		then
			GIT_SEQUENCE_EDITOR="$(git var GIT_EDITOR)" || return $?
		fi
	fi

	eval "$GIT_SEQUENCE_EDITOR" '"$@"'
}

pick_one () {
	ff=--ff

	case "$1" in -n) sha1=$2; ff= ;; *) sha1=$1 ;; esac
	case "$force_rebase" in '') ;; ?*) ff= ;; esac
	output git rev-parse --verify $sha1 || die "Invalid commit name: $sha1"

	if is_empty_commit "$sha1"
	then
=======
}

is_empty_commit() {
	tree=$(git rev-parse -q --verify "$1"^{tree} 2>/dev/null) || {
		sha1=$1
		die "$(eval_gettext "\$sha1: not a commit that can be picked")"
	}
	ptree=$(git rev-parse -q --verify "$1"^^{tree} 2>/dev/null) ||
		ptree=4b825dc642cb6eb9a060e54bf8d69288fbee4904
	test "$tree" = "$ptree"
}

is_merge_commit()
{
	git rev-parse --verify --quiet "$1"^2 >/dev/null 2>&1
}

# Run command with GIT_AUTHOR_NAME, GIT_AUTHOR_EMAIL, and
# GIT_AUTHOR_DATE exported from the current environment.
do_with_author () {
	(
		export GIT_AUTHOR_NAME GIT_AUTHOR_EMAIL GIT_AUTHOR_DATE
		"$@"
	)
}

git_sequence_editor () {
	if test -z "$GIT_SEQUENCE_EDITOR"
	then
		GIT_SEQUENCE_EDITOR="$(git config sequence.editor)"
		if [ -z "$GIT_SEQUENCE_EDITOR" ]
		then
			GIT_SEQUENCE_EDITOR="$(git var GIT_EDITOR)" || return $?
		fi
	fi

	eval "$GIT_SEQUENCE_EDITOR" '"$@"'
}

pick_one () {
	ff=--ff

	case "$1" in -n) sha1=$2; ff= ;; *) sha1=$1 ;; esac
	case "$force_rebase" in '') ;; ?*) ff= ;; esac
	output git rev-parse --verify $sha1 || die "$(eval_gettext "Invalid commit name: \$sha1")"

	if is_empty_commit "$sha1"
	then
>>>>>>> 6ebdac1b
		empty_args="--allow-empty"
	fi

	test -d "$rewritten" &&
		pick_one_preserving_merges "$@" && return
	output eval git cherry-pick \
			${gpg_sign_opt:+$(git rev-parse --sq-quote "$gpg_sign_opt")} \
			"$strategy_args" $empty_args $ff "$@"

	# If cherry-pick dies it leaves the to-be-picked commit unrecorded. Reschedule
	# previous task so this commit is not lost.
	ret=$?
	case "$ret" in [01]) ;; *) reschedule_last_action ;; esac
	return $ret
}

pick_one_preserving_merges () {
	fast_forward=t
	case "$1" in
	-n)
		fast_forward=f
		sha1=$2
		;;
	*)
		sha1=$1
		;;
	esac
	sha1=$(git rev-parse $sha1)

	if test -f "$state_dir"/current-commit
	then
		if test "$fast_forward" = t
		then
			while read current_commit
			do
				git rev-parse HEAD > "$rewritten"/$current_commit
			done <"$state_dir"/current-commit
			rm "$state_dir"/current-commit ||
<<<<<<< HEAD
			die "Cannot write current commit's replacement sha1"
=======
				die "$(gettext "Cannot write current commit's replacement sha1")"
>>>>>>> 6ebdac1b
		fi
	fi

	echo $sha1 >> "$state_dir"/current-commit

	# rewrite parents; if none were rewritten, we can fast-forward.
	new_parents=
	pend=" $(git rev-list --parents -1 $sha1 | cut -d' ' -s -f2-)"
	if test "$pend" = " "
	then
		pend=" root"
	fi
	while [ "$pend" != "" ]
	do
		p=$(expr "$pend" : ' \([^ ]*\)')
		pend="${pend# $p}"

		if test -f "$rewritten"/$p
		then
			new_p=$(cat "$rewritten"/$p)

			# If the todo reordered commits, and our parent is marked for
			# rewriting, but hasn't been gotten to yet, assume the user meant to
			# drop it on top of the current HEAD
			if test -z "$new_p"
			then
				new_p=$(git rev-parse HEAD)
			fi

			test $p != $new_p && fast_forward=f
			case "$new_parents" in
			*$new_p*)
				;; # do nothing; that parent is already there
			*)
				new_parents="$new_parents $new_p"
				;;
			esac
		else
			if test -f "$dropped"/$p
			then
				fast_forward=f
				replacement="$(cat "$dropped"/$p)"
				test -z "$replacement" && replacement=root
				pend=" $replacement$pend"
			else
				new_parents="$new_parents $p"
			fi
		fi
	done
	case $fast_forward in
	t)
<<<<<<< HEAD
		output warn "Fast-forward to $sha1"
		output git reset --hard $sha1 ||
			die "Cannot fast-forward to $sha1"
=======
		output warn "$(eval_gettext "Fast-forward to \$sha1")"
		output git reset --hard $sha1 ||
			die "$(eval_gettext "Cannot fast-forward to \$sha1")"
>>>>>>> 6ebdac1b
		;;
	f)
		first_parent=$(expr "$new_parents" : ' \([^ ]*\)')

		if [ "$1" != "-n" ]
		then
			# detach HEAD to current parent
			output git checkout $first_parent 2> /dev/null ||
				die "$(eval_gettext "Cannot move HEAD to \$first_parent")"
		fi

		case "$new_parents" in
		' '*' '*)
			test "a$1" = a-n && die "$(eval_gettext "Refusing to squash a merge: \$sha1")"

			# redo merge
			author_script_content=$(get_author_ident_from_commit $sha1)
			eval "$author_script_content"
			msg_content="$(commit_message $sha1)"
			# No point in merging the first parent, that's HEAD
			new_parents=${new_parents# $first_parent}
			merge_args="--no-log --no-ff"
			if ! do_with_author output eval \
			'git merge ${gpg_sign_opt:+"$gpg_sign_opt"} \
				$merge_args $strategy_args -m "$msg_content" $new_parents'
			then
				printf "%s\n" "$msg_content" > "$GIT_DIR"/MERGE_MSG
<<<<<<< HEAD
				die_with_patch $sha1 "Error redoing merge $sha1"
=======
				die_with_patch $sha1 "$(eval_gettext "Error redoing merge \$sha1")"
>>>>>>> 6ebdac1b
			fi
			echo "$sha1 $(git rev-parse HEAD^0)" >> "$rewritten_list"
			;;
		*)
			output eval git cherry-pick \
				${gpg_sign_opt:+$(git rev-parse --sq-quote "$gpg_sign_opt")} \
				"$strategy_args" "$@" ||
<<<<<<< HEAD
				die_with_patch $sha1 "Could not pick $sha1"
=======
				die_with_patch $sha1 "$(eval_gettext "Could not pick \$sha1")"
>>>>>>> 6ebdac1b
			;;
		esac
		;;
	esac
}

this_nth_commit_message () {
	n=$1
	eval_gettext "This is the commit message #\${n}:"
}

<<<<<<< HEAD
=======
skip_nth_commit_message () {
	n=$1
	eval_gettext "The commit message #\${n} will be skipped:"
}

>>>>>>> 6ebdac1b
update_squash_messages () {
	if test -f "$squash_msg"; then
		mv "$squash_msg" "$squash_msg".bak || exit
		count=$(($(sed -n \
<<<<<<< HEAD
			-e "1s/^. This is a combination of \(.*\) commits\./\1/p" \
			-e "q" < "$squash_msg".bak)+1))
		{
			printf '%s\n' "$comment_char This is a combination of $count commits."
=======
			-e "1s/^$comment_char.*\([0-9][0-9]*\).*/\1/p" \
			-e "q" < "$squash_msg".bak)+1))
		{
			printf '%s\n' "$comment_char $(eval_ngettext \
				"This is a combination of \$count commit." \
				"This is a combination of \$count commits." \
				$count)"
>>>>>>> 6ebdac1b
			sed -e 1d -e '2,/^./{
				/^$/d
			}' <"$squash_msg".bak
		} >"$squash_msg"
	else
<<<<<<< HEAD
		commit_message HEAD > "$fixup_msg" || die "Cannot write $fixup_msg"
		count=2
		{
			printf '%s\n' "$comment_char This is a combination of 2 commits."
			printf '%s\n' "$comment_char The first commit's message is:"
=======
		commit_message HEAD > "$fixup_msg" || die "$(gettext "Cannot write \$fixup_msg")"
		count=2
		{
			printf '%s\n' "$comment_char $(gettext "This is a combination of 2 commits.")"
			printf '%s\n' "$comment_char $(gettext "This is the 1st commit message:")"
>>>>>>> 6ebdac1b
			echo
			cat "$fixup_msg"
		} >"$squash_msg"
	fi
	case $1 in
	squash)
		rm -f "$fixup_msg"
		echo
<<<<<<< HEAD
		printf '%s\n' "$comment_char This is the $(nth_string $count) commit message:"
=======
		printf '%s\n' "$comment_char $(this_nth_commit_message $count)"
>>>>>>> 6ebdac1b
		echo
		commit_message $2
		;;
	fixup)
		echo
<<<<<<< HEAD
		printf '%s\n' "$comment_char The $(nth_string $count) commit message will be skipped:"
=======
		printf '%s\n' "$comment_char $(skip_nth_commit_message $count)"
>>>>>>> 6ebdac1b
		echo
		# Change the space after the comment character to TAB:
		commit_message $2 | git stripspace --comment-lines | sed -e 's/ /	/'
		;;
	esac >>"$squash_msg"
}

peek_next_command () {
	git stripspace --strip-comments <"$todo" | sed -n -e 's/ .*//p' -e q
}

# A squash/fixup has failed.  Prepare the long version of the squash
# commit message, then die_with_patch.  This code path requires the
# user to edit the combined commit message for all commits that have
# been squashed/fixedup so far.  So also erase the old squash
# messages, effectively causing the combined commit to be used as the
# new basis for any further squash/fixups.  Args: sha1 rest
die_failed_squash() {
<<<<<<< HEAD
=======
	sha1=$1
	rest=$2
>>>>>>> 6ebdac1b
	mv "$squash_msg" "$msg" || exit
	rm -f "$fixup_msg"
	cp "$msg" "$GIT_DIR"/MERGE_MSG || exit
	warn
<<<<<<< HEAD
	warn "Could not apply $1... $2"
	die_with_patch $1 ""
=======
	warn "$(eval_gettext "Could not apply \$sha1... \$rest")"
	die_with_patch $sha1 ""
>>>>>>> 6ebdac1b
}

flush_rewritten_pending() {
	test -s "$rewritten_pending" || return
	newsha1="$(git rev-parse HEAD^0)"
	sed "s/$/ $newsha1/" < "$rewritten_pending" >> "$rewritten_list"
	rm -f "$rewritten_pending"
}

record_in_rewritten() {
	oldsha1="$(git rev-parse $1)"
	echo "$oldsha1" >> "$rewritten_pending"

	case "$(peek_next_command)" in
	squash|s|fixup|f)
		;;
	*)
		flush_rewritten_pending
		;;
	esac
}

do_pick () {
<<<<<<< HEAD
=======
	sha1=$1
	rest=$2
>>>>>>> 6ebdac1b
	if test "$(git rev-parse HEAD)" = "$squash_onto"
	then
		# Set the correct commit message and author info on the
		# sentinel root before cherry-picking the original changes
		# without committing (-n).  Finally, update the sentinel again
		# to include these changes.  If the cherry-pick results in a
		# conflict, this means our behaviour is similar to a standard
		# failed cherry-pick during rebase, with a dirty index to
		# resolve before manually running git commit --amend then git
		# rebase --continue.
		git commit --allow-empty --allow-empty-message --amend \
<<<<<<< HEAD
			   --no-post-rewrite -n -q -C $1 &&
			pick_one -n $1 &&
			git commit --allow-empty --allow-empty-message \
				   --amend --no-post-rewrite -n -q -C $1 \
				   ${gpg_sign_opt:+"$gpg_sign_opt"} ||
			die_with_patch $1 "Could not apply $1... $2"
	else
		pick_one $1 ||
			die_with_patch $1 "Could not apply $1... $2"
=======
			   --no-post-rewrite -n -q -C $sha1 &&
			pick_one -n $sha1 &&
			git commit --allow-empty --allow-empty-message \
				   --amend --no-post-rewrite -n -q -C $sha1 \
				   ${gpg_sign_opt:+"$gpg_sign_opt"} ||
				   die_with_patch $sha1 "$(eval_gettext "Could not apply \$sha1... \$rest")"
	else
		pick_one $sha1 ||
			die_with_patch $sha1 "$(eval_gettext "Could not apply \$sha1... \$rest")"
>>>>>>> 6ebdac1b
	fi
}

do_next () {
	rm -f "$msg" "$author_script" "$amend" "$state_dir"/stopped-sha || exit
	read -r command sha1 rest < "$todo"
	case "$command" in
	"$comment_char"*|''|noop|drop|d)
		mark_action_done
		;;
	"$cr")
		# Work around CR left by "read" (e.g. with Git for Windows' Bash).
		mark_action_done
		;;
	pick|p)
		comment_for_reflog pick

		mark_action_done
		do_pick $sha1 "$rest"
		record_in_rewritten $sha1
		;;
	reword|r)
		comment_for_reflog reword

		mark_action_done
		do_pick $sha1 "$rest"
		git commit --amend --no-post-rewrite ${gpg_sign_opt:+"$gpg_sign_opt"} || {
<<<<<<< HEAD
			warn "Could not amend commit after successfully picking $sha1... $rest"
			warn "This is most likely due to an empty commit message, or the pre-commit hook"
			warn "failed. If the pre-commit hook failed, you may need to resolve the issue before"
			warn "you are able to reword the commit."
=======
			warn "$(eval_gettext "\
Could not amend commit after successfully picking \$sha1... \$rest
This is most likely due to an empty commit message, or the pre-commit hook
failed. If the pre-commit hook failed, you may need to resolve the issue before
you are able to reword the commit.")"
>>>>>>> 6ebdac1b
			exit_with_patch $sha1 1
		}
		record_in_rewritten $sha1
		;;
	edit|e)
		comment_for_reflog edit

		mark_action_done
		do_pick $sha1 "$rest"
		sha1_abbrev=$(git rev-parse --short $sha1)
<<<<<<< HEAD
		warn "Stopped at $sha1_abbrev... $rest"
=======
		warn "$(eval_gettext "Stopped at \$sha1_abbrev... \$rest")"
>>>>>>> 6ebdac1b
		exit_with_patch $sha1 0
		;;
	squash|s|fixup|f)
		case "$command" in
		squash|s)
			squash_style=squash
			;;
		fixup|f)
			squash_style=fixup
			;;
		esac
		comment_for_reflog $squash_style

		test -f "$done" && has_action "$done" ||
<<<<<<< HEAD
			die "Cannot '$squash_style' without a previous commit"
=======
			die "$(eval_gettext "Cannot '\$squash_style' without a previous commit")"
>>>>>>> 6ebdac1b

		mark_action_done
		update_squash_messages $squash_style $sha1
		author_script_content=$(get_author_ident_from_commit HEAD)
		echo "$author_script_content" > "$author_script"
		eval "$author_script_content"
		if ! pick_one -n $sha1
		then
			git rev-parse --verify HEAD >"$amend"
			die_failed_squash $sha1 "$rest"
		fi
		case "$(peek_next_command)" in
		squash|s|fixup|f)
			# This is an intermediate commit; its message will only be
			# used in case of trouble.  So use the long version:
			do_with_author output git commit --amend --no-verify -F "$squash_msg" \
				${gpg_sign_opt:+"$gpg_sign_opt"} ||
				die_failed_squash $sha1 "$rest"
			;;
		*)
			# This is the final command of this squash/fixup group
			if test -f "$fixup_msg"
			then
				do_with_author git commit --amend --no-verify -F "$fixup_msg" \
					${gpg_sign_opt:+"$gpg_sign_opt"} ||
					die_failed_squash $sha1 "$rest"
			else
				cp "$squash_msg" "$GIT_DIR"/SQUASH_MSG || exit
				rm -f "$GIT_DIR"/MERGE_MSG
				do_with_author git commit --amend --no-verify -F "$GIT_DIR"/SQUASH_MSG -e \
					${gpg_sign_opt:+"$gpg_sign_opt"} ||
					die_failed_squash $sha1 "$rest"
			fi
			rm -f "$squash_msg" "$fixup_msg"
			;;
		esac
		record_in_rewritten $sha1
		;;
	x|"exec")
		read -r command rest < "$todo"
		mark_action_done
<<<<<<< HEAD
		printf 'Executing: %s\n' "$rest"
=======
		eval_gettextln "Executing: \$rest"
>>>>>>> 6ebdac1b
		"${SHELL:-@SHELL_PATH@}" -c "$rest" # Actual execution
		status=$?
		# Run in subshell because require_clean_work_tree can die.
		dirty=f
		(require_clean_work_tree "rebase" 2>/dev/null) || dirty=t
		if test "$status" -ne 0
		then
<<<<<<< HEAD
			warn "Execution failed: $rest"
			test "$dirty" = f ||
			warn "and made changes to the index and/or the working tree"

			warn "You can fix the problem, and then run"
			warn
			warn "	git rebase --continue"
=======
			warn "$(eval_gettext "Execution failed: \$rest")"
			test "$dirty" = f ||
				warn "$(gettext "and made changes to the index and/or the working tree")"

			warn "$(gettext "\
You can fix the problem, and then run

	git rebase --continue")"
>>>>>>> 6ebdac1b
			warn
			if test $status -eq 127		# command not found
			then
				status=1
			fi
			exit "$status"
		elif test "$dirty" = t
		then
<<<<<<< HEAD
			warn "Execution succeeded: $rest"
			warn "but left changes to the index and/or the working tree"
			warn "Commit or stash your changes, and then run"
			warn
			warn "	git rebase --continue"
=======
			# TRANSLATORS: after these lines is a command to be issued by the user
			warn "$(eval_gettext "\
Execution succeeded: \$rest
but left changes to the index and/or the working tree
Commit or stash your changes, and then run

	git rebase --continue")"
>>>>>>> 6ebdac1b
			warn
			exit 1
		fi
		;;
	*)
<<<<<<< HEAD
		warn "Unknown command: $command $sha1 $rest"
		fixtodo="Please fix this using 'git rebase --edit-todo'."
=======
		warn "$(eval_gettext "Unknown command: \$command \$sha1 \$rest")"
		fixtodo="$(gettext "Please fix this using 'git rebase --edit-todo'.")"
>>>>>>> 6ebdac1b
		if git rev-parse --verify -q "$sha1" >/dev/null
		then
			die_with_patch $sha1 "$fixtodo"
		else
			die "$fixtodo"
		fi
		;;
	esac
	test -s "$todo" && return

	comment_for_reflog finish &&
	newhead=$(git rev-parse HEAD) &&
	case $head_name in
	refs/*)
		message="$GIT_REFLOG_ACTION: $head_name onto $onto" &&
		git update-ref -m "$message" $head_name $newhead $orig_head &&
		git symbolic-ref \
		  -m "$GIT_REFLOG_ACTION: returning to $head_name" \
		  HEAD $head_name
		;;
	esac && {
		test ! -f "$state_dir"/verbose ||
			git diff-tree --stat $orig_head..HEAD
	} &&
	{
		test -s "$rewritten_list" &&
		git notes copy --for-rewrite=rebase < "$rewritten_list" ||
		true # we don't care if this copying failed
	} &&
	hook="$(git rev-parse --git-path hooks/post-rewrite)"
	if test -x "$hook" && test -s "$rewritten_list"; then
		"$hook" rebase < "$rewritten_list"
		true # we don't care if this hook failed
	fi &&
<<<<<<< HEAD
	warn "Successfully rebased and updated $head_name."
=======
		warn "$(eval_gettext "Successfully rebased and updated \$head_name.")"
>>>>>>> 6ebdac1b

	return 1 # not failure; just to break the do_rest loop
}

# can only return 0, when the infinite loop breaks
do_rest () {
	while :
	do
		do_next || break
	done
}

# skip picking commits whose parents are unchanged
skip_unnecessary_picks () {
	fd=3
	while read -r command rest
	do
		# fd=3 means we skip the command
		case "$fd,$command" in
		3,pick|3,p)
			# pick a commit whose parent is current $onto -> skip
			sha1=${rest%% *}
			case "$(git rev-parse --verify --quiet "$sha1"^)" in
			"$onto"*)
				onto=$sha1
				;;
			*)
				fd=1
				;;
			esac
			;;
		3,"$comment_char"*|3,)
			# copy comments
			;;
		*)
			fd=1
			;;
		esac
		printf '%s\n' "$command${rest:+ }$rest" >&$fd
	done <"$todo" >"$todo.new" 3>>"$done" &&
	mv -f "$todo".new "$todo" &&
	case "$(peek_next_command)" in
	squash|s|fixup|f)
		record_in_rewritten "$onto"
		;;
	esac ||
<<<<<<< HEAD
	die "Could not skip unnecessary pick commands"
=======
		die "$(gettext "Could not skip unnecessary pick commands")"
>>>>>>> 6ebdac1b
}

transform_todo_ids () {
	while read -r command rest
	do
		case "$command" in
		"$comment_char"* | exec)
			# Be careful for oddball commands like 'exec'
			# that do not have a SHA-1 at the beginning of $rest.
			;;
		*)
			sha1=$(git rev-parse --verify --quiet "$@" ${rest%%[	 ]*}) &&
			rest="$sha1 ${rest#*[	 ]}"
			;;
		esac
		printf '%s\n' "$command${rest:+ }$rest"
	done <"$todo" >"$todo.new" &&
	mv -f "$todo.new" "$todo"
}

expand_todo_ids() {
	transform_todo_ids
}

collapse_todo_ids() {
	transform_todo_ids --short
}

# Rearrange the todo list that has both "pick sha1 msg" and
# "pick sha1 fixup!/squash! msg" appears in it so that the latter
# comes immediately after the former, and change "pick" to
# "fixup"/"squash".
#
# Note that if the config has specified a custom instruction format
# each log message will be re-retrieved in order to normalize the
# autosquash arrangement
rearrange_squash () {
	# extract fixup!/squash! lines and resolve any referenced sha1's
	while read -r pick sha1 message
	do
		test -z "${format}" || message=$(git log -n 1 --format="%s" ${sha1})
		case "$message" in
		"squash! "*|"fixup! "*)
			action="${message%%!*}"
			rest=$message
			prefix=
			# skip all squash! or fixup! (but save for later)
			while :
			do
				case "$rest" in
				"squash! "*|"fixup! "*)
					prefix="$prefix${rest%%!*},"
					rest="${rest#*! }"
					;;
				*)
					break
					;;
				esac
			done
			printf '%s %s %s %s\n' "$sha1" "$action" "$prefix" "$rest"
			# if it's a single word, try to resolve to a full sha1 and
			# emit a second copy. This allows us to match on both message
			# and on sha1 prefix
			if test "${rest#* }" = "$rest"; then
				fullsha="$(git rev-parse -q --verify "$rest" 2>/dev/null)"
				if test -n "$fullsha"; then
					# prefix the action to uniquely identify this line as
					# intended for full sha1 match
					echo "$sha1 +$action $prefix $fullsha"
				fi
<<<<<<< HEAD
			fi
		esac
	done >"$1.sq" <"$1"
	test -s "$1.sq" || return

	used=
	while read -r pick sha1 message
	do
		case " $used" in
		*" $sha1 "*) continue ;;
		esac
		printf '%s\n' "$pick $sha1 $message"
		test -z "${format}" || message=$(git log -n 1 --format="%s" ${sha1})
		used="$used$sha1 "
		while read -r squash action msg_prefix msg_content
		do
			case " $used" in
			*" $squash "*) continue ;;
			esac
			emit=0
			case "$action" in
			+*)
				action="${action#+}"
				# full sha1 prefix test
				case "$msg_content" in "$sha1"*) emit=1;; esac ;;
			*)
				# message prefix test
				case "$message" in "$msg_content"*) emit=1;; esac ;;
			esac
			if test $emit = 1; then
				if test -n "${format}"
				then
					msg_content=$(git log -n 1 --format="${format}" ${squash})
				else
					msg_content="$(echo "$msg_prefix" | sed "s/,/! /g")$msg_content"
				fi
				printf '%s\n' "$action $squash $msg_content"
				used="$used$squash "
			fi
=======
			fi
		esac
	done >"$1.sq" <"$1"
	test -s "$1.sq" || return

	used=
	while read -r pick sha1 message
	do
		case " $used" in
		*" $sha1 "*) continue ;;
		esac
		printf '%s\n' "$pick $sha1 $message"
		test -z "${format}" || message=$(git log -n 1 --format="%s" ${sha1})
		used="$used$sha1 "
		while read -r squash action msg_prefix msg_content
		do
			case " $used" in
			*" $squash "*) continue ;;
			esac
			emit=0
			case "$action" in
			+*)
				action="${action#+}"
				# full sha1 prefix test
				case "$msg_content" in "$sha1"*) emit=1;; esac ;;
			*)
				# message prefix test
				case "$message" in "$msg_content"*) emit=1;; esac ;;
			esac
			if test $emit = 1; then
				if test -n "${format}"
				then
					msg_content=$(git log -n 1 --format="${format}" ${squash})
				else
					msg_content="$(echo "$msg_prefix" | sed "s/,/! /g")$msg_content"
				fi
				printf '%s\n' "$action $squash $msg_content"
				used="$used$squash "
			fi
>>>>>>> 6ebdac1b
		done <"$1.sq"
	done >"$1.rearranged" <"$1"
	cat "$1.rearranged" >"$1"
	rm -f "$1.sq" "$1.rearranged"
}

# Add commands after a pick or after a squash/fixup serie
# in the todo list.
add_exec_commands () {
	{
		first=t
		while read -r insn rest
		do
			case $insn in
			pick)
				test -n "$first" ||
				printf "%s" "$cmd"
				;;
			esac
			printf "%s %s\n" "$insn" "$rest"
			first=
		done
		printf "%s" "$cmd"
	} <"$1" >"$1.new" &&
	mv "$1.new" "$1"
}

# Check if the SHA-1 passed as an argument is a
# correct one, if not then print $2 in "$todo".badsha
# $1: the SHA-1 to test
# $2: the line number of the input
# $3: the input filename
check_commit_sha () {
	badsha=0
	if test -z "$1"
	then
		badsha=1
	else
		sha1_verif="$(git rev-parse --verify --quiet $1^{commit})"
		if test -z "$sha1_verif"
		then
			badsha=1
		fi
	fi

	if test $badsha -ne 0
	then
		line="$(sed -n -e "${2}p" "$3")"
<<<<<<< HEAD
		warn "Warning: the SHA-1 is missing or isn't" \
			"a commit in the following line:"
		warn " - $line"
=======
		warn "$(eval_gettext "\
Warning: the SHA-1 is missing or isn't a commit in the following line:
 - \$line")"
>>>>>>> 6ebdac1b
		warn
	fi

	return $badsha
}

# prints the bad commits and bad commands
# from the todolist in stdin
check_bad_cmd_and_sha () {
	retval=0
	lineno=0
	while read -r command rest
	do
		lineno=$(( $lineno + 1 ))
		case $command in
		"$comment_char"*|''|noop|x|exec)
			# Doesn't expect a SHA-1
			;;
		"$cr")
			# Work around CR left by "read" (e.g. with Git for
			# Windows' Bash).
			;;
		pick|p|drop|d|reword|r|edit|e|squash|s|fixup|f)
			if ! check_commit_sha "${rest%%[ 	]*}" "$lineno" "$1"
			then
				retval=1
			fi
			;;
		*)
			line="$(sed -n -e "${lineno}p" "$1")"
<<<<<<< HEAD
			warn "Warning: the command isn't recognized" \
				"in the following line:"
			warn " - $line"
=======
			warn "$(eval_gettext "\
Warning: the command isn't recognized in the following line:
 - \$line")"
>>>>>>> 6ebdac1b
			warn
			retval=1
			;;
		esac
	done <"$1"
	return $retval
}

# Print the list of the SHA-1 of the commits
# from stdin to stdout
todo_list_to_sha_list () {
	git stripspace --strip-comments |
	while read -r command sha1 rest
	do
		case $command in
		"$comment_char"*|''|noop|x|"exec")
			;;
		*)
			long_sha=$(git rev-list --no-walk "$sha1" 2>/dev/null)
			printf "%s\n" "$long_sha"
			;;
		esac
	done
}

# Use warn for each line in stdin
warn_lines () {
	while read -r line
	do
		warn " - $line"
	done
}

# Switch to the branch in $into and notify it in the reflog
checkout_onto () {
	GIT_REFLOG_ACTION="$GIT_REFLOG_ACTION: checkout $onto_name"
<<<<<<< HEAD
	output git checkout $onto || die_abort "could not detach HEAD"
=======
	output git checkout $onto || die_abort "$(gettext "could not detach HEAD")"
>>>>>>> 6ebdac1b
	git update-ref ORIG_HEAD $orig_head
}

get_missing_commit_check_level () {
	check_level=$(git config --get rebase.missingCommitsCheck)
	check_level=${check_level:-ignore}
	# Don't be case sensitive
	printf '%s' "$check_level" | tr 'A-Z' 'a-z'
}

# Check if the user dropped some commits by mistake
# Behaviour determined by rebase.missingCommitsCheck.
# Check if there is an unrecognized command or a
# bad SHA-1 in a command.
check_todo_list () {
	raise_error=f

	check_level=$(get_missing_commit_check_level)

	case "$check_level" in
	warn|error)
		# Get the SHA-1 of the commits
		todo_list_to_sha_list <"$todo".backup >"$todo".oldsha1
		todo_list_to_sha_list <"$todo" >"$todo".newsha1

		# Sort the SHA-1 and compare them
		sort -u "$todo".oldsha1 >"$todo".oldsha1+
		mv "$todo".oldsha1+ "$todo".oldsha1
		sort -u "$todo".newsha1 >"$todo".newsha1+
		mv "$todo".newsha1+ "$todo".newsha1
		comm -2 -3 "$todo".oldsha1 "$todo".newsha1 >"$todo".miss

		# Warn about missing commits
		if test -s "$todo".miss
		then
			test "$check_level" = error && raise_error=t

<<<<<<< HEAD
			warn "Warning: some commits may have been dropped" \
				"accidentally."
			warn "Dropped commits (newer to older):"
=======
			warn "$(gettext "\
Warning: some commits may have been dropped accidentally.
Dropped commits (newer to older):")"
>>>>>>> 6ebdac1b

			# Make the list user-friendly and display
			opt="--no-walk=sorted --format=oneline --abbrev-commit --stdin"
			git rev-list $opt <"$todo".miss | warn_lines

<<<<<<< HEAD
			warn "To avoid this message, use \"drop\" to" \
				"explicitly remove a commit."
			warn
			warn "Use 'git config rebase.missingCommitsCheck' to change" \
				"the level of warnings."
			warn "The possible behaviours are: ignore, warn, error."
=======
			warn "$(gettext "\
To avoid this message, use \"drop\" to explicitly remove a commit.

Use 'git config rebase.missingCommitsCheck' to change the level of warnings.
The possible behaviours are: ignore, warn, error.")"
>>>>>>> 6ebdac1b
			warn
		fi
		;;
	ignore)
		;;
	*)
<<<<<<< HEAD
		warn "Unrecognized setting $check_level for option" \
			"rebase.missingCommitsCheck. Ignoring."
		;;
	esac

	if ! check_bad_cmd_and_sha "$todo"
	then
		raise_error=t
	fi

	if test $raise_error = t
	then
		# Checkout before the first commit of the
		# rebase: this way git rebase --continue
		# will work correctly as it expects HEAD to be
		# placed before the commit of the next action
		checkout_onto

		warn "You can fix this with 'git rebase --edit-todo'."
		die "Or you can abort the rebase with 'git rebase --abort'."
	fi
}

# The whole contents of this file is run by dot-sourcing it from
# inside a shell function.  It used to be that "return"s we see
# below were not inside any function, and expected to return
# to the function that dot-sourced us.
#
# However, older (9.x) versions of FreeBSD /bin/sh misbehave on such a
# construct and continue to run the statements that follow such a "return".
# As a work-around, we introduce an extra layer of a function
# here, and immediately call it after defining it.
git_rebase__interactive () {

case "$action" in
continue)
	# do we have anything to commit?
	if git diff-index --cached --quiet HEAD --
	then
		# Nothing to commit -- skip this commit

		test ! -f "$GIT_DIR"/CHERRY_PICK_HEAD ||
		rm "$GIT_DIR"/CHERRY_PICK_HEAD ||
		die "Could not remove CHERRY_PICK_HEAD"
=======
		warn "$(eval_gettext "Unrecognized setting \$check_level for option rebase.missingCommitsCheck. Ignoring.")"
		;;
	esac

	if ! check_bad_cmd_and_sha "$todo"
	then
		raise_error=t
	fi

	if test $raise_error = t
	then
		# Checkout before the first commit of the
		# rebase: this way git rebase --continue
		# will work correctly as it expects HEAD to be
		# placed before the commit of the next action
		checkout_onto

		warn "$(gettext "You can fix this with 'git rebase --edit-todo'.")"
		die "$(gettext "Or you can abort the rebase with 'git rebase --abort'.")"
	fi
}

# The whole contents of this file is run by dot-sourcing it from
# inside a shell function.  It used to be that "return"s we see
# below were not inside any function, and expected to return
# to the function that dot-sourced us.
#
# However, older (9.x) versions of FreeBSD /bin/sh misbehave on such a
# construct and continue to run the statements that follow such a "return".
# As a work-around, we introduce an extra layer of a function
# here, and immediately call it after defining it.
git_rebase__interactive () {

case "$action" in
continue)
	# do we have anything to commit?
	if git diff-index --cached --quiet HEAD --
	then
		# Nothing to commit -- skip this commit

		test ! -f "$GIT_DIR"/CHERRY_PICK_HEAD ||
		rm "$GIT_DIR"/CHERRY_PICK_HEAD ||
		die "$(gettext "Could not remove CHERRY_PICK_HEAD")"
>>>>>>> 6ebdac1b
	else
		if ! test -f "$author_script"
		then
			gpg_sign_opt_quoted=${gpg_sign_opt:+$(git rev-parse --sq-quote "$gpg_sign_opt")}
<<<<<<< HEAD
			die "You have staged changes in your working tree. If these changes are meant to be
squashed into the previous commit, run:

  git commit --amend $gpg_sign_opt_quoted

If they are meant to go into a new commit, run:

  git commit $gpg_sign_opt_quoted

In both case, once you're done, continue with:

  git rebase --continue
"
		fi
		. "$author_script" ||
			die "Error trying to find the author identity to amend commit"
=======
			die "$(eval_gettext "\
You have staged changes in your working tree.
If these changes are meant to be
squashed into the previous commit, run:

  git commit --amend \$gpg_sign_opt_quoted

If they are meant to go into a new commit, run:

  git commit \$gpg_sign_opt_quoted

In both case, once you're done, continue with:

  git rebase --continue
")"
		fi
		. "$author_script" ||
			die "$(gettext "Error trying to find the author identity to amend commit")"
>>>>>>> 6ebdac1b
		if test -f "$amend"
		then
			current_head=$(git rev-parse --verify HEAD)
			test "$current_head" = $(cat "$amend") ||
<<<<<<< HEAD
			die "\
You have uncommitted changes in your working tree. Please, commit them
first and then run 'git rebase --continue' again."
			do_with_author git commit --amend --no-verify -F "$msg" -e \
				${gpg_sign_opt:+"$gpg_sign_opt"} ||
				die "Could not commit staged changes."
		else
			do_with_author git commit --no-verify -F "$msg" -e \
				${gpg_sign_opt:+"$gpg_sign_opt"} ||
				die "Could not commit staged changes."
=======
			die "$(gettext "\
You have uncommitted changes in your working tree. Please commit them
first and then run 'git rebase --continue' again.")"
			do_with_author git commit --amend --no-verify -F "$msg" -e \
				${gpg_sign_opt:+"$gpg_sign_opt"} ||
				die "$(gettext "Could not commit staged changes.")"
		else
			do_with_author git commit --no-verify -F "$msg" -e \
				${gpg_sign_opt:+"$gpg_sign_opt"} ||
				die "$(gettext "Could not commit staged changes.")"
>>>>>>> 6ebdac1b
		fi
	fi

	if test -r "$state_dir"/stopped-sha
	then
		record_in_rewritten "$(cat "$state_dir"/stopped-sha)"
	fi

	require_clean_work_tree "rebase"
	do_rest
	return 0
	;;
skip)
	git rerere clear

	do_rest
	return 0
	;;
edit-todo)
	git stripspace --strip-comments <"$todo" >"$todo".new
	mv -f "$todo".new "$todo"
	collapse_todo_ids
	append_todo_help
<<<<<<< HEAD
	git stripspace --comment-lines >>"$todo" <<\EOF

=======
	gettext "
>>>>>>> 6ebdac1b
You are editing the todo file of an ongoing interactive rebase.
To continue rebase after editing, run:
    git rebase --continue

<<<<<<< HEAD
EOF

	git_sequence_editor "$todo" ||
		die "Could not execute editor"
=======
" | git stripspace --comment-lines >>"$todo"

	git_sequence_editor "$todo" ||
		die "$(gettext "Could not execute editor")"
>>>>>>> 6ebdac1b
	expand_todo_ids

	exit
	;;
esac

git var GIT_COMMITTER_IDENT >/dev/null ||
<<<<<<< HEAD
	die "You need to set your committer info first"
=======
	die "$(gettext "You need to set your committer info first")"
>>>>>>> 6ebdac1b

comment_for_reflog start

if test ! -z "$switch_to"
then
	GIT_REFLOG_ACTION="$GIT_REFLOG_ACTION: checkout $switch_to"
	output git checkout "$switch_to" -- ||
<<<<<<< HEAD
	die "Could not checkout $switch_to"
=======
		die "$(eval_gettext "Could not checkout \$switch_to")"
>>>>>>> 6ebdac1b

	comment_for_reflog start
fi

<<<<<<< HEAD
orig_head=$(git rev-parse --verify HEAD) || die "No HEAD?"
mkdir -p "$state_dir" || die "Could not create temporary $state_dir"

: > "$state_dir"/interactive || die "Could not mark as interactive"
=======
orig_head=$(git rev-parse --verify HEAD) || die "$(gettext "No HEAD?")"
mkdir -p "$state_dir" || die "$(eval_gettext "Could not create temporary \$state_dir")"

: > "$state_dir"/interactive || die "$(gettext "Could not mark as interactive")"
>>>>>>> 6ebdac1b
write_basic_state
if test t = "$preserve_merges"
then
	if test -z "$rebase_root"
	then
		mkdir "$rewritten" &&
		for c in $(git merge-base --all $orig_head $upstream)
		do
			echo $onto > "$rewritten"/$c ||
<<<<<<< HEAD
				die "Could not init rewritten commits"
=======
				die "$(gettext "Could not init rewritten commits")"
>>>>>>> 6ebdac1b
		done
	else
		mkdir "$rewritten" &&
		echo $onto > "$rewritten"/root ||
<<<<<<< HEAD
			die "Could not init rewritten commits"
=======
			die "$(gettext "Could not init rewritten commits")"
>>>>>>> 6ebdac1b
	fi
	# No cherry-pick because our first pass is to determine
	# parents to rewrite and skipping dropped commits would
	# prematurely end our probe
	merges_option=
else
	merges_option="--no-merges --cherry-pick"
fi

shorthead=$(git rev-parse --short $orig_head)
shortonto=$(git rev-parse --short $onto)
if test -z "$rebase_root"
	# this is now equivalent to ! -z "$upstream"
then
	shortupstream=$(git rev-parse --short $upstream)
	revisions=$upstream...$orig_head
	shortrevisions=$shortupstream..$shorthead
else
	revisions=$onto...$orig_head
	shortrevisions=$shorthead
fi
format=$(git config --get rebase.instructionFormat)
# the 'rev-list .. | sed' requires %m to parse; the instruction requires %H to parse
git rev-list $merges_option --format="%m%H ${format:-%s}" \
	--reverse --left-right --topo-order \
	$revisions ${restrict_revision+^$restrict_revision} | \
	sed -n "s/^>//p" |
while read -r sha1 rest
do

	if test -z "$keep_empty" && is_empty_commit $sha1 && ! is_merge_commit $sha1
	then
		comment_out="$comment_char "
	else
		comment_out=
	fi

	if test t != "$preserve_merges"
	then
		printf '%s\n' "${comment_out}pick $sha1 $rest" >>"$todo"
	else
		if test -z "$rebase_root"
		then
			preserve=t
			for p in $(git rev-list --parents -1 $sha1 | cut -d' ' -s -f2-)
			do
				if test -f "$rewritten"/$p
				then
					preserve=f
				fi
			done
		else
			preserve=f
		fi
		if test f = "$preserve"
		then
			touch "$rewritten"/$sha1
			printf '%s\n' "${comment_out}pick $sha1 $rest" >>"$todo"
<<<<<<< HEAD
		fi
	fi
done

# Watch for commits that been dropped by --cherry-pick
if test t = "$preserve_merges"
then
	mkdir "$dropped"
	# Save all non-cherry-picked changes
	git rev-list $revisions --left-right --cherry-pick | \
		sed -n "s/^>//p" > "$state_dir"/not-cherry-picks
	# Now all commits and note which ones are missing in
	# not-cherry-picks and hence being dropped
	git rev-list $revisions |
	while read rev
	do
		if test -f "$rewritten"/$rev &&
		   ! sane_grep "$rev" "$state_dir"/not-cherry-picks >/dev/null
		then
			# Use -f2 because if rev-list is telling us this commit is
			# not worthwhile, we don't want to track its multiple heads,
			# just the history of its first-parent for others that will
			# be rebasing on top of it
			git rev-list --parents -1 $rev | cut -d' ' -s -f2 > "$dropped"/$rev
			sha1=$(git rev-list -1 $rev)
			sane_grep -v "^[a-z][a-z]* $sha1" <"$todo" > "${todo}2" ; mv "${todo}2" "$todo"
			rm "$rewritten"/$rev
		fi
=======
		fi
	fi
done

# Watch for commits that been dropped by --cherry-pick
if test t = "$preserve_merges"
then
	mkdir "$dropped"
	# Save all non-cherry-picked changes
	git rev-list $revisions --left-right --cherry-pick | \
		sed -n "s/^>//p" > "$state_dir"/not-cherry-picks
	# Now all commits and note which ones are missing in
	# not-cherry-picks and hence being dropped
	git rev-list $revisions |
	while read rev
	do
		if test -f "$rewritten"/$rev &&
		   ! sane_grep "$rev" "$state_dir"/not-cherry-picks >/dev/null
		then
			# Use -f2 because if rev-list is telling us this commit is
			# not worthwhile, we don't want to track its multiple heads,
			# just the history of its first-parent for others that will
			# be rebasing on top of it
			git rev-list --parents -1 $rev | cut -d' ' -s -f2 > "$dropped"/$rev
			sha1=$(git rev-list -1 $rev)
			sane_grep -v "^[a-z][a-z]* $sha1" <"$todo" > "${todo}2" ; mv "${todo}2" "$todo"
			rm "$rewritten"/$rev
		fi
>>>>>>> 6ebdac1b
	done
fi

test -s "$todo" || echo noop >> "$todo"
test -n "$autosquash" && rearrange_squash "$todo"
test -n "$cmd" && add_exec_commands "$todo"

todocount=$(git stripspace --strip-comments <"$todo" | wc -l)
todocount=${todocount##* }

cat >>"$todo" <<EOF

<<<<<<< HEAD
$comment_char Rebase $shortrevisions onto $shortonto ($todocount command(s))
EOF
append_todo_help
git stripspace --comment-lines >>"$todo" <<\EOF

However, if you remove everything, the rebase will be aborted.

EOF

if test -z "$keep_empty"
then
	printf '%s\n' "$comment_char Note that empty commits are commented out" >>"$todo"
fi


has_action "$todo" ||
	return 2

cp "$todo" "$todo".backup
collapse_todo_ids
git_sequence_editor "$todo" ||
	die_abort "Could not execute editor"
=======
$comment_char $(eval_ngettext \
	"Rebase \$shortrevisions onto \$shortonto (\$todocount command)" \
	"Rebase \$shortrevisions onto \$shortonto (\$todocount commands)" \
	"$todocount")
EOF
append_todo_help
gettext "
However, if you remove everything, the rebase will be aborted.

" | git stripspace --comment-lines >>"$todo"

if test -z "$keep_empty"
then
	printf '%s\n' "$comment_char $(gettext "Note that empty commits are commented out")" >>"$todo"
fi


has_action "$todo" ||
	return 2

cp "$todo" "$todo".backup
collapse_todo_ids
git_sequence_editor "$todo" ||
	die_abort "$(gettext "Could not execute editor")"
>>>>>>> 6ebdac1b

has_action "$todo" ||
	return 2

check_todo_list

expand_todo_ids

test -d "$rewritten" || test -n "$force_rebase" || skip_unnecessary_picks

checkout_onto
do_rest

}
# ... and then we call the whole thing.
git_rebase__interactive<|MERGE_RESOLUTION|>--- conflicted
+++ resolved
@@ -121,22 +121,14 @@
 	sed -e 1q < "$todo" >> "$done"
 	sed -e 1d < "$todo" >> "$todo".new
 	mv -f "$todo".new "$todo"
-<<<<<<< HEAD
-	new_count=$(git stripspace --strip-comments <"$done" | wc -l)
-=======
 	new_count=$(( $(git stripspace --strip-comments <"$done" | wc -l) ))
->>>>>>> 6ebdac1b
 	echo $new_count >"$msgnum"
 	total=$(($new_count + $(git stripspace --strip-comments <"$todo" | wc -l)))
 	echo $total >"$end"
 	if test "$last_count" != "$new_count"
 	then
 		last_count=$new_count
-<<<<<<< HEAD
-		printf "Rebasing (%d/%d)\r" $new_count $total
-=======
 		eval_gettext "Rebasing (\$new_count/\$total)"; printf "\r"
->>>>>>> 6ebdac1b
 		test -z "$verbose" || echo
 	fi
 }
@@ -152,39 +144,17 @@
 }
 
 append_todo_help () {
-<<<<<<< HEAD
-	git stripspace --comment-lines >>"$todo" <<\EOF
-
-=======
 	gettext "
->>>>>>> 6ebdac1b
 Commands:
  p, pick = use commit
  r, reword = use commit, but edit the commit message
  e, edit = use commit, but stop for amending
  s, squash = use commit, but meld into previous commit
-<<<<<<< HEAD
- f, fixup = like "squash", but discard this commit's log message
-=======
  f, fixup = like \"squash\", but discard this commit's log message
->>>>>>> 6ebdac1b
  x, exec = run command (the rest of the line) using shell
  d, drop = remove commit
 
 These lines can be re-ordered; they are executed from top to bottom.
-<<<<<<< HEAD
-
-EOF
-	if test $(get_missing_commit_check_level) = error
-	then
-		git stripspace --comment-lines >>"$todo" <<\EOF
-Do not remove any line. Use 'drop' explicitly to remove a commit.
-EOF
-	else
-		git stripspace --comment-lines >>"$todo" <<\EOF
-If you remove a line here THAT COMMIT WILL BE LOST.
-EOF
-=======
 " | git stripspace --comment-lines >>"$todo"
 
 	if test $(get_missing_commit_check_level) = error
@@ -196,7 +166,6 @@
 		gettext "
 If you remove a line here THAT COMMIT WILL BE LOST.
 " | git stripspace --comment-lines >>"$todo"
->>>>>>> 6ebdac1b
 	fi
 }
 
@@ -230,15 +199,6 @@
 	make_patch $1
 	git rev-parse --verify HEAD > "$amend"
 	gpg_sign_opt_quoted=${gpg_sign_opt:+$(git rev-parse --sq-quote "$gpg_sign_opt")}
-<<<<<<< HEAD
-	warn "You can amend the commit now, with"
-	warn
-	warn "	git commit --amend $gpg_sign_opt_quoted"
-	warn
-	warn "Once you are satisfied with your changes, run"
-	warn
-	warn "	git rebase --continue"
-=======
 	warn "$(eval_gettext "\
 You can amend the commit now, with
 
@@ -247,7 +207,6 @@
 Once you are satisfied with your changes, run
 
 	git rebase --continue")"
->>>>>>> 6ebdac1b
 	warn
 	exit $2
 }
@@ -260,54 +219,6 @@
 
 has_action () {
 	test -n "$(git stripspace --strip-comments <"$1")"
-<<<<<<< HEAD
-}
-
-is_empty_commit() {
-	tree=$(git rev-parse -q --verify "$1"^{tree} 2>/dev/null ||
-		die "$1: not a commit that can be picked")
-	ptree=$(git rev-parse -q --verify "$1"^^{tree} 2>/dev/null ||
-		ptree=4b825dc642cb6eb9a060e54bf8d69288fbee4904)
-	test "$tree" = "$ptree"
-}
-
-is_merge_commit()
-{
-	git rev-parse --verify --quiet "$1"^2 >/dev/null 2>&1
-}
-
-# Run command with GIT_AUTHOR_NAME, GIT_AUTHOR_EMAIL, and
-# GIT_AUTHOR_DATE exported from the current environment.
-do_with_author () {
-	(
-		export GIT_AUTHOR_NAME GIT_AUTHOR_EMAIL GIT_AUTHOR_DATE
-		"$@"
-	)
-}
-
-git_sequence_editor () {
-	if test -z "$GIT_SEQUENCE_EDITOR"
-	then
-		GIT_SEQUENCE_EDITOR="$(git config sequence.editor)"
-		if [ -z "$GIT_SEQUENCE_EDITOR" ]
-		then
-			GIT_SEQUENCE_EDITOR="$(git var GIT_EDITOR)" || return $?
-		fi
-	fi
-
-	eval "$GIT_SEQUENCE_EDITOR" '"$@"'
-}
-
-pick_one () {
-	ff=--ff
-
-	case "$1" in -n) sha1=$2; ff= ;; *) sha1=$1 ;; esac
-	case "$force_rebase" in '') ;; ?*) ff= ;; esac
-	output git rev-parse --verify $sha1 || die "Invalid commit name: $sha1"
-
-	if is_empty_commit "$sha1"
-	then
-=======
 }
 
 is_empty_commit() {
@@ -356,7 +267,6 @@
 
 	if is_empty_commit "$sha1"
 	then
->>>>>>> 6ebdac1b
 		empty_args="--allow-empty"
 	fi
 
@@ -395,11 +305,7 @@
 				git rev-parse HEAD > "$rewritten"/$current_commit
 			done <"$state_dir"/current-commit
 			rm "$state_dir"/current-commit ||
-<<<<<<< HEAD
-			die "Cannot write current commit's replacement sha1"
-=======
 				die "$(gettext "Cannot write current commit's replacement sha1")"
->>>>>>> 6ebdac1b
 		fi
 	fi
 
@@ -451,15 +357,9 @@
 	done
 	case $fast_forward in
 	t)
-<<<<<<< HEAD
-		output warn "Fast-forward to $sha1"
-		output git reset --hard $sha1 ||
-			die "Cannot fast-forward to $sha1"
-=======
 		output warn "$(eval_gettext "Fast-forward to \$sha1")"
 		output git reset --hard $sha1 ||
 			die "$(eval_gettext "Cannot fast-forward to \$sha1")"
->>>>>>> 6ebdac1b
 		;;
 	f)
 		first_parent=$(expr "$new_parents" : ' \([^ ]*\)')
@@ -487,11 +387,7 @@
 				$merge_args $strategy_args -m "$msg_content" $new_parents'
 			then
 				printf "%s\n" "$msg_content" > "$GIT_DIR"/MERGE_MSG
-<<<<<<< HEAD
-				die_with_patch $sha1 "Error redoing merge $sha1"
-=======
 				die_with_patch $sha1 "$(eval_gettext "Error redoing merge \$sha1")"
->>>>>>> 6ebdac1b
 			fi
 			echo "$sha1 $(git rev-parse HEAD^0)" >> "$rewritten_list"
 			;;
@@ -499,11 +395,7 @@
 			output eval git cherry-pick \
 				${gpg_sign_opt:+$(git rev-parse --sq-quote "$gpg_sign_opt")} \
 				"$strategy_args" "$@" ||
-<<<<<<< HEAD
-				die_with_patch $sha1 "Could not pick $sha1"
-=======
 				die_with_patch $sha1 "$(eval_gettext "Could not pick \$sha1")"
->>>>>>> 6ebdac1b
 			;;
 		esac
 		;;
@@ -515,24 +407,15 @@
 	eval_gettext "This is the commit message #\${n}:"
 }
 
-<<<<<<< HEAD
-=======
 skip_nth_commit_message () {
 	n=$1
 	eval_gettext "The commit message #\${n} will be skipped:"
 }
 
->>>>>>> 6ebdac1b
 update_squash_messages () {
 	if test -f "$squash_msg"; then
 		mv "$squash_msg" "$squash_msg".bak || exit
 		count=$(($(sed -n \
-<<<<<<< HEAD
-			-e "1s/^. This is a combination of \(.*\) commits\./\1/p" \
-			-e "q" < "$squash_msg".bak)+1))
-		{
-			printf '%s\n' "$comment_char This is a combination of $count commits."
-=======
 			-e "1s/^$comment_char.*\([0-9][0-9]*\).*/\1/p" \
 			-e "q" < "$squash_msg".bak)+1))
 		{
@@ -540,25 +423,16 @@
 				"This is a combination of \$count commit." \
 				"This is a combination of \$count commits." \
 				$count)"
->>>>>>> 6ebdac1b
 			sed -e 1d -e '2,/^./{
 				/^$/d
 			}' <"$squash_msg".bak
 		} >"$squash_msg"
 	else
-<<<<<<< HEAD
-		commit_message HEAD > "$fixup_msg" || die "Cannot write $fixup_msg"
-		count=2
-		{
-			printf '%s\n' "$comment_char This is a combination of 2 commits."
-			printf '%s\n' "$comment_char The first commit's message is:"
-=======
 		commit_message HEAD > "$fixup_msg" || die "$(gettext "Cannot write \$fixup_msg")"
 		count=2
 		{
 			printf '%s\n' "$comment_char $(gettext "This is a combination of 2 commits.")"
 			printf '%s\n' "$comment_char $(gettext "This is the 1st commit message:")"
->>>>>>> 6ebdac1b
 			echo
 			cat "$fixup_msg"
 		} >"$squash_msg"
@@ -567,21 +441,13 @@
 	squash)
 		rm -f "$fixup_msg"
 		echo
-<<<<<<< HEAD
-		printf '%s\n' "$comment_char This is the $(nth_string $count) commit message:"
-=======
 		printf '%s\n' "$comment_char $(this_nth_commit_message $count)"
->>>>>>> 6ebdac1b
 		echo
 		commit_message $2
 		;;
 	fixup)
 		echo
-<<<<<<< HEAD
-		printf '%s\n' "$comment_char The $(nth_string $count) commit message will be skipped:"
-=======
 		printf '%s\n' "$comment_char $(skip_nth_commit_message $count)"
->>>>>>> 6ebdac1b
 		echo
 		# Change the space after the comment character to TAB:
 		commit_message $2 | git stripspace --comment-lines | sed -e 's/ /	/'
@@ -600,22 +466,14 @@
 # messages, effectively causing the combined commit to be used as the
 # new basis for any further squash/fixups.  Args: sha1 rest
 die_failed_squash() {
-<<<<<<< HEAD
-=======
 	sha1=$1
 	rest=$2
->>>>>>> 6ebdac1b
 	mv "$squash_msg" "$msg" || exit
 	rm -f "$fixup_msg"
 	cp "$msg" "$GIT_DIR"/MERGE_MSG || exit
 	warn
-<<<<<<< HEAD
-	warn "Could not apply $1... $2"
-	die_with_patch $1 ""
-=======
 	warn "$(eval_gettext "Could not apply \$sha1... \$rest")"
 	die_with_patch $sha1 ""
->>>>>>> 6ebdac1b
 }
 
 flush_rewritten_pending() {
@@ -639,11 +497,8 @@
 }
 
 do_pick () {
-<<<<<<< HEAD
-=======
 	sha1=$1
 	rest=$2
->>>>>>> 6ebdac1b
 	if test "$(git rev-parse HEAD)" = "$squash_onto"
 	then
 		# Set the correct commit message and author info on the
@@ -655,17 +510,6 @@
 		# resolve before manually running git commit --amend then git
 		# rebase --continue.
 		git commit --allow-empty --allow-empty-message --amend \
-<<<<<<< HEAD
-			   --no-post-rewrite -n -q -C $1 &&
-			pick_one -n $1 &&
-			git commit --allow-empty --allow-empty-message \
-				   --amend --no-post-rewrite -n -q -C $1 \
-				   ${gpg_sign_opt:+"$gpg_sign_opt"} ||
-			die_with_patch $1 "Could not apply $1... $2"
-	else
-		pick_one $1 ||
-			die_with_patch $1 "Could not apply $1... $2"
-=======
 			   --no-post-rewrite -n -q -C $sha1 &&
 			pick_one -n $sha1 &&
 			git commit --allow-empty --allow-empty-message \
@@ -675,7 +519,6 @@
 	else
 		pick_one $sha1 ||
 			die_with_patch $sha1 "$(eval_gettext "Could not apply \$sha1... \$rest")"
->>>>>>> 6ebdac1b
 	fi
 }
 
@@ -703,18 +546,11 @@
 		mark_action_done
 		do_pick $sha1 "$rest"
 		git commit --amend --no-post-rewrite ${gpg_sign_opt:+"$gpg_sign_opt"} || {
-<<<<<<< HEAD
-			warn "Could not amend commit after successfully picking $sha1... $rest"
-			warn "This is most likely due to an empty commit message, or the pre-commit hook"
-			warn "failed. If the pre-commit hook failed, you may need to resolve the issue before"
-			warn "you are able to reword the commit."
-=======
 			warn "$(eval_gettext "\
 Could not amend commit after successfully picking \$sha1... \$rest
 This is most likely due to an empty commit message, or the pre-commit hook
 failed. If the pre-commit hook failed, you may need to resolve the issue before
 you are able to reword the commit.")"
->>>>>>> 6ebdac1b
 			exit_with_patch $sha1 1
 		}
 		record_in_rewritten $sha1
@@ -725,11 +561,7 @@
 		mark_action_done
 		do_pick $sha1 "$rest"
 		sha1_abbrev=$(git rev-parse --short $sha1)
-<<<<<<< HEAD
-		warn "Stopped at $sha1_abbrev... $rest"
-=======
 		warn "$(eval_gettext "Stopped at \$sha1_abbrev... \$rest")"
->>>>>>> 6ebdac1b
 		exit_with_patch $sha1 0
 		;;
 	squash|s|fixup|f)
@@ -744,11 +576,7 @@
 		comment_for_reflog $squash_style
 
 		test -f "$done" && has_action "$done" ||
-<<<<<<< HEAD
-			die "Cannot '$squash_style' without a previous commit"
-=======
 			die "$(eval_gettext "Cannot '\$squash_style' without a previous commit")"
->>>>>>> 6ebdac1b
 
 		mark_action_done
 		update_squash_messages $squash_style $sha1
@@ -790,11 +618,7 @@
 	x|"exec")
 		read -r command rest < "$todo"
 		mark_action_done
-<<<<<<< HEAD
-		printf 'Executing: %s\n' "$rest"
-=======
 		eval_gettextln "Executing: \$rest"
->>>>>>> 6ebdac1b
 		"${SHELL:-@SHELL_PATH@}" -c "$rest" # Actual execution
 		status=$?
 		# Run in subshell because require_clean_work_tree can die.
@@ -802,15 +626,6 @@
 		(require_clean_work_tree "rebase" 2>/dev/null) || dirty=t
 		if test "$status" -ne 0
 		then
-<<<<<<< HEAD
-			warn "Execution failed: $rest"
-			test "$dirty" = f ||
-			warn "and made changes to the index and/or the working tree"
-
-			warn "You can fix the problem, and then run"
-			warn
-			warn "	git rebase --continue"
-=======
 			warn "$(eval_gettext "Execution failed: \$rest")"
 			test "$dirty" = f ||
 				warn "$(gettext "and made changes to the index and/or the working tree")"
@@ -819,7 +634,6 @@
 You can fix the problem, and then run
 
 	git rebase --continue")"
->>>>>>> 6ebdac1b
 			warn
 			if test $status -eq 127		# command not found
 			then
@@ -828,13 +642,6 @@
 			exit "$status"
 		elif test "$dirty" = t
 		then
-<<<<<<< HEAD
-			warn "Execution succeeded: $rest"
-			warn "but left changes to the index and/or the working tree"
-			warn "Commit or stash your changes, and then run"
-			warn
-			warn "	git rebase --continue"
-=======
 			# TRANSLATORS: after these lines is a command to be issued by the user
 			warn "$(eval_gettext "\
 Execution succeeded: \$rest
@@ -842,19 +649,13 @@
 Commit or stash your changes, and then run
 
 	git rebase --continue")"
->>>>>>> 6ebdac1b
 			warn
 			exit 1
 		fi
 		;;
 	*)
-<<<<<<< HEAD
-		warn "Unknown command: $command $sha1 $rest"
-		fixtodo="Please fix this using 'git rebase --edit-todo'."
-=======
 		warn "$(eval_gettext "Unknown command: \$command \$sha1 \$rest")"
 		fixtodo="$(gettext "Please fix this using 'git rebase --edit-todo'.")"
->>>>>>> 6ebdac1b
 		if git rev-parse --verify -q "$sha1" >/dev/null
 		then
 			die_with_patch $sha1 "$fixtodo"
@@ -889,11 +690,7 @@
 		"$hook" rebase < "$rewritten_list"
 		true # we don't care if this hook failed
 	fi &&
-<<<<<<< HEAD
-	warn "Successfully rebased and updated $head_name."
-=======
 		warn "$(eval_gettext "Successfully rebased and updated \$head_name.")"
->>>>>>> 6ebdac1b
 
 	return 1 # not failure; just to break the do_rest loop
 }
@@ -940,11 +737,7 @@
 		record_in_rewritten "$onto"
 		;;
 	esac ||
-<<<<<<< HEAD
-	die "Could not skip unnecessary pick commands"
-=======
 		die "$(gettext "Could not skip unnecessary pick commands")"
->>>>>>> 6ebdac1b
 }
 
 transform_todo_ids () {
@@ -1015,7 +808,6 @@
 					# intended for full sha1 match
 					echo "$sha1 +$action $prefix $fullsha"
 				fi
-<<<<<<< HEAD
 			fi
 		esac
 	done >"$1.sq" <"$1"
@@ -1055,47 +847,6 @@
 				printf '%s\n' "$action $squash $msg_content"
 				used="$used$squash "
 			fi
-=======
-			fi
-		esac
-	done >"$1.sq" <"$1"
-	test -s "$1.sq" || return
-
-	used=
-	while read -r pick sha1 message
-	do
-		case " $used" in
-		*" $sha1 "*) continue ;;
-		esac
-		printf '%s\n' "$pick $sha1 $message"
-		test -z "${format}" || message=$(git log -n 1 --format="%s" ${sha1})
-		used="$used$sha1 "
-		while read -r squash action msg_prefix msg_content
-		do
-			case " $used" in
-			*" $squash "*) continue ;;
-			esac
-			emit=0
-			case "$action" in
-			+*)
-				action="${action#+}"
-				# full sha1 prefix test
-				case "$msg_content" in "$sha1"*) emit=1;; esac ;;
-			*)
-				# message prefix test
-				case "$message" in "$msg_content"*) emit=1;; esac ;;
-			esac
-			if test $emit = 1; then
-				if test -n "${format}"
-				then
-					msg_content=$(git log -n 1 --format="${format}" ${squash})
-				else
-					msg_content="$(echo "$msg_prefix" | sed "s/,/! /g")$msg_content"
-				fi
-				printf '%s\n' "$action $squash $msg_content"
-				used="$used$squash "
-			fi
->>>>>>> 6ebdac1b
 		done <"$1.sq"
 	done >"$1.rearranged" <"$1"
 	cat "$1.rearranged" >"$1"
@@ -1144,15 +895,9 @@
 	if test $badsha -ne 0
 	then
 		line="$(sed -n -e "${2}p" "$3")"
-<<<<<<< HEAD
-		warn "Warning: the SHA-1 is missing or isn't" \
-			"a commit in the following line:"
-		warn " - $line"
-=======
 		warn "$(eval_gettext "\
 Warning: the SHA-1 is missing or isn't a commit in the following line:
  - \$line")"
->>>>>>> 6ebdac1b
 		warn
 	fi
 
@@ -1183,15 +928,9 @@
 			;;
 		*)
 			line="$(sed -n -e "${lineno}p" "$1")"
-<<<<<<< HEAD
-			warn "Warning: the command isn't recognized" \
-				"in the following line:"
-			warn " - $line"
-=======
 			warn "$(eval_gettext "\
 Warning: the command isn't recognized in the following line:
  - \$line")"
->>>>>>> 6ebdac1b
 			warn
 			retval=1
 			;;
@@ -1228,11 +967,7 @@
 # Switch to the branch in $into and notify it in the reflog
 checkout_onto () {
 	GIT_REFLOG_ACTION="$GIT_REFLOG_ACTION: checkout $onto_name"
-<<<<<<< HEAD
-	output git checkout $onto || die_abort "could not detach HEAD"
-=======
 	output git checkout $onto || die_abort "$(gettext "could not detach HEAD")"
->>>>>>> 6ebdac1b
 	git update-ref ORIG_HEAD $orig_head
 }
 
@@ -1270,43 +1005,26 @@
 		then
 			test "$check_level" = error && raise_error=t
 
-<<<<<<< HEAD
-			warn "Warning: some commits may have been dropped" \
-				"accidentally."
-			warn "Dropped commits (newer to older):"
-=======
 			warn "$(gettext "\
 Warning: some commits may have been dropped accidentally.
 Dropped commits (newer to older):")"
->>>>>>> 6ebdac1b
 
 			# Make the list user-friendly and display
 			opt="--no-walk=sorted --format=oneline --abbrev-commit --stdin"
 			git rev-list $opt <"$todo".miss | warn_lines
 
-<<<<<<< HEAD
-			warn "To avoid this message, use \"drop\" to" \
-				"explicitly remove a commit."
-			warn
-			warn "Use 'git config rebase.missingCommitsCheck' to change" \
-				"the level of warnings."
-			warn "The possible behaviours are: ignore, warn, error."
-=======
 			warn "$(gettext "\
 To avoid this message, use \"drop\" to explicitly remove a commit.
 
 Use 'git config rebase.missingCommitsCheck' to change the level of warnings.
 The possible behaviours are: ignore, warn, error.")"
->>>>>>> 6ebdac1b
 			warn
 		fi
 		;;
 	ignore)
 		;;
 	*)
-<<<<<<< HEAD
-		warn "Unrecognized setting $check_level for option" \
-			"rebase.missingCommitsCheck. Ignoring."
+		warn "$(eval_gettext "Unrecognized setting \$check_level for option rebase.missingCommitsCheck. Ignoring.")"
 		;;
 	esac
 
@@ -1323,8 +1041,8 @@
 		# placed before the commit of the next action
 		checkout_onto
 
-		warn "You can fix this with 'git rebase --edit-todo'."
-		die "Or you can abort the rebase with 'git rebase --abort'."
+		warn "$(gettext "You can fix this with 'git rebase --edit-todo'.")"
+		die "$(gettext "Or you can abort the rebase with 'git rebase --abort'.")"
 	fi
 }
 
@@ -1348,74 +1066,11 @@
 
 		test ! -f "$GIT_DIR"/CHERRY_PICK_HEAD ||
 		rm "$GIT_DIR"/CHERRY_PICK_HEAD ||
-		die "Could not remove CHERRY_PICK_HEAD"
-=======
-		warn "$(eval_gettext "Unrecognized setting \$check_level for option rebase.missingCommitsCheck. Ignoring.")"
-		;;
-	esac
-
-	if ! check_bad_cmd_and_sha "$todo"
-	then
-		raise_error=t
-	fi
-
-	if test $raise_error = t
-	then
-		# Checkout before the first commit of the
-		# rebase: this way git rebase --continue
-		# will work correctly as it expects HEAD to be
-		# placed before the commit of the next action
-		checkout_onto
-
-		warn "$(gettext "You can fix this with 'git rebase --edit-todo'.")"
-		die "$(gettext "Or you can abort the rebase with 'git rebase --abort'.")"
-	fi
-}
-
-# The whole contents of this file is run by dot-sourcing it from
-# inside a shell function.  It used to be that "return"s we see
-# below were not inside any function, and expected to return
-# to the function that dot-sourced us.
-#
-# However, older (9.x) versions of FreeBSD /bin/sh misbehave on such a
-# construct and continue to run the statements that follow such a "return".
-# As a work-around, we introduce an extra layer of a function
-# here, and immediately call it after defining it.
-git_rebase__interactive () {
-
-case "$action" in
-continue)
-	# do we have anything to commit?
-	if git diff-index --cached --quiet HEAD --
-	then
-		# Nothing to commit -- skip this commit
-
-		test ! -f "$GIT_DIR"/CHERRY_PICK_HEAD ||
-		rm "$GIT_DIR"/CHERRY_PICK_HEAD ||
 		die "$(gettext "Could not remove CHERRY_PICK_HEAD")"
->>>>>>> 6ebdac1b
 	else
 		if ! test -f "$author_script"
 		then
 			gpg_sign_opt_quoted=${gpg_sign_opt:+$(git rev-parse --sq-quote "$gpg_sign_opt")}
-<<<<<<< HEAD
-			die "You have staged changes in your working tree. If these changes are meant to be
-squashed into the previous commit, run:
-
-  git commit --amend $gpg_sign_opt_quoted
-
-If they are meant to go into a new commit, run:
-
-  git commit $gpg_sign_opt_quoted
-
-In both case, once you're done, continue with:
-
-  git rebase --continue
-"
-		fi
-		. "$author_script" ||
-			die "Error trying to find the author identity to amend commit"
-=======
 			die "$(eval_gettext "\
 You have staged changes in your working tree.
 If these changes are meant to be
@@ -1434,23 +1089,10 @@
 		fi
 		. "$author_script" ||
 			die "$(gettext "Error trying to find the author identity to amend commit")"
->>>>>>> 6ebdac1b
 		if test -f "$amend"
 		then
 			current_head=$(git rev-parse --verify HEAD)
 			test "$current_head" = $(cat "$amend") ||
-<<<<<<< HEAD
-			die "\
-You have uncommitted changes in your working tree. Please, commit them
-first and then run 'git rebase --continue' again."
-			do_with_author git commit --amend --no-verify -F "$msg" -e \
-				${gpg_sign_opt:+"$gpg_sign_opt"} ||
-				die "Could not commit staged changes."
-		else
-			do_with_author git commit --no-verify -F "$msg" -e \
-				${gpg_sign_opt:+"$gpg_sign_opt"} ||
-				die "Could not commit staged changes."
-=======
 			die "$(gettext "\
 You have uncommitted changes in your working tree. Please commit them
 first and then run 'git rebase --continue' again.")"
@@ -1461,7 +1103,6 @@
 			do_with_author git commit --no-verify -F "$msg" -e \
 				${gpg_sign_opt:+"$gpg_sign_opt"} ||
 				die "$(gettext "Could not commit staged changes.")"
->>>>>>> 6ebdac1b
 		fi
 	fi
 
@@ -1485,27 +1126,15 @@
 	mv -f "$todo".new "$todo"
 	collapse_todo_ids
 	append_todo_help
-<<<<<<< HEAD
-	git stripspace --comment-lines >>"$todo" <<\EOF
-
-=======
 	gettext "
->>>>>>> 6ebdac1b
 You are editing the todo file of an ongoing interactive rebase.
 To continue rebase after editing, run:
     git rebase --continue
 
-<<<<<<< HEAD
-EOF
-
-	git_sequence_editor "$todo" ||
-		die "Could not execute editor"
-=======
 " | git stripspace --comment-lines >>"$todo"
 
 	git_sequence_editor "$todo" ||
 		die "$(gettext "Could not execute editor")"
->>>>>>> 6ebdac1b
 	expand_todo_ids
 
 	exit
@@ -1513,11 +1142,7 @@
 esac
 
 git var GIT_COMMITTER_IDENT >/dev/null ||
-<<<<<<< HEAD
-	die "You need to set your committer info first"
-=======
 	die "$(gettext "You need to set your committer info first")"
->>>>>>> 6ebdac1b
 
 comment_for_reflog start
 
@@ -1525,26 +1150,15 @@
 then
 	GIT_REFLOG_ACTION="$GIT_REFLOG_ACTION: checkout $switch_to"
 	output git checkout "$switch_to" -- ||
-<<<<<<< HEAD
-	die "Could not checkout $switch_to"
-=======
 		die "$(eval_gettext "Could not checkout \$switch_to")"
->>>>>>> 6ebdac1b
 
 	comment_for_reflog start
 fi
 
-<<<<<<< HEAD
-orig_head=$(git rev-parse --verify HEAD) || die "No HEAD?"
-mkdir -p "$state_dir" || die "Could not create temporary $state_dir"
-
-: > "$state_dir"/interactive || die "Could not mark as interactive"
-=======
 orig_head=$(git rev-parse --verify HEAD) || die "$(gettext "No HEAD?")"
 mkdir -p "$state_dir" || die "$(eval_gettext "Could not create temporary \$state_dir")"
 
 : > "$state_dir"/interactive || die "$(gettext "Could not mark as interactive")"
->>>>>>> 6ebdac1b
 write_basic_state
 if test t = "$preserve_merges"
 then
@@ -1554,20 +1168,12 @@
 		for c in $(git merge-base --all $orig_head $upstream)
 		do
 			echo $onto > "$rewritten"/$c ||
-<<<<<<< HEAD
-				die "Could not init rewritten commits"
-=======
 				die "$(gettext "Could not init rewritten commits")"
->>>>>>> 6ebdac1b
 		done
 	else
 		mkdir "$rewritten" &&
 		echo $onto > "$rewritten"/root ||
-<<<<<<< HEAD
-			die "Could not init rewritten commits"
-=======
 			die "$(gettext "Could not init rewritten commits")"
->>>>>>> 6ebdac1b
 	fi
 	# No cherry-pick because our first pass is to determine
 	# parents to rewrite and skipping dropped commits would
@@ -1626,7 +1232,6 @@
 		then
 			touch "$rewritten"/$sha1
 			printf '%s\n' "${comment_out}pick $sha1 $rest" >>"$todo"
-<<<<<<< HEAD
 		fi
 	fi
 done
@@ -1655,36 +1260,6 @@
 			sane_grep -v "^[a-z][a-z]* $sha1" <"$todo" > "${todo}2" ; mv "${todo}2" "$todo"
 			rm "$rewritten"/$rev
 		fi
-=======
-		fi
-	fi
-done
-
-# Watch for commits that been dropped by --cherry-pick
-if test t = "$preserve_merges"
-then
-	mkdir "$dropped"
-	# Save all non-cherry-picked changes
-	git rev-list $revisions --left-right --cherry-pick | \
-		sed -n "s/^>//p" > "$state_dir"/not-cherry-picks
-	# Now all commits and note which ones are missing in
-	# not-cherry-picks and hence being dropped
-	git rev-list $revisions |
-	while read rev
-	do
-		if test -f "$rewritten"/$rev &&
-		   ! sane_grep "$rev" "$state_dir"/not-cherry-picks >/dev/null
-		then
-			# Use -f2 because if rev-list is telling us this commit is
-			# not worthwhile, we don't want to track its multiple heads,
-			# just the history of its first-parent for others that will
-			# be rebasing on top of it
-			git rev-list --parents -1 $rev | cut -d' ' -s -f2 > "$dropped"/$rev
-			sha1=$(git rev-list -1 $rev)
-			sane_grep -v "^[a-z][a-z]* $sha1" <"$todo" > "${todo}2" ; mv "${todo}2" "$todo"
-			rm "$rewritten"/$rev
-		fi
->>>>>>> 6ebdac1b
 	done
 fi
 
@@ -1697,30 +1272,6 @@
 
 cat >>"$todo" <<EOF
 
-<<<<<<< HEAD
-$comment_char Rebase $shortrevisions onto $shortonto ($todocount command(s))
-EOF
-append_todo_help
-git stripspace --comment-lines >>"$todo" <<\EOF
-
-However, if you remove everything, the rebase will be aborted.
-
-EOF
-
-if test -z "$keep_empty"
-then
-	printf '%s\n' "$comment_char Note that empty commits are commented out" >>"$todo"
-fi
-
-
-has_action "$todo" ||
-	return 2
-
-cp "$todo" "$todo".backup
-collapse_todo_ids
-git_sequence_editor "$todo" ||
-	die_abort "Could not execute editor"
-=======
 $comment_char $(eval_ngettext \
 	"Rebase \$shortrevisions onto \$shortonto (\$todocount command)" \
 	"Rebase \$shortrevisions onto \$shortonto (\$todocount commands)" \
@@ -1745,7 +1296,6 @@
 collapse_todo_ids
 git_sequence_editor "$todo" ||
 	die_abort "$(gettext "Could not execute editor")"
->>>>>>> 6ebdac1b
 
 has_action "$todo" ||
 	return 2
