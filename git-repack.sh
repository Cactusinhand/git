--- conflicted
+++ resolved
@@ -3,12 +3,8 @@
 # Copyright (c) 2005 Linus Torvalds
 #
 
-<<<<<<< HEAD
-USAGE='[-a] [-d] [-f] [-l] [-n] [-q]'
+USAGE='[-a] [-d] [-f] [-l] [-n] [-q] [--window=N] [--depth=N]'
 SUBDIRECTORY_OK='Yes'
-=======
-USAGE='[-a] [-d] [-f] [-l] [-n] [-q] [--window=N] [--depth=N]'
->>>>>>> 2d477051
 . git-sh-setup
 
 no_update_info= all_into_one= remove_redundant=
