= Trace2 API

The Trace2 API can be used to print debug, performance, and telemetry
information to stderr or a file.  The Trace2 feature is inactive unless
explicitly enabled by enabling one or more Trace2 Targets.

The Trace2 API is intended to replace the existing (Trace1)
printf-style tracing provided by the existing `GIT_TRACE` and
`GIT_TRACE_PERFORMANCE` facilities.  During initial implementation,
Trace2 and Trace1 may operate in parallel.

The Trace2 API defines a set of high-level messages with known fields,
such as (`start`: `argv`) and (`exit`: {`exit-code`, `elapsed-time`}).

Trace2 instrumentation throughout the Git code base sends Trace2
messages to the enabled Trace2 Targets.  Targets transform these
messages content into purpose-specific formats and write events to
their data streams.  In this manner, the Trace2 API can drive
many different types of analysis.

Targets are defined using a VTable allowing easy extension to other
formats in the future.  This might be used to define a binary format,
for example.

Trace2 is controlled using `trace2.*` config values in the system and
global config files and `GIT_TRACE2*` environment variables.  Trace2 does
not read from repo local or worktree config files or respect `-c`
command line config settings.

== Trace2 Targets

Trace2 defines the following set of Trace2 Targets.
Format details are given in a later section.

=== The Normal Format Target

The normal format target is a tradition printf format and similar
to GIT_TRACE format.  This format is enabled with the `GIT_TRACE2`
environment variable or the `trace2.normalTarget` system or global
config setting.

For example

------------
$ export GIT_TRACE2=~/log.normal
$ git version
git version 2.20.1.155.g426c96fcdb
------------

or

------------
$ git config --global trace2.normalTarget ~/log.normal
$ git version
git version 2.20.1.155.g426c96fcdb
------------

yields

------------
$ cat ~/log.normal
12:28:42.620009 common-main.c:38                  version 2.20.1.155.g426c96fcdb
12:28:42.620989 common-main.c:39                  start git version
12:28:42.621101 git.c:432                         cmd_name version (version)
12:28:42.621215 git.c:662                         exit elapsed:0.001227 code:0
12:28:42.621250 trace2/tr2_tgt_normal.c:124       atexit elapsed:0.001265 code:0
------------

=== The Performance Format Target

The performance format target (PERF) is a column-based format to
replace GIT_TRACE_PERFORMANCE and is suitable for development and
testing, possibly to complement tools like gprof.  This format is
enabled with the `GIT_TRACE2_PERF` environment variable or the
`trace2.perfTarget` system or global config setting.

For example

------------
$ export GIT_TRACE2_PERF=~/log.perf
$ git version
git version 2.20.1.155.g426c96fcdb
------------

or

------------
$ git config --global trace2.perfTarget ~/log.perf
$ git version
git version 2.20.1.155.g426c96fcdb
------------

yields

------------
$ cat ~/log.perf
12:28:42.620675 common-main.c:38                  | d0 | main                     | version      |     |           |           |            | 2.20.1.155.g426c96fcdb
12:28:42.621001 common-main.c:39                  | d0 | main                     | start        |     |  0.001173 |           |            | git version
12:28:42.621111 git.c:432                         | d0 | main                     | cmd_name     |     |           |           |            | version (version)
12:28:42.621225 git.c:662                         | d0 | main                     | exit         |     |  0.001227 |           |            | code:0
12:28:42.621259 trace2/tr2_tgt_perf.c:211         | d0 | main                     | atexit       |     |  0.001265 |           |            | code:0
------------

=== The Event Format Target

The event format target is a JSON-based format of event data suitable
for telemetry analysis.  This format is enabled with the `GIT_TRACE2_EVENT`
environment variable or the `trace2.eventTarget` system or global config
setting.

For example

------------
$ export GIT_TRACE2_EVENT=~/log.event
$ git version
git version 2.20.1.155.g426c96fcdb
------------

or

------------
$ git config --global trace2.eventTarget ~/log.event
$ git version
git version 2.20.1.155.g426c96fcdb
------------

yields

------------
$ cat ~/log.event
{"event":"version","sid":"sid":"20190408T191610.507018Z-H9b68c35f-P000059a8","thread":"main","time":"2019-01-16T17:28:42.620713Z","file":"common-main.c","line":38,"evt":"2","exe":"2.20.1.155.g426c96fcdb"}
{"event":"start","sid":"20190408T191610.507018Z-H9b68c35f-P000059a8","thread":"main","time":"2019-01-16T17:28:42.621027Z","file":"common-main.c","line":39,"t_abs":0.001173,"argv":["git","version"]}
{"event":"cmd_name","sid":"20190408T191610.507018Z-H9b68c35f-P000059a8","thread":"main","time":"2019-01-16T17:28:42.621122Z","file":"git.c","line":432,"name":"version","hierarchy":"version"}
{"event":"exit","sid":"20190408T191610.507018Z-H9b68c35f-P000059a8","thread":"main","time":"2019-01-16T17:28:42.621236Z","file":"git.c","line":662,"t_abs":0.001227,"code":0}
{"event":"atexit","sid":"20190408T191610.507018Z-H9b68c35f-P000059a8","thread":"main","time":"2019-01-16T17:28:42.621268Z","file":"trace2/tr2_tgt_event.c","line":163,"t_abs":0.001265,"code":0}
------------

=== Enabling a Target

To enable a target, set the corresponding environment variable or
system or global config value to one of the following:

include::../trace2-target-values.txt[]

When trace files are written to a target directory, they will be named according
to the last component of the SID (optionally followed by a counter to avoid
filename collisions).

== Trace2 API

All public Trace2 functions and macros are defined in `trace2.h` and
`trace2.c`.  All public symbols are prefixed with `trace2_`.

There are no public Trace2 data structures.

The Trace2 code also defines a set of private functions and data types
in the `trace2/` directory.  These symbols are prefixed with `tr2_`
and should only be used by functions in `trace2.c`.

== Conventions for Public Functions and Macros

The functions defined by the Trace2 API are declared and documented
in `trace2.h`.  It defines the API functions and wrapper macros for
Trace2.

Some functions have a `_fl()` suffix to indicate that they take `file`
and `line-number` arguments.

Some functions have a `_va_fl()` suffix to indicate that they also
take a `va_list` argument.

Some functions have a `_printf_fl()` suffix to indicate that they also
take a varargs argument.

There are CPP wrapper macros and ifdefs to hide most of these details.
See `trace2.h` for more details.  The following discussion will only
describe the simplified forms.

== Public API

All Trace2 API functions send a message to all of the active
Trace2 Targets.  This section describes the set of available
messages.

It helps to divide these functions into groups for discussion
purposes.

=== Basic Command Messages

These are concerned with the lifetime of the overall git process.
e.g: `void trace2_initialize_clock()`, `void trace2_initialize()`,
`int trace2_is_enabled()`, `void trace2_cmd_start(int argc, const char **argv)`.

=== Command Detail Messages

These are concerned with describing the specific Git command
after the command line, config, and environment are inspected.
e.g: `void trace2_cmd_name(const char *name)`,
`void trace2_cmd_mode(const char *mode)`.

=== Child Process Messages

These are concerned with the various spawned child processes,
including shell scripts, git commands, editors, pagers, and hooks.

e.g: `void trace2_child_start(struct child_process *cmd)`.

=== Git Thread Messages

These messages are concerned with Git thread usage.

<<<<<<< HEAD
`void trace2_thread_start(const char *thread_name)`::

	Emits a "thread_start" message.
+
The `thread_name` field should be a descriptive name, such as the
unique name of the thread-proc.  A unique "thread-id" will be added
to the name to uniquely identify thread instances.
+
Region and data messages (described later) may refer to this thread
name.
+
This function must be called by the thread-proc of the new thread
(so that TLS data is properly initialized) and not by the caller
of `pthread_create()`.

`void trace2_thread_exit()`::

	Emits a "thread_exit" message containing the thread name
	and the thread elapsed time.
+
This function must be called by the thread-proc before it returns
(so that the correct TLS data is used and cleaned up).  It should
not be called by the caller of `pthread_join()`.
=======
e.g: `void trace2_thread_start(const char *thread_name)`.
>>>>>>> 6c51cb52

=== Region and Data Messages

These are concerned with recording performance data
<<<<<<< HEAD
over regions or spans of code.

`void trace2_region_enter(const char *category, const char *label, const struct repository *repo)`::

`void trace2_region_enter_printf(const char *category, const char *label, const struct repository *repo, const char *fmt, ...)`::

`void trace2_region_enter_printf_va(const char *category, const char *label, const struct repository *repo, const char *fmt, va_list ap)`::

	Emits a thread-relative "region_enter" message with optional
	printf string.
+
This function pushes a new region nesting stack level on the current
thread and starts a clock for the new stack frame.
+
The `category` field is an arbitrary category name used to classify
regions by feature area, such as "status" or "index".  At this time
it is only just printed along with the rest of the message.  It may
be used in the future to filter messages.
+
The `label` field is an arbitrary label used to describe the activity
being started, such as "read_recursive" or "do_read_index".
+
The `repo` field, if set, will be used to get the "repo-id", so that
recursive operations can be attributed to the correct repository.

`void trace2_region_leave(const char *category, const char *label, const struct repository *repo)`::

`void trace2_region_leave_printf(const char *category, const char *label, const struct repository *repo, const char *fmt, ...)`::

`void trace2_region_leave_printf_va(const char *category, const char *label, const struct repository *repo, const char *fmt, va_list ap)`::

	Emits a thread-relative "region_leave" message with optional
	printf string.
+
This function pops the region nesting stack on the current thread
and reports the elapsed time of the stack frame.
+
The `category`, `label`, and `repo` fields are the same as above.
The `category` and `label` do not need to match the corresponding
"region_enter" message, but it makes the data stream easier to
understand.

`void trace2_data_string(const char *category, const struct repository *repo, const char *key, const char * value)`::

`void trace2_data_intmax(const char *category, const struct repository *repo, const char *key, intmax value)`::

`void trace2_data_json(const char *category, const struct repository *repo, const char *key, const struct json_writer *jw)`::

	Emits a region- and thread-relative "data" or "data_json" message.
+
This is a key/value pair message containing information about the
current thread, region stack, and repository.  This could be used
to print the number of files in a directory during a multi-threaded
recursive tree walk.

`void trace2_printf(const char *fmt, ...)`::

`void trace2_printf_va(const char *fmt, va_list ap)`::
=======
over regions or spans of code. e.g:
`void trace2_region_enter(const char *category, const char *label, const struct repository *repo)`.
>>>>>>> 6c51cb52

Refer to trace2.h for details about all trace2 functions.

== Trace2 Target Formats

=== NORMAL Format

Events are written as lines of the form:

------------
[<time> SP <filename>:<line> SP+] <event-name> [[SP] <event-message>] LF
------------

`<event-name>`::

	is the event name.

`<event-message>`::
	is a free-form printf message intended for human consumption.
+
Note that this may contain embedded LF or CRLF characters that are
not escaped, so the event may spill across multiple lines.

If `GIT_TRACE2_BRIEF` or `trace2.normalBrief` is true, the `time`, `filename`,
and `line` fields are omitted.

This target is intended to be more of a summary (like GIT_TRACE) and
less detailed than the other targets.  It ignores thread, region, and
data messages, for example.

=== PERF Format

Events are written as lines of the form:

------------
[<time> SP <filename>:<line> SP+
    BAR SP] d<depth> SP
    BAR SP <thread-name> SP+
    BAR SP <event-name> SP+
    BAR SP [r<repo-id>] SP+
    BAR SP [<t_abs>] SP+
    BAR SP [<t_rel>] SP+
    BAR SP [<category>] SP+
    BAR SP DOTS* <perf-event-message>
    LF
------------

`<depth>`::
	is the git process depth.  This is the number of parent
	git processes.  A top-level git command has depth value "d0".
	A child of it has depth value "d1".  A second level child
	has depth value "d2" and so on.

`<thread-name>`::
	is a unique name for the thread.  The primary thread
	is called "main".  Other thread names are of the form "th%d:%s"
	and include a unique number and the name of the thread-proc.

`<event-name>`::
	is the event name.

`<repo-id>`::
	when present, is a number indicating the repository
	in use.  A `def_repo` event is emitted when a repository is
	opened.  This defines the repo-id and associated worktree.
	Subsequent repo-specific events will reference this repo-id.
+
Currently, this is always "r1" for the main repository.
This field is in anticipation of in-proc submodules in the future.

`<t_abs>`::
	when present, is the absolute time in seconds since the
	program started.

`<t_rel>`::
	when present, is time in seconds relative to the start of
	the current region.  For a thread-exit event, it is the elapsed
	time of the thread.

`<category>`::
	is present on region and data events and is used to
	indicate a broad category, such as "index" or "status".

`<perf-event-message>`::
	is a free-form printf message intended for human consumption.

------------
15:33:33.532712 wt-status.c:2310                  | d0 | main                     | region_enter | r1  |  0.126064 |           | status     | label:print
15:33:33.532712 wt-status.c:2331                  | d0 | main                     | region_leave | r1  |  0.127568 |  0.001504 | status     | label:print
------------

If `GIT_TRACE2_PERF_BRIEF` or `trace2.perfBrief` is true, the `time`, `file`,
and `line` fields are omitted.

------------
d0 | main                     | region_leave | r1  |  0.011717 |  0.009122 | index      | label:preload
------------

The PERF target is intended for interactive performance analysis
during development and is quite noisy.

=== EVENT Format

Each event is a JSON-object containing multiple key/value pairs
written as a single line and followed by a LF.

------------
'{' <key> ':' <value> [',' <key> ':' <value>]* '}' LF
------------

Some key/value pairs are common to all events and some are
event-specific.

==== Common Key/Value Pairs

The following key/value pairs are common to all events:

------------
{
	"event":"version",
	"sid":"20190408T191827.272759Z-H9b68c35f-P00003510",
	"thread":"main",
	"time":"2019-04-08T19:18:27.282761Z",
	"file":"common-main.c",
	"line":42,
	...
}
------------

`"event":<event>`::
	is the event name.

`"sid":<sid>`::
	is the session-id.  This is a unique string to identify the
	process instance to allow all events emitted by a process to
	be identified.  A session-id is used instead of a PID because
	PIDs are recycled by the OS.  For child git processes, the
	session-id is prepended with the session-id of the parent git
	process to allow parent-child relationships to be identified
	during post-processing.

`"thread":<thread>`::
	is the thread name.

`"time":<time>`::
	is the UTC time of the event.

`"file":<filename>`::
	is source file generating the event.

`"line":<line-number>`::
	is the integer source line number generating the event.

`"repo":<repo-id>`::
	when present, is the integer repo-id as described previously.

If `GIT_TRACE2_EVENT_BRIEF` or `trace2.eventBrief` is true, the `file`
and `line` fields are omitted from all events and the `time` field is
only present on the "start" and "atexit" events.

==== Event-Specific Key/Value Pairs

`"version"`::
	This event gives the version of the executable and the EVENT format. It
	should always be the first event in a trace session. The EVENT format
	version will be incremented if new event types are added, if existing
	fields are removed, or if there are significant changes in
	interpretation of existing events or fields. Smaller changes, such as
	adding a new field to an existing event, will not require an increment
	to the EVENT format version.
+
------------
{
	"event":"version",
	...
	"evt":"2",		       # EVENT format version
	"exe":"2.20.1.155.g426c96fcdb" # git version
}
------------

`"discard"`::
	This event is written to the git-trace2-discard sentinel file if there
	are too many files in the target trace directory (see the
	trace2.maxFiles config option).
+
------------
{
	"event":"discard",
	...
}
------------

`"start"`::
	This event contains the complete argv received by main().
+
------------
{
	"event":"start",
	...
	"t_abs":0.001227, # elapsed time in seconds
	"argv":["git","version"]
}
------------

`"exit"`::
	This event is emitted when git calls `exit()`.
+
------------
{
	"event":"exit",
	...
	"t_abs":0.001227, # elapsed time in seconds
	"code":0	  # exit code
}
------------

`"atexit"`::
	This event is emitted by the Trace2 `atexit` routine during
	final shutdown.  It should be the last event emitted by the
	process.
+
(The elapsed time reported here is greater than the time reported in
the "exit" event because it runs after all other atexit tasks have
completed.)
+
------------
{
	"event":"atexit",
	...
	"t_abs":0.001227, # elapsed time in seconds
	"code":0          # exit code
}
------------

`"signal"`::
	This event is emitted when the program is terminated by a user
	signal.  Depending on the platform, the signal event may
	prevent the "atexit" event from being generated.
+
------------
{
	"event":"signal",
	...
	"t_abs":0.001227,  # elapsed time in seconds
	"signo":13         # SIGTERM, SIGINT, etc.
}
------------

`"error"`::
	This event is emitted when one of the `error()`, `die()`,
	or `usage()` functions are called.
+
------------
{
	"event":"error",
	...
	"msg":"invalid option: --cahced", # formatted error message
	"fmt":"invalid option: %s"	  # error format string
}
------------
+
The error event may be emitted more than once.  The format string
allows post-processors to group errors by type without worrying
about specific error arguments.

`"cmd_path"`::
	This event contains the discovered full path of the git
	executable (on platforms that are configured to resolve it).
+
------------
{
	"event":"cmd_path",
	...
	"path":"C:/work/gfw/git.exe"
}
------------

`"cmd_name"`::
	This event contains the command name for this git process
	and the hierarchy of commands from parent git processes.
+
------------
{
	"event":"cmd_name",
	...
	"name":"pack-objects",
	"hierarchy":"push/pack-objects"
}
------------
+
Normally, the "name" field contains the canonical name of the
command.  When a canonical name is not available, one of
these special values are used:
+
------------
"_query_"            # "git --html-path"
"_run_dashed_"       # when "git foo" tries to run "git-foo"
"_run_shell_alias_"  # alias expansion to a shell command
"_run_git_alias_"    # alias expansion to a git command
"_usage_"            # usage error
------------

`"cmd_mode"`::
	This event, when present, describes the command variant This
	event may be emitted more than once.
+
------------
{
	"event":"cmd_mode",
	...
	"name":"branch"
}
------------
+
The "name" field is an arbitrary string to describe the command mode.
For example, checkout can checkout a branch or an individual file.
And these variations typically have different performance
characteristics that are not comparable.

`"alias"`::
	This event is present when an alias is expanded.
+
------------
{
	"event":"alias",
	...
	"alias":"l",		 # registered alias
	"argv":["log","--graph"] # alias expansion
}
------------

`"child_start"`::
	This event describes a child process that is about to be
	spawned.
+
------------
{
	"event":"child_start",
	...
	"child_id":2,
	"child_class":"?",
	"use_shell":false,
	"argv":["git","rev-list","--objects","--stdin","--not","--all","--quiet"]

	"hook_name":"<hook_name>"  # present when child_class is "hook"
	"cd":"<path>"		   # present when cd is required
}
------------
+
The "child_id" field can be used to match this child_start with the
corresponding child_exit event.
+
The "child_class" field is a rough classification, such as "editor",
"pager", "transport/*", and "hook".  Unclassified children are classified
with "?".

`"child_exit"`::
	This event is generated after the current process has returned
	from the waitpid() and collected the exit information from the
	child.
+
------------
{
	"event":"child_exit",
	...
	"child_id":2,
	"pid":14708,	 # child PID
	"code":0,	 # child exit-code
	"t_rel":0.110605 # observed run-time of child process
}
------------
+
Note that the session-id of the child process is not available to
the current/spawning process, so the child's PID is reported here as
a hint for post-processing.  (But it is only a hint because the child
process may be a shell script which doesn't have a session-id.)
+
Note that the `t_rel` field contains the observed run time in seconds
for the child process (starting before the fork/exec/spawn and
stopping after the waitpid() and includes OS process creation overhead).
So this time will be slightly larger than the atexit time reported by
the child process itself.

`"exec"`::
	This event is generated before git attempts to `exec()`
	another command rather than starting a child process.
+
------------
{
	"event":"exec",
	...
	"exec_id":0,
	"exe":"git",
	"argv":["foo", "bar"]
}
------------
+
The "exec_id" field is a command-unique id and is only useful if the
`exec()` fails and a corresponding exec_result event is generated.

`"exec_result"`::
	This event is generated if the `exec()` fails and control
	returns to the current git command.
+
------------
{
	"event":"exec_result",
	...
	"exec_id":0,
	"code":1      # error code (errno) from exec()
}
------------

`"thread_start"`::
	This event is generated when a thread is started.  It is
	generated from *within* the new thread's thread-proc (for TLS
	reasons).
+
------------
{
	"event":"thread_start",
	...
	"thread":"th02:preload_thread" # thread name
}
------------

`"thread_exit"`::
	This event is generated when a thread exits.  It is generated
	from *within* the thread's thread-proc (for TLS reasons).
+
------------
{
	"event":"thread_exit",
	...
	"thread":"th02:preload_thread", # thread name
	"t_rel":0.007328                # thread elapsed time
}
------------

`"def_param"`::
	This event is generated to log a global parameter.
+
------------
{
	"event":"def_param",
	...
	"param":"core.abbrev",
	"value":"7"
}
------------

`"def_repo"`::
	This event defines a repo-id and associates it with the root
	of the worktree.
+
------------
{
	"event":"def_repo",
	...
	"repo":1,
	"worktree":"/Users/jeffhost/work/gfw"
}
------------
+
As stated earlier, the repo-id is currently always 1, so there will
only be one def_repo event.  Later, if in-proc submodules are
supported, a def_repo event should be emitted for each submodule
visited.

`"region_enter"`::
	This event is generated when entering a region.
+
------------
{
	"event":"region_enter",
	...
	"repo":1,                # optional
	"nesting":1,             # current region stack depth
	"category":"index",      # optional
	"label":"do_read_index", # optional
	"msg":".git/index"       # optional
}
------------
+
The `category` field may be used in a future enhancement to
do category-based filtering.
+
`GIT_TRACE2_EVENT_NESTING` or `trace2.eventNesting` can be used to
filter deeply nested regions and data events.  It defaults to "2".

`"region_leave"`::
	This event is generated when leaving a region.
+
------------
{
	"event":"region_leave",
	...
	"repo":1,                # optional
	"t_rel":0.002876,        # time spent in region in seconds
	"nesting":1,             # region stack depth
	"category":"index",      # optional
	"label":"do_read_index", # optional
	"msg":".git/index"       # optional
}
------------

`"data"`::
	This event is generated to log a thread- and region-local
	key/value pair.
+
------------
{
	"event":"data",
	...
	"repo":1,              # optional
	"t_abs":0.024107,      # absolute elapsed time
	"t_rel":0.001031,      # elapsed time in region/thread
	"nesting":2,           # region stack depth
	"category":"index",
	"key":"read/cache_nr",
	"value":"3552"
}
------------
+
The "value" field may be an integer or a string.

`"data-json"`::
	This event is generated to log a pre-formatted JSON string
	containing structured data.
+
------------
{
	"event":"data_json",
	...
	"repo":1,              # optional
	"t_abs":0.015905,
	"t_rel":0.015905,
	"nesting":1,
	"category":"process",
	"key":"windows/ancestry",
	"value":["bash.exe","bash.exe"]
}
------------

== Example Trace2 API Usage

Here is a hypothetical usage of the Trace2 API showing the intended
usage (without worrying about the actual Git details).

Initialization::

	Initialization happens in `main()`.  Behind the scenes, an
	`atexit` and `signal` handler are registered.
+
----------------
int main(int argc, const char **argv)
{
	int exit_code;

	trace2_initialize();
	trace2_cmd_start(argv);

	exit_code = cmd_main(argc, argv);

	trace2_cmd_exit(exit_code);

	return exit_code;
}
----------------

Command Details::

	After the basics are established, additional command
	information can be sent to Trace2 as it is discovered.
+
----------------
int cmd_checkout(int argc, const char **argv)
{
	trace2_cmd_name("checkout");
	trace2_cmd_mode("branch");
	trace2_def_repo(the_repository);

	// emit "def_param" messages for "interesting" config settings.
	trace2_cmd_list_config();

	if (do_something())
	    trace2_cmd_error("Path '%s': cannot do something", path);

	return 0;
}
----------------

Child Processes::

	Wrap code spawning child processes.
+
----------------
void run_child(...)
{
	int child_exit_code;
	struct child_process cmd = CHILD_PROCESS_INIT;
	...
	cmd.trace2_child_class = "editor";

	trace2_child_start(&cmd);
	child_exit_code = spawn_child_and_wait_for_it();
	trace2_child_exit(&cmd, child_exit_code);
}
----------------
+
For example, the following fetch command spawned ssh, index-pack,
rev-list, and gc.  This example also shows that fetch took
5.199 seconds and of that 4.932 was in ssh.
+
----------------
$ export GIT_TRACE2_BRIEF=1
$ export GIT_TRACE2=~/log.normal
$ git fetch origin
...
----------------
+
----------------
$ cat ~/log.normal
version 2.20.1.vfs.1.1.47.g534dbe1ad1
start git fetch origin
worktree /Users/jeffhost/work/gfw
cmd_name fetch (fetch)
child_start[0] ssh git@github.com ...
child_start[1] git index-pack ...
... (Trace2 events from child processes omitted)
child_exit[1] pid:14707 code:0 elapsed:0.076353
child_exit[0] pid:14706 code:0 elapsed:4.931869
child_start[2] git rev-list ...
... (Trace2 events from child process omitted)
child_exit[2] pid:14708 code:0 elapsed:0.110605
child_start[3] git gc --auto
... (Trace2 events from child process omitted)
child_exit[3] pid:14709 code:0 elapsed:0.006240
exit elapsed:5.198503 code:0
atexit elapsed:5.198541 code:0
----------------
+
When a git process is a (direct or indirect) child of another
git process, it inherits Trace2 context information.  This
allows the child to print the command hierarchy.  This example
shows gc as child[3] of fetch.  When the gc process reports
its name as "gc", it also reports the hierarchy as "fetch/gc".
(In this example, trace2 messages from the child process is
indented for clarity.)
+
----------------
$ export GIT_TRACE2_BRIEF=1
$ export GIT_TRACE2=~/log.normal
$ git fetch origin
...
----------------
+
----------------
$ cat ~/log.normal
version 2.20.1.160.g5676107ecd.dirty
start git fetch official
worktree /Users/jeffhost/work/gfw
cmd_name fetch (fetch)
...
child_start[3] git gc --auto
    version 2.20.1.160.g5676107ecd.dirty
    start /Users/jeffhost/work/gfw/git gc --auto
    worktree /Users/jeffhost/work/gfw
    cmd_name gc (fetch/gc)
    exit elapsed:0.001959 code:0
    atexit elapsed:0.001997 code:0
child_exit[3] pid:20303 code:0 elapsed:0.007564
exit elapsed:3.868938 code:0
atexit elapsed:3.868970 code:0
----------------

Regions::

	Regions can be use to time an interesting section of code.
+
----------------
void wt_status_collect(struct wt_status *s)
{
	trace2_region_enter("status", "worktrees", s->repo);
	wt_status_collect_changes_worktree(s);
	trace2_region_leave("status", "worktrees", s->repo);

	trace2_region_enter("status", "index", s->repo);
	wt_status_collect_changes_index(s);
	trace2_region_leave("status", "index", s->repo);

	trace2_region_enter("status", "untracked", s->repo);
	wt_status_collect_untracked(s);
	trace2_region_leave("status", "untracked", s->repo);
}

void wt_status_print(struct wt_status *s)
{
	trace2_region_enter("status", "print", s->repo);
	switch (s->status_format) {
	    ...
	}
	trace2_region_leave("status", "print", s->repo);
}
----------------
+
In this example, scanning for untracked files ran from +0.012568 to
+0.027149 (since the process started) and took 0.014581 seconds.
+
----------------
$ export GIT_TRACE2_PERF_BRIEF=1
$ export GIT_TRACE2_PERF=~/log.perf
$ git status
...

$ cat ~/log.perf
d0 | main                     | version      |     |           |           |            | 2.20.1.160.g5676107ecd.dirty
d0 | main                     | start        |     |  0.001173 |           |            | git status
d0 | main                     | def_repo     | r1  |           |           |            | worktree:/Users/jeffhost/work/gfw
d0 | main                     | cmd_name     |     |           |           |            | status (status)
...
d0 | main                     | region_enter | r1  |  0.010988 |           | status     | label:worktrees
d0 | main                     | region_leave | r1  |  0.011236 |  0.000248 | status     | label:worktrees
d0 | main                     | region_enter | r1  |  0.011260 |           | status     | label:index
d0 | main                     | region_leave | r1  |  0.012542 |  0.001282 | status     | label:index
d0 | main                     | region_enter | r1  |  0.012568 |           | status     | label:untracked
d0 | main                     | region_leave | r1  |  0.027149 |  0.014581 | status     | label:untracked
d0 | main                     | region_enter | r1  |  0.027411 |           | status     | label:print
d0 | main                     | region_leave | r1  |  0.028741 |  0.001330 | status     | label:print
d0 | main                     | exit         |     |  0.028778 |           |            | code:0
d0 | main                     | atexit       |     |  0.028809 |           |            | code:0
----------------
+
Regions may be nested.  This causes messages to be indented in the
PERF target, for example.
Elapsed times are relative to the start of the corresponding nesting
level as expected.  For example, if we add region message to:
+
----------------
static enum path_treatment read_directory_recursive(struct dir_struct *dir,
	struct index_state *istate, const char *base, int baselen,
	struct untracked_cache_dir *untracked, int check_only,
	int stop_at_first_file, const struct pathspec *pathspec)
{
	enum path_treatment state, subdir_state, dir_state = path_none;

	trace2_region_enter_printf("dir", "read_recursive", NULL, "%.*s", baselen, base);
	...
	trace2_region_leave_printf("dir", "read_recursive", NULL, "%.*s", baselen, base);
	return dir_state;
}
----------------
+
We can further investigate the time spent scanning for untracked files.
+
----------------
$ export GIT_TRACE2_PERF_BRIEF=1
$ export GIT_TRACE2_PERF=~/log.perf
$ git status
...
$ cat ~/log.perf
d0 | main                     | version      |     |           |           |            | 2.20.1.162.gb4ccea44db.dirty
d0 | main                     | start        |     |  0.001173 |           |            | git status
d0 | main                     | def_repo     | r1  |           |           |            | worktree:/Users/jeffhost/work/gfw
d0 | main                     | cmd_name     |     |           |           |            | status (status)
...
d0 | main                     | region_enter | r1  |  0.015047 |           | status     | label:untracked
d0 | main                     | region_enter |     |  0.015132 |           | dir        | ..label:read_recursive
d0 | main                     | region_enter |     |  0.016341 |           | dir        | ....label:read_recursive vcs-svn/
d0 | main                     | region_leave |     |  0.016422 |  0.000081 | dir        | ....label:read_recursive vcs-svn/
d0 | main                     | region_enter |     |  0.016446 |           | dir        | ....label:read_recursive xdiff/
d0 | main                     | region_leave |     |  0.016522 |  0.000076 | dir        | ....label:read_recursive xdiff/
d0 | main                     | region_enter |     |  0.016612 |           | dir        | ....label:read_recursive git-gui/
d0 | main                     | region_enter |     |  0.016698 |           | dir        | ......label:read_recursive git-gui/po/
d0 | main                     | region_enter |     |  0.016810 |           | dir        | ........label:read_recursive git-gui/po/glossary/
d0 | main                     | region_leave |     |  0.016863 |  0.000053 | dir        | ........label:read_recursive git-gui/po/glossary/
...
d0 | main                     | region_enter |     |  0.031876 |           | dir        | ....label:read_recursive builtin/
d0 | main                     | region_leave |     |  0.032270 |  0.000394 | dir        | ....label:read_recursive builtin/
d0 | main                     | region_leave |     |  0.032414 |  0.017282 | dir        | ..label:read_recursive
d0 | main                     | region_leave | r1  |  0.032454 |  0.017407 | status     | label:untracked
...
d0 | main                     | exit         |     |  0.034279 |           |            | code:0
d0 | main                     | atexit       |     |  0.034322 |           |            | code:0
----------------
+
Trace2 regions are similar to the existing trace_performance_enter()
and trace_performance_leave() routines, but are thread safe and
maintain per-thread stacks of timers.

Data Messages::

	Data messages added to a region.
+
----------------
int read_index_from(struct index_state *istate, const char *path,
	const char *gitdir)
{
	trace2_region_enter_printf("index", "do_read_index", the_repository, "%s", path);

	...

	trace2_data_intmax("index", the_repository, "read/version", istate->version);
	trace2_data_intmax("index", the_repository, "read/cache_nr", istate->cache_nr);

	trace2_region_leave_printf("index", "do_read_index", the_repository, "%s", path);
}
----------------
+
This example shows that the index contained 3552 entries.
+
----------------
$ export GIT_TRACE2_PERF_BRIEF=1
$ export GIT_TRACE2_PERF=~/log.perf
$ git status
...
$ cat ~/log.perf
d0 | main                     | version      |     |           |           |            | 2.20.1.156.gf9916ae094.dirty
d0 | main                     | start        |     |  0.001173 |           |            | git status
d0 | main                     | def_repo     | r1  |           |           |            | worktree:/Users/jeffhost/work/gfw
d0 | main                     | cmd_name     |     |           |           |            | status (status)
d0 | main                     | region_enter | r1  |  0.001791 |           | index      | label:do_read_index .git/index
d0 | main                     | data         | r1  |  0.002494 |  0.000703 | index      | ..read/version:2
d0 | main                     | data         | r1  |  0.002520 |  0.000729 | index      | ..read/cache_nr:3552
d0 | main                     | region_leave | r1  |  0.002539 |  0.000748 | index      | label:do_read_index .git/index
...
----------------

Thread Events::

	Thread messages added to a thread-proc.
+
For example, the multithreaded preload-index code can be
instrumented with a region around the thread pool and then
per-thread start and exit events within the threadproc.
+
----------------
static void *preload_thread(void *_data)
{
	// start the per-thread clock and emit a message.
	trace2_thread_start("preload_thread");

	// report which chunk of the array this thread was assigned.
	trace2_data_intmax("index", the_repository, "offset", p->offset);
	trace2_data_intmax("index", the_repository, "count", nr);

	do {
	    ...
	} while (--nr > 0);
	...

	// report elapsed time taken by this thread.
	trace2_thread_exit();
	return NULL;
}

void preload_index(struct index_state *index,
	const struct pathspec *pathspec,
	unsigned int refresh_flags)
{
	trace2_region_enter("index", "preload", the_repository);

	for (i = 0; i < threads; i++) {
	    ... /* create thread */
	}

	for (i = 0; i < threads; i++) {
	    ... /* join thread */
	}

	trace2_region_leave("index", "preload", the_repository);
}
----------------
+
In this example preload_index() was executed by the `main` thread
and started the `preload` region.  Seven threads, named
`th01:preload_thread` through `th07:preload_thread`, were started.
Events from each thread are atomically appended to the shared target
stream as they occur so they may appear in random order with respect
other threads. Finally, the main thread waits for the threads to
finish and leaves the region.
+
Data events are tagged with the active thread name.  They are used
to report the per-thread parameters.
+
----------------
$ export GIT_TRACE2_PERF_BRIEF=1
$ export GIT_TRACE2_PERF=~/log.perf
$ git status
...
$ cat ~/log.perf
...
d0 | main                     | region_enter | r1  |  0.002595 |           | index      | label:preload
d0 | th01:preload_thread      | thread_start |     |  0.002699 |           |            |
d0 | th02:preload_thread      | thread_start |     |  0.002721 |           |            |
d0 | th01:preload_thread      | data         | r1  |  0.002736 |  0.000037 | index      | offset:0
d0 | th02:preload_thread      | data         | r1  |  0.002751 |  0.000030 | index      | offset:2032
d0 | th03:preload_thread      | thread_start |     |  0.002711 |           |            |
d0 | th06:preload_thread      | thread_start |     |  0.002739 |           |            |
d0 | th01:preload_thread      | data         | r1  |  0.002766 |  0.000067 | index      | count:508
d0 | th06:preload_thread      | data         | r1  |  0.002856 |  0.000117 | index      | offset:2540
d0 | th03:preload_thread      | data         | r1  |  0.002824 |  0.000113 | index      | offset:1016
d0 | th04:preload_thread      | thread_start |     |  0.002710 |           |            |
d0 | th02:preload_thread      | data         | r1  |  0.002779 |  0.000058 | index      | count:508
d0 | th06:preload_thread      | data         | r1  |  0.002966 |  0.000227 | index      | count:508
d0 | th07:preload_thread      | thread_start |     |  0.002741 |           |            |
d0 | th07:preload_thread      | data         | r1  |  0.003017 |  0.000276 | index      | offset:3048
d0 | th05:preload_thread      | thread_start |     |  0.002712 |           |            |
d0 | th05:preload_thread      | data         | r1  |  0.003067 |  0.000355 | index      | offset:1524
d0 | th05:preload_thread      | data         | r1  |  0.003090 |  0.000378 | index      | count:508
d0 | th07:preload_thread      | data         | r1  |  0.003037 |  0.000296 | index      | count:504
d0 | th03:preload_thread      | data         | r1  |  0.002971 |  0.000260 | index      | count:508
d0 | th04:preload_thread      | data         | r1  |  0.002983 |  0.000273 | index      | offset:508
d0 | th04:preload_thread      | data         | r1  |  0.007311 |  0.004601 | index      | count:508
d0 | th05:preload_thread      | thread_exit  |     |  0.008781 |  0.006069 |            |
d0 | th01:preload_thread      | thread_exit  |     |  0.009561 |  0.006862 |            |
d0 | th03:preload_thread      | thread_exit  |     |  0.009742 |  0.007031 |            |
d0 | th06:preload_thread      | thread_exit  |     |  0.009820 |  0.007081 |            |
d0 | th02:preload_thread      | thread_exit  |     |  0.010274 |  0.007553 |            |
d0 | th07:preload_thread      | thread_exit  |     |  0.010477 |  0.007736 |            |
d0 | th04:preload_thread      | thread_exit  |     |  0.011657 |  0.008947 |            |
d0 | main                     | region_leave | r1  |  0.011717 |  0.009122 | index      | label:preload
...
d0 | main                     | exit         |     |  0.029996 |           |            | code:0
d0 | main                     | atexit       |     |  0.030027 |           |            | code:0
----------------
+
In this example, the preload region took 0.009122 seconds.  The 7 threads
took between 0.006069 and 0.008947 seconds to work on their portion of
the index.  Thread "th01" worked on 508 items at offset 0.  Thread "th02"
worked on 508 items at offset 2032.  Thread "th04" worked on 508 items
at offset 508.
+
This example also shows that thread names are assigned in a racy manner
as each thread starts and allocates TLS storage.

== Future Work

=== Relationship to the Existing Trace Api (api-trace.txt)

There are a few issues to resolve before we can completely
switch to Trace2.

* Updating existing tests that assume GIT_TRACE format messages.

* How to best handle custom GIT_TRACE_<key> messages?

** The GIT_TRACE_<key> mechanism allows each <key> to write to a
different file (in addition to just stderr).

** Do we want to maintain that ability or simply write to the existing
Trace2 targets (and convert <key> to a "category").<|MERGE_RESOLUTION|>--- conflicted
+++ resolved
@@ -209,100 +209,13 @@
 
 These messages are concerned with Git thread usage.
 
-<<<<<<< HEAD
-`void trace2_thread_start(const char *thread_name)`::
-
-	Emits a "thread_start" message.
-+
-The `thread_name` field should be a descriptive name, such as the
-unique name of the thread-proc.  A unique "thread-id" will be added
-to the name to uniquely identify thread instances.
-+
-Region and data messages (described later) may refer to this thread
-name.
-+
-This function must be called by the thread-proc of the new thread
-(so that TLS data is properly initialized) and not by the caller
-of `pthread_create()`.
-
-`void trace2_thread_exit()`::
-
-	Emits a "thread_exit" message containing the thread name
-	and the thread elapsed time.
-+
-This function must be called by the thread-proc before it returns
-(so that the correct TLS data is used and cleaned up).  It should
-not be called by the caller of `pthread_join()`.
-=======
 e.g: `void trace2_thread_start(const char *thread_name)`.
->>>>>>> 6c51cb52
 
 === Region and Data Messages
 
 These are concerned with recording performance data
-<<<<<<< HEAD
-over regions or spans of code.
-
-`void trace2_region_enter(const char *category, const char *label, const struct repository *repo)`::
-
-`void trace2_region_enter_printf(const char *category, const char *label, const struct repository *repo, const char *fmt, ...)`::
-
-`void trace2_region_enter_printf_va(const char *category, const char *label, const struct repository *repo, const char *fmt, va_list ap)`::
-
-	Emits a thread-relative "region_enter" message with optional
-	printf string.
-+
-This function pushes a new region nesting stack level on the current
-thread and starts a clock for the new stack frame.
-+
-The `category` field is an arbitrary category name used to classify
-regions by feature area, such as "status" or "index".  At this time
-it is only just printed along with the rest of the message.  It may
-be used in the future to filter messages.
-+
-The `label` field is an arbitrary label used to describe the activity
-being started, such as "read_recursive" or "do_read_index".
-+
-The `repo` field, if set, will be used to get the "repo-id", so that
-recursive operations can be attributed to the correct repository.
-
-`void trace2_region_leave(const char *category, const char *label, const struct repository *repo)`::
-
-`void trace2_region_leave_printf(const char *category, const char *label, const struct repository *repo, const char *fmt, ...)`::
-
-`void trace2_region_leave_printf_va(const char *category, const char *label, const struct repository *repo, const char *fmt, va_list ap)`::
-
-	Emits a thread-relative "region_leave" message with optional
-	printf string.
-+
-This function pops the region nesting stack on the current thread
-and reports the elapsed time of the stack frame.
-+
-The `category`, `label`, and `repo` fields are the same as above.
-The `category` and `label` do not need to match the corresponding
-"region_enter" message, but it makes the data stream easier to
-understand.
-
-`void trace2_data_string(const char *category, const struct repository *repo, const char *key, const char * value)`::
-
-`void trace2_data_intmax(const char *category, const struct repository *repo, const char *key, intmax value)`::
-
-`void trace2_data_json(const char *category, const struct repository *repo, const char *key, const struct json_writer *jw)`::
-
-	Emits a region- and thread-relative "data" or "data_json" message.
-+
-This is a key/value pair message containing information about the
-current thread, region stack, and repository.  This could be used
-to print the number of files in a directory during a multi-threaded
-recursive tree walk.
-
-`void trace2_printf(const char *fmt, ...)`::
-
-`void trace2_printf_va(const char *fmt, va_list ap)`::
-=======
 over regions or spans of code. e.g:
 `void trace2_region_enter(const char *category, const char *label, const struct repository *repo)`.
->>>>>>> 6c51cb52
 
 Refer to trace2.h for details about all trace2 functions.
 
