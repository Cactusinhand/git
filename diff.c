/*
 * Copyright (C) 2005 Junio C Hamano
 */
#include "cache.h"
#include "config.h"
#include "tempfile.h"
#include "quote.h"
#include "diff.h"
#include "diffcore.h"
#include "delta.h"
#include "xdiff-interface.h"
#include "color.h"
#include "attr.h"
#include "run-command.h"
#include "utf8.h"
#include "object-store.h"
#include "userdiff.h"
#include "submodule-config.h"
#include "submodule.h"
#include "hashmap.h"
#include "ll-merge.h"
#include "string-list.h"
#include "argv-array.h"
#include "graph.h"
#include "packfile.h"
#include "help.h"

#ifdef NO_FAST_WORKING_DIRECTORY
#define FAST_WORKING_DIRECTORY 0
#else
#define FAST_WORKING_DIRECTORY 1
#endif

static int diff_detect_rename_default;
static int diff_indent_heuristic = 1;
static int diff_rename_limit_default = 400;
static int diff_suppress_blank_empty;
static int diff_use_color_default = -1;
static int diff_color_moved_default;
static int diff_color_moved_ws_default;
static int diff_context_default = 3;
static int diff_interhunk_context_default;
static const char *diff_word_regex_cfg;
static const char *external_diff_cmd_cfg;
static const char *diff_order_file_cfg;
int diff_auto_refresh_index = 1;
static int diff_mnemonic_prefix;
static int diff_no_prefix;
static int diff_stat_graph_width;
static int diff_dirstat_permille_default = 30;
static struct diff_options default_diff_options;
static long diff_algorithm;
static unsigned ws_error_highlight_default = WSEH_NEW;

static char diff_colors[][COLOR_MAXLEN] = {
	GIT_COLOR_RESET,
	GIT_COLOR_NORMAL,	/* CONTEXT */
	GIT_COLOR_BOLD,		/* METAINFO */
	GIT_COLOR_CYAN,		/* FRAGINFO */
	GIT_COLOR_RED,		/* OLD */
	GIT_COLOR_GREEN,	/* NEW */
	GIT_COLOR_YELLOW,	/* COMMIT */
	GIT_COLOR_BG_RED,	/* WHITESPACE */
	GIT_COLOR_NORMAL,	/* FUNCINFO */
	GIT_COLOR_BOLD_MAGENTA,	/* OLD_MOVED */
	GIT_COLOR_BOLD_BLUE,	/* OLD_MOVED ALTERNATIVE */
	GIT_COLOR_FAINT,	/* OLD_MOVED_DIM */
	GIT_COLOR_FAINT_ITALIC,	/* OLD_MOVED_ALTERNATIVE_DIM */
	GIT_COLOR_BOLD_CYAN,	/* NEW_MOVED */
	GIT_COLOR_BOLD_YELLOW,	/* NEW_MOVED ALTERNATIVE */
	GIT_COLOR_FAINT,	/* NEW_MOVED_DIM */
	GIT_COLOR_FAINT_ITALIC,	/* NEW_MOVED_ALTERNATIVE_DIM */
	GIT_COLOR_FAINT,	/* CONTEXT_DIM */
	GIT_COLOR_FAINT_RED,	/* OLD_DIM */
	GIT_COLOR_FAINT_GREEN,	/* NEW_DIM */
	GIT_COLOR_BOLD,		/* CONTEXT_BOLD */
	GIT_COLOR_BOLD_RED,	/* OLD_BOLD */
	GIT_COLOR_BOLD_GREEN,	/* NEW_BOLD */
};

static const char *color_diff_slots[] = {
	[DIFF_CONTEXT]		      = "context",
	[DIFF_METAINFO]		      = "meta",
	[DIFF_FRAGINFO]		      = "frag",
	[DIFF_FILE_OLD]		      = "old",
	[DIFF_FILE_NEW]		      = "new",
	[DIFF_COMMIT]		      = "commit",
	[DIFF_WHITESPACE]	      = "whitespace",
	[DIFF_FUNCINFO]		      = "func",
	[DIFF_FILE_OLD_MOVED]	      = "oldMoved",
	[DIFF_FILE_OLD_MOVED_ALT]     = "oldMovedAlternative",
	[DIFF_FILE_OLD_MOVED_DIM]     = "oldMovedDimmed",
	[DIFF_FILE_OLD_MOVED_ALT_DIM] = "oldMovedAlternativeDimmed",
	[DIFF_FILE_NEW_MOVED]	      = "newMoved",
	[DIFF_FILE_NEW_MOVED_ALT]     = "newMovedAlternative",
	[DIFF_FILE_NEW_MOVED_DIM]     = "newMovedDimmed",
	[DIFF_FILE_NEW_MOVED_ALT_DIM] = "newMovedAlternativeDimmed",
	[DIFF_CONTEXT_DIM]	      = "contextDimmed",
	[DIFF_FILE_OLD_DIM]	      = "oldDimmed",
	[DIFF_FILE_NEW_DIM]	      = "newDimmed",
	[DIFF_CONTEXT_BOLD]	      = "contextBold",
	[DIFF_FILE_OLD_BOLD]	      = "oldBold",
	[DIFF_FILE_NEW_BOLD]	      = "newBold",
};

static NORETURN void die_want_option(const char *option_name)
{
	die(_("option '%s' requires a value"), option_name);
}

define_list_config_array_extra(color_diff_slots, {"plain"});

static int parse_diff_color_slot(const char *var)
{
	if (!strcasecmp(var, "plain"))
		return DIFF_CONTEXT;
	return LOOKUP_CONFIG(color_diff_slots, var);
}

static int parse_dirstat_params(struct diff_options *options, const char *params_string,
				struct strbuf *errmsg)
{
	char *params_copy = xstrdup(params_string);
	struct string_list params = STRING_LIST_INIT_NODUP;
	int ret = 0;
	int i;

	if (*params_copy)
		string_list_split_in_place(&params, params_copy, ',', -1);
	for (i = 0; i < params.nr; i++) {
		const char *p = params.items[i].string;
		if (!strcmp(p, "changes")) {
			options->flags.dirstat_by_line = 0;
			options->flags.dirstat_by_file = 0;
		} else if (!strcmp(p, "lines")) {
			options->flags.dirstat_by_line = 1;
			options->flags.dirstat_by_file = 0;
		} else if (!strcmp(p, "files")) {
			options->flags.dirstat_by_line = 0;
			options->flags.dirstat_by_file = 1;
		} else if (!strcmp(p, "noncumulative")) {
			options->flags.dirstat_cumulative = 0;
		} else if (!strcmp(p, "cumulative")) {
			options->flags.dirstat_cumulative = 1;
		} else if (isdigit(*p)) {
			char *end;
			int permille = strtoul(p, &end, 10) * 10;
			if (*end == '.' && isdigit(*++end)) {
				/* only use first digit */
				permille += *end - '0';
				/* .. and ignore any further digits */
				while (isdigit(*++end))
					; /* nothing */
			}
			if (!*end)
				options->dirstat_permille = permille;
			else {
				strbuf_addf(errmsg, _("  Failed to parse dirstat cut-off percentage '%s'\n"),
					    p);
				ret++;
			}
		} else {
			strbuf_addf(errmsg, _("  Unknown dirstat parameter '%s'\n"), p);
			ret++;
		}

	}
	string_list_clear(&params, 0);
	free(params_copy);
	return ret;
}

static int parse_submodule_params(struct diff_options *options, const char *value)
{
	if (!strcmp(value, "log"))
		options->submodule_format = DIFF_SUBMODULE_LOG;
	else if (!strcmp(value, "short"))
		options->submodule_format = DIFF_SUBMODULE_SHORT;
	else if (!strcmp(value, "diff"))
		options->submodule_format = DIFF_SUBMODULE_INLINE_DIFF;
	else
		return -1;
	return 0;
}

int git_config_rename(const char *var, const char *value)
{
	if (!value)
		return DIFF_DETECT_RENAME;
	if (!strcasecmp(value, "copies") || !strcasecmp(value, "copy"))
		return  DIFF_DETECT_COPY;
	return git_config_bool(var,value) ? DIFF_DETECT_RENAME : 0;
}

long parse_algorithm_value(const char *value)
{
	if (!value)
		return -1;
	else if (!strcasecmp(value, "myers") || !strcasecmp(value, "default"))
		return 0;
	else if (!strcasecmp(value, "minimal"))
		return XDF_NEED_MINIMAL;
	else if (!strcasecmp(value, "patience"))
		return XDF_PATIENCE_DIFF;
	else if (!strcasecmp(value, "histogram"))
		return XDF_HISTOGRAM_DIFF;
	return -1;
}

static int parse_one_token(const char **arg, const char *token)
{
	const char *rest;
	if (skip_prefix(*arg, token, &rest) && (!*rest || *rest == ',')) {
		*arg = rest;
		return 1;
	}
	return 0;
}

static int parse_ws_error_highlight(const char *arg)
{
	const char *orig_arg = arg;
	unsigned val = 0;

	while (*arg) {
		if (parse_one_token(&arg, "none"))
			val = 0;
		else if (parse_one_token(&arg, "default"))
			val = WSEH_NEW;
		else if (parse_one_token(&arg, "all"))
			val = WSEH_NEW | WSEH_OLD | WSEH_CONTEXT;
		else if (parse_one_token(&arg, "new"))
			val |= WSEH_NEW;
		else if (parse_one_token(&arg, "old"))
			val |= WSEH_OLD;
		else if (parse_one_token(&arg, "context"))
			val |= WSEH_CONTEXT;
		else {
			return -1 - (int)(arg - orig_arg);
		}
		if (*arg)
			arg++;
	}
	return val;
}

/*
 * These are to give UI layer defaults.
 * The core-level commands such as git-diff-files should
 * never be affected by the setting of diff.renames
 * the user happens to have in the configuration file.
 */
void init_diff_ui_defaults(void)
{
	diff_detect_rename_default = DIFF_DETECT_RENAME;
}

int git_diff_heuristic_config(const char *var, const char *value, void *cb)
{
	if (!strcmp(var, "diff.indentheuristic"))
		diff_indent_heuristic = git_config_bool(var, value);
	return 0;
}

static int parse_color_moved(const char *arg)
{
	switch (git_parse_maybe_bool(arg)) {
	case 0:
		return COLOR_MOVED_NO;
	case 1:
		return COLOR_MOVED_DEFAULT;
	default:
		break;
	}

	if (!strcmp(arg, "no"))
		return COLOR_MOVED_NO;
	else if (!strcmp(arg, "plain"))
		return COLOR_MOVED_PLAIN;
	else if (!strcmp(arg, "blocks"))
		return COLOR_MOVED_BLOCKS;
	else if (!strcmp(arg, "zebra"))
		return COLOR_MOVED_ZEBRA;
	else if (!strcmp(arg, "default"))
		return COLOR_MOVED_DEFAULT;
	else if (!strcmp(arg, "dimmed-zebra"))
		return COLOR_MOVED_ZEBRA_DIM;
	else if (!strcmp(arg, "dimmed_zebra"))
		return COLOR_MOVED_ZEBRA_DIM;
	else
		return error(_("color moved setting must be one of 'no', 'default', 'blocks', 'zebra', 'dimmed-zebra', 'plain'"));
}

static unsigned parse_color_moved_ws(const char *arg)
{
	int ret = 0;
	struct string_list l = STRING_LIST_INIT_DUP;
	struct string_list_item *i;

	string_list_split(&l, arg, ',', -1);

	for_each_string_list_item(i, &l) {
		struct strbuf sb = STRBUF_INIT;
		strbuf_addstr(&sb, i->string);
		strbuf_trim(&sb);

		if (!strcmp(sb.buf, "no"))
			ret = 0;
		else if (!strcmp(sb.buf, "ignore-space-change"))
			ret |= XDF_IGNORE_WHITESPACE_CHANGE;
		else if (!strcmp(sb.buf, "ignore-space-at-eol"))
			ret |= XDF_IGNORE_WHITESPACE_AT_EOL;
		else if (!strcmp(sb.buf, "ignore-all-space"))
			ret |= XDF_IGNORE_WHITESPACE;
		else if (!strcmp(sb.buf, "allow-indentation-change"))
			ret |= COLOR_MOVED_WS_ALLOW_INDENTATION_CHANGE;
		else {
			ret |= COLOR_MOVED_WS_ERROR;
			error(_("unknown color-moved-ws mode '%s', possible values are 'ignore-space-change', 'ignore-space-at-eol', 'ignore-all-space', 'allow-indentation-change'"), sb.buf);
		}

		strbuf_release(&sb);
	}

	if ((ret & COLOR_MOVED_WS_ALLOW_INDENTATION_CHANGE) &&
<<<<<<< HEAD
	    (ret & XDF_WHITESPACE_FLAGS)) {
		error(_("color-moved-ws: allow-indentation-change cannot be combined with other white space modes"));
		ret |= COLOR_MOVED_WS_ERROR;
	}
=======
	    (ret & XDF_WHITESPACE_FLAGS))
		die(_("color-moved-ws: allow-indentation-change cannot be combined with other whitespace modes"));
>>>>>>> 0cd51e9d

	string_list_clear(&l, 0);

	return ret;
}

int git_diff_ui_config(const char *var, const char *value, void *cb)
{
	if (!strcmp(var, "diff.color") || !strcmp(var, "color.diff")) {
		diff_use_color_default = git_config_colorbool(var, value);
		return 0;
	}
	if (!strcmp(var, "diff.colormoved")) {
		int cm = parse_color_moved(value);
		if (cm < 0)
			return -1;
		diff_color_moved_default = cm;
		return 0;
	}
	if (!strcmp(var, "diff.colormovedws")) {
		unsigned cm = parse_color_moved_ws(value);
		if (cm & COLOR_MOVED_WS_ERROR)
			return -1;
		diff_color_moved_ws_default = cm;
		return 0;
	}
	if (!strcmp(var, "diff.context")) {
		diff_context_default = git_config_int(var, value);
		if (diff_context_default < 0)
			return -1;
		return 0;
	}
	if (!strcmp(var, "diff.interhunkcontext")) {
		diff_interhunk_context_default = git_config_int(var, value);
		if (diff_interhunk_context_default < 0)
			return -1;
		return 0;
	}
	if (!strcmp(var, "diff.renames")) {
		diff_detect_rename_default = git_config_rename(var, value);
		return 0;
	}
	if (!strcmp(var, "diff.autorefreshindex")) {
		diff_auto_refresh_index = git_config_bool(var, value);
		return 0;
	}
	if (!strcmp(var, "diff.mnemonicprefix")) {
		diff_mnemonic_prefix = git_config_bool(var, value);
		return 0;
	}
	if (!strcmp(var, "diff.noprefix")) {
		diff_no_prefix = git_config_bool(var, value);
		return 0;
	}
	if (!strcmp(var, "diff.statgraphwidth")) {
		diff_stat_graph_width = git_config_int(var, value);
		return 0;
	}
	if (!strcmp(var, "diff.external"))
		return git_config_string(&external_diff_cmd_cfg, var, value);
	if (!strcmp(var, "diff.wordregex"))
		return git_config_string(&diff_word_regex_cfg, var, value);
	if (!strcmp(var, "diff.orderfile"))
		return git_config_pathname(&diff_order_file_cfg, var, value);

	if (!strcmp(var, "diff.ignoresubmodules"))
		handle_ignore_submodules_arg(&default_diff_options, value);

	if (!strcmp(var, "diff.submodule")) {
		if (parse_submodule_params(&default_diff_options, value))
			warning(_("Unknown value for 'diff.submodule' config variable: '%s'"),
				value);
		return 0;
	}

	if (!strcmp(var, "diff.algorithm")) {
		diff_algorithm = parse_algorithm_value(value);
		if (diff_algorithm < 0)
			return -1;
		return 0;
	}

	if (!strcmp(var, "diff.wserrorhighlight")) {
		int val = parse_ws_error_highlight(value);
		if (val < 0)
			return -1;
		ws_error_highlight_default = val;
		return 0;
	}

	if (git_color_config(var, value, cb) < 0)
		return -1;

	return git_diff_basic_config(var, value, cb);
}

int git_diff_basic_config(const char *var, const char *value, void *cb)
{
	const char *name;

	if (!strcmp(var, "diff.renamelimit")) {
		diff_rename_limit_default = git_config_int(var, value);
		return 0;
	}

	if (userdiff_config(var, value) < 0)
		return -1;

	if (skip_prefix(var, "diff.color.", &name) ||
	    skip_prefix(var, "color.diff.", &name)) {
		int slot = parse_diff_color_slot(name);
		if (slot < 0)
			return 0;
		if (!value)
			return config_error_nonbool(var);
		return color_parse(value, diff_colors[slot]);
	}

	/* like GNU diff's --suppress-blank-empty option  */
	if (!strcmp(var, "diff.suppressblankempty") ||
			/* for backwards compatibility */
			!strcmp(var, "diff.suppress-blank-empty")) {
		diff_suppress_blank_empty = git_config_bool(var, value);
		return 0;
	}

	if (!strcmp(var, "diff.dirstat")) {
		struct strbuf errmsg = STRBUF_INIT;
		default_diff_options.dirstat_permille = diff_dirstat_permille_default;
		if (parse_dirstat_params(&default_diff_options, value, &errmsg))
			warning(_("Found errors in 'diff.dirstat' config variable:\n%s"),
				errmsg.buf);
		strbuf_release(&errmsg);
		diff_dirstat_permille_default = default_diff_options.dirstat_permille;
		return 0;
	}

	if (git_diff_heuristic_config(var, value, cb) < 0)
		return -1;

	return git_default_config(var, value, cb);
}

static char *quote_two(const char *one, const char *two)
{
	int need_one = quote_c_style(one, NULL, NULL, 1);
	int need_two = quote_c_style(two, NULL, NULL, 1);
	struct strbuf res = STRBUF_INIT;

	if (need_one + need_two) {
		strbuf_addch(&res, '"');
		quote_c_style(one, &res, NULL, 1);
		quote_c_style(two, &res, NULL, 1);
		strbuf_addch(&res, '"');
	} else {
		strbuf_addstr(&res, one);
		strbuf_addstr(&res, two);
	}
	return strbuf_detach(&res, NULL);
}

static const char *external_diff(void)
{
	static const char *external_diff_cmd = NULL;
	static int done_preparing = 0;

	if (done_preparing)
		return external_diff_cmd;
	external_diff_cmd = xstrdup_or_null(getenv("GIT_EXTERNAL_DIFF"));
	if (!external_diff_cmd)
		external_diff_cmd = external_diff_cmd_cfg;
	done_preparing = 1;
	return external_diff_cmd;
}

/*
 * Keep track of files used for diffing. Sometimes such an entry
 * refers to a temporary file, sometimes to an existing file, and
 * sometimes to "/dev/null".
 */
static struct diff_tempfile {
	/*
	 * filename external diff should read from, or NULL if this
	 * entry is currently not in use:
	 */
	const char *name;

	char hex[GIT_MAX_HEXSZ + 1];
	char mode[10];

	/*
	 * If this diff_tempfile instance refers to a temporary file,
	 * this tempfile object is used to manage its lifetime.
	 */
	struct tempfile *tempfile;
} diff_temp[2];

struct emit_callback {
	int color_diff;
	unsigned ws_rule;
	int blank_at_eof_in_preimage;
	int blank_at_eof_in_postimage;
	int lno_in_preimage;
	int lno_in_postimage;
	const char **label_path;
	struct diff_words_data *diff_words;
	struct diff_options *opt;
	struct strbuf *header;
};

static int count_lines(const char *data, int size)
{
	int count, ch, completely_empty = 1, nl_just_seen = 0;
	count = 0;
	while (0 < size--) {
		ch = *data++;
		if (ch == '\n') {
			count++;
			nl_just_seen = 1;
			completely_empty = 0;
		}
		else {
			nl_just_seen = 0;
			completely_empty = 0;
		}
	}
	if (completely_empty)
		return 0;
	if (!nl_just_seen)
		count++; /* no trailing newline */
	return count;
}

static int fill_mmfile(struct repository *r, mmfile_t *mf,
		       struct diff_filespec *one)
{
	if (!DIFF_FILE_VALID(one)) {
		mf->ptr = (char *)""; /* does not matter */
		mf->size = 0;
		return 0;
	}
	else if (diff_populate_filespec(r, one, 0))
		return -1;

	mf->ptr = one->data;
	mf->size = one->size;
	return 0;
}

/* like fill_mmfile, but only for size, so we can avoid retrieving blob */
static unsigned long diff_filespec_size(struct repository *r,
					struct diff_filespec *one)
{
	if (!DIFF_FILE_VALID(one))
		return 0;
	diff_populate_filespec(r, one, CHECK_SIZE_ONLY);
	return one->size;
}

static int count_trailing_blank(mmfile_t *mf, unsigned ws_rule)
{
	char *ptr = mf->ptr;
	long size = mf->size;
	int cnt = 0;

	if (!size)
		return cnt;
	ptr += size - 1; /* pointing at the very end */
	if (*ptr != '\n')
		; /* incomplete line */
	else
		ptr--; /* skip the last LF */
	while (mf->ptr < ptr) {
		char *prev_eol;
		for (prev_eol = ptr; mf->ptr <= prev_eol; prev_eol--)
			if (*prev_eol == '\n')
				break;
		if (!ws_blank_line(prev_eol + 1, ptr - prev_eol, ws_rule))
			break;
		cnt++;
		ptr = prev_eol - 1;
	}
	return cnt;
}

static void check_blank_at_eof(mmfile_t *mf1, mmfile_t *mf2,
			       struct emit_callback *ecbdata)
{
	int l1, l2, at;
	unsigned ws_rule = ecbdata->ws_rule;
	l1 = count_trailing_blank(mf1, ws_rule);
	l2 = count_trailing_blank(mf2, ws_rule);
	if (l2 <= l1) {
		ecbdata->blank_at_eof_in_preimage = 0;
		ecbdata->blank_at_eof_in_postimage = 0;
		return;
	}
	at = count_lines(mf1->ptr, mf1->size);
	ecbdata->blank_at_eof_in_preimage = (at - l1) + 1;

	at = count_lines(mf2->ptr, mf2->size);
	ecbdata->blank_at_eof_in_postimage = (at - l2) + 1;
}

static void emit_line_0(struct diff_options *o,
			const char *set_sign, const char *set, unsigned reverse, const char *reset,
			int first, const char *line, int len)
{
	int has_trailing_newline, has_trailing_carriage_return;
	int needs_reset = 0; /* at the end of the line */
	FILE *file = o->file;

	fputs(diff_line_prefix(o), file);

	has_trailing_newline = (len > 0 && line[len-1] == '\n');
	if (has_trailing_newline)
		len--;

	has_trailing_carriage_return = (len > 0 && line[len-1] == '\r');
	if (has_trailing_carriage_return)
		len--;

	if (!len && !first)
		goto end_of_line;

	if (reverse && want_color(o->use_color)) {
		fputs(GIT_COLOR_REVERSE, file);
		needs_reset = 1;
	}

	if (set_sign) {
		fputs(set_sign, file);
		needs_reset = 1;
	}

	if (first)
		fputc(first, file);

	if (!len)
		goto end_of_line;

	if (set) {
		if (set_sign && set != set_sign)
			fputs(reset, file);
		fputs(set, file);
		needs_reset = 1;
	}
	fwrite(line, len, 1, file);
	needs_reset = 1; /* 'line' may contain color codes. */

end_of_line:
	if (needs_reset)
		fputs(reset, file);
	if (has_trailing_carriage_return)
		fputc('\r', file);
	if (has_trailing_newline)
		fputc('\n', file);
}

static void emit_line(struct diff_options *o, const char *set, const char *reset,
		      const char *line, int len)
{
	emit_line_0(o, set, NULL, 0, reset, 0, line, len);
}

enum diff_symbol {
	DIFF_SYMBOL_BINARY_DIFF_HEADER,
	DIFF_SYMBOL_BINARY_DIFF_HEADER_DELTA,
	DIFF_SYMBOL_BINARY_DIFF_HEADER_LITERAL,
	DIFF_SYMBOL_BINARY_DIFF_BODY,
	DIFF_SYMBOL_BINARY_DIFF_FOOTER,
	DIFF_SYMBOL_STATS_SUMMARY_NO_FILES,
	DIFF_SYMBOL_STATS_SUMMARY_ABBREV,
	DIFF_SYMBOL_STATS_SUMMARY_INSERTS_DELETES,
	DIFF_SYMBOL_STATS_LINE,
	DIFF_SYMBOL_WORD_DIFF,
	DIFF_SYMBOL_STAT_SEP,
	DIFF_SYMBOL_SUMMARY,
	DIFF_SYMBOL_SUBMODULE_ADD,
	DIFF_SYMBOL_SUBMODULE_DEL,
	DIFF_SYMBOL_SUBMODULE_UNTRACKED,
	DIFF_SYMBOL_SUBMODULE_MODIFIED,
	DIFF_SYMBOL_SUBMODULE_HEADER,
	DIFF_SYMBOL_SUBMODULE_ERROR,
	DIFF_SYMBOL_SUBMODULE_PIPETHROUGH,
	DIFF_SYMBOL_REWRITE_DIFF,
	DIFF_SYMBOL_BINARY_FILES,
	DIFF_SYMBOL_HEADER,
	DIFF_SYMBOL_FILEPAIR_PLUS,
	DIFF_SYMBOL_FILEPAIR_MINUS,
	DIFF_SYMBOL_WORDS_PORCELAIN,
	DIFF_SYMBOL_WORDS,
	DIFF_SYMBOL_CONTEXT,
	DIFF_SYMBOL_CONTEXT_INCOMPLETE,
	DIFF_SYMBOL_PLUS,
	DIFF_SYMBOL_MINUS,
	DIFF_SYMBOL_NO_LF_EOF,
	DIFF_SYMBOL_CONTEXT_FRAGINFO,
	DIFF_SYMBOL_CONTEXT_MARKER,
	DIFF_SYMBOL_SEPARATOR
};
/*
 * Flags for content lines:
 * 0..12 are whitespace rules
 * 13-15 are WSEH_NEW | WSEH_OLD | WSEH_CONTEXT
 * 16 is marking if the line is blank at EOF
 */
#define DIFF_SYMBOL_CONTENT_BLANK_LINE_EOF	(1<<16)
#define DIFF_SYMBOL_MOVED_LINE			(1<<17)
#define DIFF_SYMBOL_MOVED_LINE_ALT		(1<<18)
#define DIFF_SYMBOL_MOVED_LINE_UNINTERESTING	(1<<19)
#define DIFF_SYMBOL_CONTENT_WS_MASK (WSEH_NEW | WSEH_OLD | WSEH_CONTEXT | WS_RULE_MASK)

/*
 * This struct is used when we need to buffer the output of the diff output.
 *
 * NEEDSWORK: Instead of storing a copy of the line, add an offset pointer
 * into the pre/post image file. This pointer could be a union with the
 * line pointer. By storing an offset into the file instead of the literal line,
 * we can decrease the memory footprint for the buffered output. At first we
 * may want to only have indirection for the content lines, but we could also
 * enhance the state for emitting prefabricated lines, e.g. the similarity
 * score line or hunk/file headers would only need to store a number or path
 * and then the output can be constructed later on depending on state.
 */
struct emitted_diff_symbol {
	const char *line;
	int len;
	int flags;
	int indent_off;   /* Offset to first non-whitespace character */
	int indent_width; /* The visual width of the indentation */
	enum diff_symbol s;
};
#define EMITTED_DIFF_SYMBOL_INIT {NULL}

struct emitted_diff_symbols {
	struct emitted_diff_symbol *buf;
	int nr, alloc;
};
#define EMITTED_DIFF_SYMBOLS_INIT {NULL, 0, 0}

static void append_emitted_diff_symbol(struct diff_options *o,
				       struct emitted_diff_symbol *e)
{
	struct emitted_diff_symbol *f;

	ALLOC_GROW(o->emitted_symbols->buf,
		   o->emitted_symbols->nr + 1,
		   o->emitted_symbols->alloc);
	f = &o->emitted_symbols->buf[o->emitted_symbols->nr++];

	memcpy(f, e, sizeof(struct emitted_diff_symbol));
	f->line = e->line ? xmemdupz(e->line, e->len) : NULL;
}

struct moved_entry {
	struct hashmap_entry ent;
	const struct emitted_diff_symbol *es;
	struct moved_entry *next_line;
};

struct moved_block {
	struct moved_entry *match;
	int wsd; /* The whitespace delta of this block */
};

static void moved_block_clear(struct moved_block *b)
{
	memset(b, 0, sizeof(*b));
}

#define INDENT_BLANKLINE INT_MIN

static void fill_es_indent_data(struct emitted_diff_symbol *es)
{
	unsigned int off = 0, i;
	int width = 0, tab_width = es->flags & WS_TAB_WIDTH_MASK;
	const char *s = es->line;
	const int len = es->len;

	/* skip any \v \f \r at start of indentation */
	while (s[off] == '\f' || s[off] == '\v' ||
	       (s[off] == '\r' && off < len - 1))
		off++;

	/* calculate the visual width of indentation */
	while(1) {
		if (s[off] == ' ') {
			width++;
			off++;
		} else if (s[off] == '\t') {
			width += tab_width - (width % tab_width);
			while (s[++off] == '\t')
				width += tab_width;
		} else {
			break;
		}
	}

	/* check if this line is blank */
	for (i = off; i < len; i++)
		if (!isspace(s[i]))
		    break;

	if (i == len) {
		es->indent_width = INDENT_BLANKLINE;
		es->indent_off = len;
	} else {
		es->indent_off = off;
		es->indent_width = width;
	}
}

static int compute_ws_delta(const struct emitted_diff_symbol *a,
			    const struct emitted_diff_symbol *b,
			    int *out)
{
	int a_len = a->len,
	    b_len = b->len,
	    a_off = a->indent_off,
	    a_width = a->indent_width,
	    b_off = b->indent_off,
	    b_width = b->indent_width;
	int delta;

	if (a_width == INDENT_BLANKLINE && b_width == INDENT_BLANKLINE) {
		*out = INDENT_BLANKLINE;
		return 1;
	}

	if (a->s == DIFF_SYMBOL_PLUS)
		delta = a_width - b_width;
	else
		delta = b_width - a_width;

	if (a_len - a_off != b_len - b_off ||
	    memcmp(a->line + a_off, b->line + b_off, a_len - a_off))
		return 0;

	*out = delta;

	return 1;
}

static int cmp_in_block_with_wsd(const struct diff_options *o,
				 const struct moved_entry *cur,
				 const struct moved_entry *match,
				 struct moved_block *pmb,
				 int n)
{
	struct emitted_diff_symbol *l = &o->emitted_symbols->buf[n];
	int al = cur->es->len, bl = match->es->len, cl = l->len;
	const char *a = cur->es->line,
		   *b = match->es->line,
		   *c = l->line;
	int a_off = cur->es->indent_off,
	    a_width = cur->es->indent_width,
	    c_off = l->indent_off,
	    c_width = l->indent_width;
	int delta;

	/*
	 * We need to check if 'cur' is equal to 'match'.  As those
	 * are from the same (+/-) side, we do not need to adjust for
	 * indent changes. However these were found using fuzzy
	 * matching so we do have to check if they are equal. Here we
	 * just check the lengths. We delay calling memcmp() to check
	 * the contents until later as if the length comparison for a
	 * and c fails we can avoid the call all together.
	 */
	if (al != bl)
		return 1;

	/* If 'l' and 'cur' are both blank then they match. */
	if (a_width == INDENT_BLANKLINE && c_width == INDENT_BLANKLINE)
		return 0;

	/*
	 * The indent changes of the block are known and stored in pmb->wsd;
	 * however we need to check if the indent changes of the current line
	 * match those of the current block and that the text of 'l' and 'cur'
	 * after the indentation match.
	 */
	if (cur->es->s == DIFF_SYMBOL_PLUS)
		delta = a_width - c_width;
	else
		delta = c_width - a_width;

	/*
	 * If the previous lines of this block were all blank then set its
	 * whitespace delta.
	 */
	if (pmb->wsd == INDENT_BLANKLINE)
		pmb->wsd = delta;

	return !(delta == pmb->wsd && al - a_off == cl - c_off &&
		 !memcmp(a, b, al) && !
		 memcmp(a + a_off, c + c_off, al - a_off));
}

static int moved_entry_cmp(const void *hashmap_cmp_fn_data,
			   const void *entry,
			   const void *entry_or_key,
			   const void *keydata)
{
	const struct diff_options *diffopt = hashmap_cmp_fn_data;
	const struct moved_entry *a = entry;
	const struct moved_entry *b = entry_or_key;
	unsigned flags = diffopt->color_moved_ws_handling
			 & XDF_WHITESPACE_FLAGS;

	if (diffopt->color_moved_ws_handling &
	    COLOR_MOVED_WS_ALLOW_INDENTATION_CHANGE)
		/*
		 * As there is not specific white space config given,
		 * we'd need to check for a new block, so ignore all
		 * white space. The setup of the white space
		 * configuration for the next block is done else where
		 */
		flags |= XDF_IGNORE_WHITESPACE;

	return !xdiff_compare_lines(a->es->line, a->es->len,
				    b->es->line, b->es->len,
				    flags);
}

static struct moved_entry *prepare_entry(struct diff_options *o,
					 int line_no)
{
	struct moved_entry *ret = xmalloc(sizeof(*ret));
	struct emitted_diff_symbol *l = &o->emitted_symbols->buf[line_no];
	unsigned flags = o->color_moved_ws_handling & XDF_WHITESPACE_FLAGS;

	ret->ent.hash = xdiff_hash_string(l->line, l->len, flags);
	ret->es = l;
	ret->next_line = NULL;

	return ret;
}

static void add_lines_to_move_detection(struct diff_options *o,
					struct hashmap *add_lines,
					struct hashmap *del_lines)
{
	struct moved_entry *prev_line = NULL;

	int n;
	for (n = 0; n < o->emitted_symbols->nr; n++) {
		struct hashmap *hm;
		struct moved_entry *key;

		switch (o->emitted_symbols->buf[n].s) {
		case DIFF_SYMBOL_PLUS:
			hm = add_lines;
			break;
		case DIFF_SYMBOL_MINUS:
			hm = del_lines;
			break;
		default:
			prev_line = NULL;
			continue;
		}

		if (o->color_moved_ws_handling &
		    COLOR_MOVED_WS_ALLOW_INDENTATION_CHANGE)
			fill_es_indent_data(&o->emitted_symbols->buf[n]);
		key = prepare_entry(o, n);
		if (prev_line && prev_line->es->s == o->emitted_symbols->buf[n].s)
			prev_line->next_line = key;

		hashmap_add(hm, key);
		prev_line = key;
	}
}

static void pmb_advance_or_null(struct diff_options *o,
				struct moved_entry *match,
				struct hashmap *hm,
				struct moved_block *pmb,
				int pmb_nr)
{
	int i;
	for (i = 0; i < pmb_nr; i++) {
		struct moved_entry *prev = pmb[i].match;
		struct moved_entry *cur = (prev && prev->next_line) ?
				prev->next_line : NULL;
		if (cur && !hm->cmpfn(o, cur, match, NULL)) {
			pmb[i].match = cur;
		} else {
			pmb[i].match = NULL;
		}
	}
}

static void pmb_advance_or_null_multi_match(struct diff_options *o,
					    struct moved_entry *match,
					    struct hashmap *hm,
					    struct moved_block *pmb,
					    int pmb_nr, int n)
{
	int i;
	char *got_match = xcalloc(1, pmb_nr);

	for (; match; match = hashmap_get_next(hm, match)) {
		for (i = 0; i < pmb_nr; i++) {
			struct moved_entry *prev = pmb[i].match;
			struct moved_entry *cur = (prev && prev->next_line) ?
					prev->next_line : NULL;
			if (!cur)
				continue;
			if (!cmp_in_block_with_wsd(o, cur, match, &pmb[i], n))
				got_match[i] |= 1;
		}
	}

	for (i = 0; i < pmb_nr; i++) {
		if (got_match[i]) {
			/* Advance to the next line */
			pmb[i].match = pmb[i].match->next_line;
		} else {
			moved_block_clear(&pmb[i]);
		}
	}

	free(got_match);
}

static int shrink_potential_moved_blocks(struct moved_block *pmb,
					 int pmb_nr)
{
	int lp, rp;

	/* Shrink the set of potential block to the remaining running */
	for (lp = 0, rp = pmb_nr - 1; lp <= rp;) {
		while (lp < pmb_nr && pmb[lp].match)
			lp++;
		/* lp points at the first NULL now */

		while (rp > -1 && !pmb[rp].match)
			rp--;
		/* rp points at the last non-NULL */

		if (lp < pmb_nr && rp > -1 && lp < rp) {
			pmb[lp] = pmb[rp];
			memset(&pmb[rp], 0, sizeof(pmb[rp]));
			rp--;
			lp++;
		}
	}

	/* Remember the number of running sets */
	return rp + 1;
}

/*
 * If o->color_moved is COLOR_MOVED_PLAIN, this function does nothing.
 *
 * Otherwise, if the last block has fewer alphanumeric characters than
 * COLOR_MOVED_MIN_ALNUM_COUNT, unset DIFF_SYMBOL_MOVED_LINE on all lines in
 * that block.
 *
 * The last block consists of the (n - block_length)'th line up to but not
 * including the nth line.
 *
 * Returns 0 if the last block is empty or is unset by this function, non zero
 * otherwise.
 *
 * NEEDSWORK: This uses the same heuristic as blame_entry_score() in blame.c.
 * Think of a way to unify them.
 */
static int adjust_last_block(struct diff_options *o, int n, int block_length)
{
	int i, alnum_count = 0;
	if (o->color_moved == COLOR_MOVED_PLAIN)
		return block_length;
	for (i = 1; i < block_length + 1; i++) {
		const char *c = o->emitted_symbols->buf[n - i].line;
		for (; *c; c++) {
			if (!isalnum(*c))
				continue;
			alnum_count++;
			if (alnum_count >= COLOR_MOVED_MIN_ALNUM_COUNT)
				return 1;
		}
	}
	for (i = 1; i < block_length + 1; i++)
		o->emitted_symbols->buf[n - i].flags &= ~DIFF_SYMBOL_MOVED_LINE;
	return 0;
}

/* Find blocks of moved code, delegate actual coloring decision to helper */
static void mark_color_as_moved(struct diff_options *o,
				struct hashmap *add_lines,
				struct hashmap *del_lines)
{
	struct moved_block *pmb = NULL; /* potentially moved blocks */
	int pmb_nr = 0, pmb_alloc = 0;
	int n, flipped_block = 0, block_length = 0;


	for (n = 0; n < o->emitted_symbols->nr; n++) {
		struct hashmap *hm = NULL;
		struct moved_entry *key;
		struct moved_entry *match = NULL;
		struct emitted_diff_symbol *l = &o->emitted_symbols->buf[n];
		enum diff_symbol last_symbol = 0;

		switch (l->s) {
		case DIFF_SYMBOL_PLUS:
			hm = del_lines;
			key = prepare_entry(o, n);
			match = hashmap_get(hm, key, NULL);
			free(key);
			break;
		case DIFF_SYMBOL_MINUS:
			hm = add_lines;
			key = prepare_entry(o, n);
			match = hashmap_get(hm, key, NULL);
			free(key);
			break;
		default:
			flipped_block = 0;
		}

		if (!match) {
			int i;

			adjust_last_block(o, n, block_length);
			for(i = 0; i < pmb_nr; i++)
				moved_block_clear(&pmb[i]);
			pmb_nr = 0;
			block_length = 0;
			flipped_block = 0;
			last_symbol = l->s;
			continue;
		}

		if (o->color_moved == COLOR_MOVED_PLAIN) {
			last_symbol = l->s;
			l->flags |= DIFF_SYMBOL_MOVED_LINE;
			continue;
		}

		if (o->color_moved_ws_handling &
		    COLOR_MOVED_WS_ALLOW_INDENTATION_CHANGE)
			pmb_advance_or_null_multi_match(o, match, hm, pmb, pmb_nr, n);
		else
			pmb_advance_or_null(o, match, hm, pmb, pmb_nr);

		pmb_nr = shrink_potential_moved_blocks(pmb, pmb_nr);

		if (pmb_nr == 0) {
			/*
			 * The current line is the start of a new block.
			 * Setup the set of potential blocks.
			 */
			for (; match; match = hashmap_get_next(hm, match)) {
				ALLOC_GROW(pmb, pmb_nr + 1, pmb_alloc);
				if (o->color_moved_ws_handling &
				    COLOR_MOVED_WS_ALLOW_INDENTATION_CHANGE) {
					if (compute_ws_delta(l, match->es,
							     &pmb[pmb_nr].wsd))
						pmb[pmb_nr++].match = match;
				} else {
					pmb[pmb_nr].wsd = 0;
					pmb[pmb_nr++].match = match;
				}
			}

			if (adjust_last_block(o, n, block_length) &&
			    pmb_nr && last_symbol != l->s)
				flipped_block = (flipped_block + 1) % 2;
			else
				flipped_block = 0;

			block_length = 0;
		}

		if (pmb_nr) {
			block_length++;
			l->flags |= DIFF_SYMBOL_MOVED_LINE;
			if (flipped_block && o->color_moved != COLOR_MOVED_BLOCKS)
				l->flags |= DIFF_SYMBOL_MOVED_LINE_ALT;
		}
		last_symbol = l->s;
	}
	adjust_last_block(o, n, block_length);

	for(n = 0; n < pmb_nr; n++)
		moved_block_clear(&pmb[n]);
	free(pmb);
}

#define DIFF_SYMBOL_MOVED_LINE_ZEBRA_MASK \
  (DIFF_SYMBOL_MOVED_LINE | DIFF_SYMBOL_MOVED_LINE_ALT)
static void dim_moved_lines(struct diff_options *o)
{
	int n;
	for (n = 0; n < o->emitted_symbols->nr; n++) {
		struct emitted_diff_symbol *prev = (n != 0) ?
				&o->emitted_symbols->buf[n - 1] : NULL;
		struct emitted_diff_symbol *l = &o->emitted_symbols->buf[n];
		struct emitted_diff_symbol *next =
				(n < o->emitted_symbols->nr - 1) ?
				&o->emitted_symbols->buf[n + 1] : NULL;

		/* Not a plus or minus line? */
		if (l->s != DIFF_SYMBOL_PLUS && l->s != DIFF_SYMBOL_MINUS)
			continue;

		/* Not a moved line? */
		if (!(l->flags & DIFF_SYMBOL_MOVED_LINE))
			continue;

		/*
		 * If prev or next are not a plus or minus line,
		 * pretend they don't exist
		 */
		if (prev && prev->s != DIFF_SYMBOL_PLUS &&
			    prev->s != DIFF_SYMBOL_MINUS)
			prev = NULL;
		if (next && next->s != DIFF_SYMBOL_PLUS &&
			    next->s != DIFF_SYMBOL_MINUS)
			next = NULL;

		/* Inside a block? */
		if ((prev &&
		    (prev->flags & DIFF_SYMBOL_MOVED_LINE_ZEBRA_MASK) ==
		    (l->flags & DIFF_SYMBOL_MOVED_LINE_ZEBRA_MASK)) &&
		    (next &&
		    (next->flags & DIFF_SYMBOL_MOVED_LINE_ZEBRA_MASK) ==
		    (l->flags & DIFF_SYMBOL_MOVED_LINE_ZEBRA_MASK))) {
			l->flags |= DIFF_SYMBOL_MOVED_LINE_UNINTERESTING;
			continue;
		}

		/* Check if we are at an interesting bound: */
		if (prev && (prev->flags & DIFF_SYMBOL_MOVED_LINE) &&
		    (prev->flags & DIFF_SYMBOL_MOVED_LINE_ALT) !=
		       (l->flags & DIFF_SYMBOL_MOVED_LINE_ALT))
			continue;
		if (next && (next->flags & DIFF_SYMBOL_MOVED_LINE) &&
		    (next->flags & DIFF_SYMBOL_MOVED_LINE_ALT) !=
		       (l->flags & DIFF_SYMBOL_MOVED_LINE_ALT))
			continue;

		/*
		 * The boundary to prev and next are not interesting,
		 * so this line is not interesting as a whole
		 */
		l->flags |= DIFF_SYMBOL_MOVED_LINE_UNINTERESTING;
	}
}

static void emit_line_ws_markup(struct diff_options *o,
				const char *set_sign, const char *set,
				const char *reset,
				int sign_index, const char *line, int len,
				unsigned ws_rule, int blank_at_eof)
{
	const char *ws = NULL;
	int sign = o->output_indicators[sign_index];

	if (o->ws_error_highlight & ws_rule) {
		ws = diff_get_color_opt(o, DIFF_WHITESPACE);
		if (!*ws)
			ws = NULL;
	}

	if (!ws && !set_sign)
		emit_line_0(o, set, NULL, 0, reset, sign, line, len);
	else if (!ws) {
		emit_line_0(o, set_sign, set, !!set_sign, reset, sign, line, len);
	} else if (blank_at_eof)
		/* Blank line at EOF - paint '+' as well */
		emit_line_0(o, ws, NULL, 0, reset, sign, line, len);
	else {
		/* Emit just the prefix, then the rest. */
		emit_line_0(o, set_sign ? set_sign : set, NULL, !!set_sign, reset,
			    sign, "", 0);
		ws_check_emit(line, len, ws_rule,
			      o->file, set, reset, ws);
	}
}

static void emit_diff_symbol_from_struct(struct diff_options *o,
					 struct emitted_diff_symbol *eds)
{
	static const char *nneof = " No newline at end of file\n";
	const char *context, *reset, *set, *set_sign, *meta, *fraginfo;
	struct strbuf sb = STRBUF_INIT;

	enum diff_symbol s = eds->s;
	const char *line = eds->line;
	int len = eds->len;
	unsigned flags = eds->flags;

	switch (s) {
	case DIFF_SYMBOL_NO_LF_EOF:
		context = diff_get_color_opt(o, DIFF_CONTEXT);
		reset = diff_get_color_opt(o, DIFF_RESET);
		putc('\n', o->file);
		emit_line_0(o, context, NULL, 0, reset, '\\',
			    nneof, strlen(nneof));
		break;
	case DIFF_SYMBOL_SUBMODULE_HEADER:
	case DIFF_SYMBOL_SUBMODULE_ERROR:
	case DIFF_SYMBOL_SUBMODULE_PIPETHROUGH:
	case DIFF_SYMBOL_STATS_SUMMARY_INSERTS_DELETES:
	case DIFF_SYMBOL_SUMMARY:
	case DIFF_SYMBOL_STATS_LINE:
	case DIFF_SYMBOL_BINARY_DIFF_BODY:
	case DIFF_SYMBOL_CONTEXT_FRAGINFO:
		emit_line(o, "", "", line, len);
		break;
	case DIFF_SYMBOL_CONTEXT_INCOMPLETE:
	case DIFF_SYMBOL_CONTEXT_MARKER:
		context = diff_get_color_opt(o, DIFF_CONTEXT);
		reset = diff_get_color_opt(o, DIFF_RESET);
		emit_line(o, context, reset, line, len);
		break;
	case DIFF_SYMBOL_SEPARATOR:
		fprintf(o->file, "%s%c",
			diff_line_prefix(o),
			o->line_termination);
		break;
	case DIFF_SYMBOL_CONTEXT:
		set = diff_get_color_opt(o, DIFF_CONTEXT);
		reset = diff_get_color_opt(o, DIFF_RESET);
		set_sign = NULL;
		if (o->flags.dual_color_diffed_diffs) {
			char c = !len ? 0 : line[0];

			if (c == '+')
				set = diff_get_color_opt(o, DIFF_FILE_NEW);
			else if (c == '@')
				set = diff_get_color_opt(o, DIFF_FRAGINFO);
			else if (c == '-')
				set = diff_get_color_opt(o, DIFF_FILE_OLD);
		}
		emit_line_ws_markup(o, set_sign, set, reset,
				    OUTPUT_INDICATOR_CONTEXT, line, len,
				    flags & (DIFF_SYMBOL_CONTENT_WS_MASK), 0);
		break;
	case DIFF_SYMBOL_PLUS:
		switch (flags & (DIFF_SYMBOL_MOVED_LINE |
				 DIFF_SYMBOL_MOVED_LINE_ALT |
				 DIFF_SYMBOL_MOVED_LINE_UNINTERESTING)) {
		case DIFF_SYMBOL_MOVED_LINE |
		     DIFF_SYMBOL_MOVED_LINE_ALT |
		     DIFF_SYMBOL_MOVED_LINE_UNINTERESTING:
			set = diff_get_color_opt(o, DIFF_FILE_NEW_MOVED_ALT_DIM);
			break;
		case DIFF_SYMBOL_MOVED_LINE |
		     DIFF_SYMBOL_MOVED_LINE_ALT:
			set = diff_get_color_opt(o, DIFF_FILE_NEW_MOVED_ALT);
			break;
		case DIFF_SYMBOL_MOVED_LINE |
		     DIFF_SYMBOL_MOVED_LINE_UNINTERESTING:
			set = diff_get_color_opt(o, DIFF_FILE_NEW_MOVED_DIM);
			break;
		case DIFF_SYMBOL_MOVED_LINE:
			set = diff_get_color_opt(o, DIFF_FILE_NEW_MOVED);
			break;
		default:
			set = diff_get_color_opt(o, DIFF_FILE_NEW);
		}
		reset = diff_get_color_opt(o, DIFF_RESET);
		if (!o->flags.dual_color_diffed_diffs)
			set_sign = NULL;
		else {
			char c = !len ? 0 : line[0];

			set_sign = set;
			if (c == '-')
				set = diff_get_color_opt(o, DIFF_FILE_OLD_BOLD);
			else if (c == '@')
				set = diff_get_color_opt(o, DIFF_FRAGINFO);
			else if (c == '+')
				set = diff_get_color_opt(o, DIFF_FILE_NEW_BOLD);
			else
				set = diff_get_color_opt(o, DIFF_CONTEXT_BOLD);
			flags &= ~DIFF_SYMBOL_CONTENT_WS_MASK;
		}
		emit_line_ws_markup(o, set_sign, set, reset,
				    OUTPUT_INDICATOR_NEW, line, len,
				    flags & DIFF_SYMBOL_CONTENT_WS_MASK,
				    flags & DIFF_SYMBOL_CONTENT_BLANK_LINE_EOF);
		break;
	case DIFF_SYMBOL_MINUS:
		switch (flags & (DIFF_SYMBOL_MOVED_LINE |
				 DIFF_SYMBOL_MOVED_LINE_ALT |
				 DIFF_SYMBOL_MOVED_LINE_UNINTERESTING)) {
		case DIFF_SYMBOL_MOVED_LINE |
		     DIFF_SYMBOL_MOVED_LINE_ALT |
		     DIFF_SYMBOL_MOVED_LINE_UNINTERESTING:
			set = diff_get_color_opt(o, DIFF_FILE_OLD_MOVED_ALT_DIM);
			break;
		case DIFF_SYMBOL_MOVED_LINE |
		     DIFF_SYMBOL_MOVED_LINE_ALT:
			set = diff_get_color_opt(o, DIFF_FILE_OLD_MOVED_ALT);
			break;
		case DIFF_SYMBOL_MOVED_LINE |
		     DIFF_SYMBOL_MOVED_LINE_UNINTERESTING:
			set = diff_get_color_opt(o, DIFF_FILE_OLD_MOVED_DIM);
			break;
		case DIFF_SYMBOL_MOVED_LINE:
			set = diff_get_color_opt(o, DIFF_FILE_OLD_MOVED);
			break;
		default:
			set = diff_get_color_opt(o, DIFF_FILE_OLD);
		}
		reset = diff_get_color_opt(o, DIFF_RESET);
		if (!o->flags.dual_color_diffed_diffs)
			set_sign = NULL;
		else {
			char c = !len ? 0 : line[0];

			set_sign = set;
			if (c == '+')
				set = diff_get_color_opt(o, DIFF_FILE_NEW_DIM);
			else if (c == '@')
				set = diff_get_color_opt(o, DIFF_FRAGINFO);
			else if (c == '-')
				set = diff_get_color_opt(o, DIFF_FILE_OLD_DIM);
			else
				set = diff_get_color_opt(o, DIFF_CONTEXT_DIM);
		}
		emit_line_ws_markup(o, set_sign, set, reset,
				    OUTPUT_INDICATOR_OLD, line, len,
				    flags & DIFF_SYMBOL_CONTENT_WS_MASK, 0);
		break;
	case DIFF_SYMBOL_WORDS_PORCELAIN:
		context = diff_get_color_opt(o, DIFF_CONTEXT);
		reset = diff_get_color_opt(o, DIFF_RESET);
		emit_line(o, context, reset, line, len);
		fputs("~\n", o->file);
		break;
	case DIFF_SYMBOL_WORDS:
		context = diff_get_color_opt(o, DIFF_CONTEXT);
		reset = diff_get_color_opt(o, DIFF_RESET);
		/*
		 * Skip the prefix character, if any.  With
		 * diff_suppress_blank_empty, there may be
		 * none.
		 */
		if (line[0] != '\n') {
			line++;
			len--;
		}
		emit_line(o, context, reset, line, len);
		break;
	case DIFF_SYMBOL_FILEPAIR_PLUS:
		meta = diff_get_color_opt(o, DIFF_METAINFO);
		reset = diff_get_color_opt(o, DIFF_RESET);
		fprintf(o->file, "%s%s+++ %s%s%s\n", diff_line_prefix(o), meta,
			line, reset,
			strchr(line, ' ') ? "\t" : "");
		break;
	case DIFF_SYMBOL_FILEPAIR_MINUS:
		meta = diff_get_color_opt(o, DIFF_METAINFO);
		reset = diff_get_color_opt(o, DIFF_RESET);
		fprintf(o->file, "%s%s--- %s%s%s\n", diff_line_prefix(o), meta,
			line, reset,
			strchr(line, ' ') ? "\t" : "");
		break;
	case DIFF_SYMBOL_BINARY_FILES:
	case DIFF_SYMBOL_HEADER:
		fprintf(o->file, "%s", line);
		break;
	case DIFF_SYMBOL_BINARY_DIFF_HEADER:
		fprintf(o->file, "%sGIT binary patch\n", diff_line_prefix(o));
		break;
	case DIFF_SYMBOL_BINARY_DIFF_HEADER_DELTA:
		fprintf(o->file, "%sdelta %s\n", diff_line_prefix(o), line);
		break;
	case DIFF_SYMBOL_BINARY_DIFF_HEADER_LITERAL:
		fprintf(o->file, "%sliteral %s\n", diff_line_prefix(o), line);
		break;
	case DIFF_SYMBOL_BINARY_DIFF_FOOTER:
		fputs(diff_line_prefix(o), o->file);
		fputc('\n', o->file);
		break;
	case DIFF_SYMBOL_REWRITE_DIFF:
		fraginfo = diff_get_color(o->use_color, DIFF_FRAGINFO);
		reset = diff_get_color_opt(o, DIFF_RESET);
		emit_line(o, fraginfo, reset, line, len);
		break;
	case DIFF_SYMBOL_SUBMODULE_ADD:
		set = diff_get_color_opt(o, DIFF_FILE_NEW);
		reset = diff_get_color_opt(o, DIFF_RESET);
		emit_line(o, set, reset, line, len);
		break;
	case DIFF_SYMBOL_SUBMODULE_DEL:
		set = diff_get_color_opt(o, DIFF_FILE_OLD);
		reset = diff_get_color_opt(o, DIFF_RESET);
		emit_line(o, set, reset, line, len);
		break;
	case DIFF_SYMBOL_SUBMODULE_UNTRACKED:
		fprintf(o->file, "%sSubmodule %s contains untracked content\n",
			diff_line_prefix(o), line);
		break;
	case DIFF_SYMBOL_SUBMODULE_MODIFIED:
		fprintf(o->file, "%sSubmodule %s contains modified content\n",
			diff_line_prefix(o), line);
		break;
	case DIFF_SYMBOL_STATS_SUMMARY_NO_FILES:
		emit_line(o, "", "", " 0 files changed\n",
			  strlen(" 0 files changed\n"));
		break;
	case DIFF_SYMBOL_STATS_SUMMARY_ABBREV:
		emit_line(o, "", "", " ...\n", strlen(" ...\n"));
		break;
	case DIFF_SYMBOL_WORD_DIFF:
		fprintf(o->file, "%.*s", len, line);
		break;
	case DIFF_SYMBOL_STAT_SEP:
		fputs(o->stat_sep, o->file);
		break;
	default:
		BUG("unknown diff symbol");
	}
	strbuf_release(&sb);
}

static void emit_diff_symbol(struct diff_options *o, enum diff_symbol s,
			     const char *line, int len, unsigned flags)
{
	struct emitted_diff_symbol e = {line, len, flags, 0, 0, s};

	if (o->emitted_symbols)
		append_emitted_diff_symbol(o, &e);
	else
		emit_diff_symbol_from_struct(o, &e);
}

void diff_emit_submodule_del(struct diff_options *o, const char *line)
{
	emit_diff_symbol(o, DIFF_SYMBOL_SUBMODULE_DEL, line, strlen(line), 0);
}

void diff_emit_submodule_add(struct diff_options *o, const char *line)
{
	emit_diff_symbol(o, DIFF_SYMBOL_SUBMODULE_ADD, line, strlen(line), 0);
}

void diff_emit_submodule_untracked(struct diff_options *o, const char *path)
{
	emit_diff_symbol(o, DIFF_SYMBOL_SUBMODULE_UNTRACKED,
			 path, strlen(path), 0);
}

void diff_emit_submodule_modified(struct diff_options *o, const char *path)
{
	emit_diff_symbol(o, DIFF_SYMBOL_SUBMODULE_MODIFIED,
			 path, strlen(path), 0);
}

void diff_emit_submodule_header(struct diff_options *o, const char *header)
{
	emit_diff_symbol(o, DIFF_SYMBOL_SUBMODULE_HEADER,
			 header, strlen(header), 0);
}

void diff_emit_submodule_error(struct diff_options *o, const char *err)
{
	emit_diff_symbol(o, DIFF_SYMBOL_SUBMODULE_ERROR, err, strlen(err), 0);
}

void diff_emit_submodule_pipethrough(struct diff_options *o,
				     const char *line, int len)
{
	emit_diff_symbol(o, DIFF_SYMBOL_SUBMODULE_PIPETHROUGH, line, len, 0);
}

static int new_blank_line_at_eof(struct emit_callback *ecbdata, const char *line, int len)
{
	if (!((ecbdata->ws_rule & WS_BLANK_AT_EOF) &&
	      ecbdata->blank_at_eof_in_preimage &&
	      ecbdata->blank_at_eof_in_postimage &&
	      ecbdata->blank_at_eof_in_preimage <= ecbdata->lno_in_preimage &&
	      ecbdata->blank_at_eof_in_postimage <= ecbdata->lno_in_postimage))
		return 0;
	return ws_blank_line(line, len, ecbdata->ws_rule);
}

static void emit_add_line(const char *reset,
			  struct emit_callback *ecbdata,
			  const char *line, int len)
{
	unsigned flags = WSEH_NEW | ecbdata->ws_rule;
	if (new_blank_line_at_eof(ecbdata, line, len))
		flags |= DIFF_SYMBOL_CONTENT_BLANK_LINE_EOF;

	emit_diff_symbol(ecbdata->opt, DIFF_SYMBOL_PLUS, line, len, flags);
}

static void emit_del_line(const char *reset,
			  struct emit_callback *ecbdata,
			  const char *line, int len)
{
	unsigned flags = WSEH_OLD | ecbdata->ws_rule;
	emit_diff_symbol(ecbdata->opt, DIFF_SYMBOL_MINUS, line, len, flags);
}

static void emit_context_line(const char *reset,
			      struct emit_callback *ecbdata,
			      const char *line, int len)
{
	unsigned flags = WSEH_CONTEXT | ecbdata->ws_rule;
	emit_diff_symbol(ecbdata->opt, DIFF_SYMBOL_CONTEXT, line, len, flags);
}

static void emit_hunk_header(struct emit_callback *ecbdata,
			     const char *line, int len)
{
	const char *context = diff_get_color(ecbdata->color_diff, DIFF_CONTEXT);
	const char *frag = diff_get_color(ecbdata->color_diff, DIFF_FRAGINFO);
	const char *func = diff_get_color(ecbdata->color_diff, DIFF_FUNCINFO);
	const char *reset = diff_get_color(ecbdata->color_diff, DIFF_RESET);
	const char *reverse = ecbdata->color_diff ? GIT_COLOR_REVERSE : "";
	static const char atat[2] = { '@', '@' };
	const char *cp, *ep;
	struct strbuf msgbuf = STRBUF_INIT;
	int org_len = len;
	int i = 1;

	/*
	 * As a hunk header must begin with "@@ -<old>, +<new> @@",
	 * it always is at least 10 bytes long.
	 */
	if (len < 10 ||
	    memcmp(line, atat, 2) ||
	    !(ep = memmem(line + 2, len - 2, atat, 2))) {
		emit_diff_symbol(ecbdata->opt,
				 DIFF_SYMBOL_CONTEXT_MARKER, line, len, 0);
		return;
	}
	ep += 2; /* skip over @@ */

	/* The hunk header in fraginfo color */
	if (ecbdata->opt->flags.dual_color_diffed_diffs)
		strbuf_addstr(&msgbuf, reverse);
	strbuf_addstr(&msgbuf, frag);
	strbuf_add(&msgbuf, line, ep - line);
	strbuf_addstr(&msgbuf, reset);

	/*
	 * trailing "\r\n"
	 */
	for ( ; i < 3; i++)
		if (line[len - i] == '\r' || line[len - i] == '\n')
			len--;

	/* blank before the func header */
	for (cp = ep; ep - line < len; ep++)
		if (*ep != ' ' && *ep != '\t')
			break;
	if (ep != cp) {
		strbuf_addstr(&msgbuf, context);
		strbuf_add(&msgbuf, cp, ep - cp);
		strbuf_addstr(&msgbuf, reset);
	}

	if (ep < line + len) {
		strbuf_addstr(&msgbuf, func);
		strbuf_add(&msgbuf, ep, line + len - ep);
		strbuf_addstr(&msgbuf, reset);
	}

	strbuf_add(&msgbuf, line + len, org_len - len);
	strbuf_complete_line(&msgbuf);
	emit_diff_symbol(ecbdata->opt,
			 DIFF_SYMBOL_CONTEXT_FRAGINFO, msgbuf.buf, msgbuf.len, 0);
	strbuf_release(&msgbuf);
}

static struct diff_tempfile *claim_diff_tempfile(void)
{
	int i;
	for (i = 0; i < ARRAY_SIZE(diff_temp); i++)
		if (!diff_temp[i].name)
			return diff_temp + i;
	BUG("diff is failing to clean up its tempfiles");
}

static void remove_tempfile(void)
{
	int i;
	for (i = 0; i < ARRAY_SIZE(diff_temp); i++) {
		if (is_tempfile_active(diff_temp[i].tempfile))
			delete_tempfile(&diff_temp[i].tempfile);
		diff_temp[i].name = NULL;
	}
}

static void add_line_count(struct strbuf *out, int count)
{
	switch (count) {
	case 0:
		strbuf_addstr(out, "0,0");
		break;
	case 1:
		strbuf_addstr(out, "1");
		break;
	default:
		strbuf_addf(out, "1,%d", count);
		break;
	}
}

static void emit_rewrite_lines(struct emit_callback *ecb,
			       int prefix, const char *data, int size)
{
	const char *endp = NULL;
	const char *reset = diff_get_color(ecb->color_diff, DIFF_RESET);

	while (0 < size) {
		int len;

		endp = memchr(data, '\n', size);
		len = endp ? (endp - data + 1) : size;
		if (prefix != '+') {
			ecb->lno_in_preimage++;
			emit_del_line(reset, ecb, data, len);
		} else {
			ecb->lno_in_postimage++;
			emit_add_line(reset, ecb, data, len);
		}
		size -= len;
		data += len;
	}
	if (!endp)
		emit_diff_symbol(ecb->opt, DIFF_SYMBOL_NO_LF_EOF, NULL, 0, 0);
}

static void emit_rewrite_diff(const char *name_a,
			      const char *name_b,
			      struct diff_filespec *one,
			      struct diff_filespec *two,
			      struct userdiff_driver *textconv_one,
			      struct userdiff_driver *textconv_two,
			      struct diff_options *o)
{
	int lc_a, lc_b;
	static struct strbuf a_name = STRBUF_INIT, b_name = STRBUF_INIT;
	const char *a_prefix, *b_prefix;
	char *data_one, *data_two;
	size_t size_one, size_two;
	struct emit_callback ecbdata;
	struct strbuf out = STRBUF_INIT;

	if (diff_mnemonic_prefix && o->flags.reverse_diff) {
		a_prefix = o->b_prefix;
		b_prefix = o->a_prefix;
	} else {
		a_prefix = o->a_prefix;
		b_prefix = o->b_prefix;
	}

	name_a += (*name_a == '/');
	name_b += (*name_b == '/');

	strbuf_reset(&a_name);
	strbuf_reset(&b_name);
	quote_two_c_style(&a_name, a_prefix, name_a, 0);
	quote_two_c_style(&b_name, b_prefix, name_b, 0);

	size_one = fill_textconv(o->repo, textconv_one, one, &data_one);
	size_two = fill_textconv(o->repo, textconv_two, two, &data_two);

	memset(&ecbdata, 0, sizeof(ecbdata));
	ecbdata.color_diff = want_color(o->use_color);
	ecbdata.ws_rule = whitespace_rule(o->repo->index, name_b);
	ecbdata.opt = o;
	if (ecbdata.ws_rule & WS_BLANK_AT_EOF) {
		mmfile_t mf1, mf2;
		mf1.ptr = (char *)data_one;
		mf2.ptr = (char *)data_two;
		mf1.size = size_one;
		mf2.size = size_two;
		check_blank_at_eof(&mf1, &mf2, &ecbdata);
	}
	ecbdata.lno_in_preimage = 1;
	ecbdata.lno_in_postimage = 1;

	lc_a = count_lines(data_one, size_one);
	lc_b = count_lines(data_two, size_two);

	emit_diff_symbol(o, DIFF_SYMBOL_FILEPAIR_MINUS,
			 a_name.buf, a_name.len, 0);
	emit_diff_symbol(o, DIFF_SYMBOL_FILEPAIR_PLUS,
			 b_name.buf, b_name.len, 0);

	strbuf_addstr(&out, "@@ -");
	if (!o->irreversible_delete)
		add_line_count(&out, lc_a);
	else
		strbuf_addstr(&out, "?,?");
	strbuf_addstr(&out, " +");
	add_line_count(&out, lc_b);
	strbuf_addstr(&out, " @@\n");
	emit_diff_symbol(o, DIFF_SYMBOL_REWRITE_DIFF, out.buf, out.len, 0);
	strbuf_release(&out);

	if (lc_a && !o->irreversible_delete)
		emit_rewrite_lines(&ecbdata, '-', data_one, size_one);
	if (lc_b)
		emit_rewrite_lines(&ecbdata, '+', data_two, size_two);
	if (textconv_one)
		free((char *)data_one);
	if (textconv_two)
		free((char *)data_two);
}

struct diff_words_buffer {
	mmfile_t text;
	unsigned long alloc;
	struct diff_words_orig {
		const char *begin, *end;
	} *orig;
	int orig_nr, orig_alloc;
};

static void diff_words_append(char *line, unsigned long len,
		struct diff_words_buffer *buffer)
{
	ALLOC_GROW(buffer->text.ptr, buffer->text.size + len, buffer->alloc);
	line++;
	len--;
	memcpy(buffer->text.ptr + buffer->text.size, line, len);
	buffer->text.size += len;
	buffer->text.ptr[buffer->text.size] = '\0';
}

struct diff_words_style_elem {
	const char *prefix;
	const char *suffix;
	const char *color; /* NULL; filled in by the setup code if
			    * color is enabled */
};

struct diff_words_style {
	enum diff_words_type type;
	struct diff_words_style_elem new_word, old_word, ctx;
	const char *newline;
};

static struct diff_words_style diff_words_styles[] = {
	{ DIFF_WORDS_PORCELAIN, {"+", "\n"}, {"-", "\n"}, {" ", "\n"}, "~\n" },
	{ DIFF_WORDS_PLAIN, {"{+", "+}"}, {"[-", "-]"}, {"", ""}, "\n" },
	{ DIFF_WORDS_COLOR, {"", ""}, {"", ""}, {"", ""}, "\n" }
};

struct diff_words_data {
	struct diff_words_buffer minus, plus;
	const char *current_plus;
	int last_minus;
	struct diff_options *opt;
	regex_t *word_regex;
	enum diff_words_type type;
	struct diff_words_style *style;
};

static int fn_out_diff_words_write_helper(struct diff_options *o,
					  struct diff_words_style_elem *st_el,
					  const char *newline,
					  size_t count, const char *buf)
{
	int print = 0;
	struct strbuf sb = STRBUF_INIT;

	while (count) {
		char *p = memchr(buf, '\n', count);
		if (print)
			strbuf_addstr(&sb, diff_line_prefix(o));

		if (p != buf) {
			const char *reset = st_el->color && *st_el->color ?
					    GIT_COLOR_RESET : NULL;
			if (st_el->color && *st_el->color)
				strbuf_addstr(&sb, st_el->color);
			strbuf_addstr(&sb, st_el->prefix);
			strbuf_add(&sb, buf, p ? p - buf : count);
			strbuf_addstr(&sb, st_el->suffix);
			if (reset)
				strbuf_addstr(&sb, reset);
		}
		if (!p)
			goto out;

		strbuf_addstr(&sb, newline);
		count -= p + 1 - buf;
		buf = p + 1;
		print = 1;
		if (count) {
			emit_diff_symbol(o, DIFF_SYMBOL_WORD_DIFF,
					 sb.buf, sb.len, 0);
			strbuf_reset(&sb);
		}
	}

out:
	if (sb.len)
		emit_diff_symbol(o, DIFF_SYMBOL_WORD_DIFF,
				 sb.buf, sb.len, 0);
	strbuf_release(&sb);
	return 0;
}

/*
 * '--color-words' algorithm can be described as:
 *
 *   1. collect the minus/plus lines of a diff hunk, divided into
 *      minus-lines and plus-lines;
 *
 *   2. break both minus-lines and plus-lines into words and
 *      place them into two mmfile_t with one word for each line;
 *
 *   3. use xdiff to run diff on the two mmfile_t to get the words level diff;
 *
 * And for the common parts of the both file, we output the plus side text.
 * diff_words->current_plus is used to trace the current position of the plus file
 * which printed. diff_words->last_minus is used to trace the last minus word
 * printed.
 *
 * For '--graph' to work with '--color-words', we need to output the graph prefix
 * on each line of color words output. Generally, there are two conditions on
 * which we should output the prefix.
 *
 *   1. diff_words->last_minus == 0 &&
 *      diff_words->current_plus == diff_words->plus.text.ptr
 *
 *      that is: the plus text must start as a new line, and if there is no minus
 *      word printed, a graph prefix must be printed.
 *
 *   2. diff_words->current_plus > diff_words->plus.text.ptr &&
 *      *(diff_words->current_plus - 1) == '\n'
 *
 *      that is: a graph prefix must be printed following a '\n'
 */
static int color_words_output_graph_prefix(struct diff_words_data *diff_words)
{
	if ((diff_words->last_minus == 0 &&
		diff_words->current_plus == diff_words->plus.text.ptr) ||
		(diff_words->current_plus > diff_words->plus.text.ptr &&
		*(diff_words->current_plus - 1) == '\n')) {
		return 1;
	} else {
		return 0;
	}
}

static void fn_out_diff_words_aux(void *priv,
				  long minus_first, long minus_len,
				  long plus_first, long plus_len,
				  const char *func, long funclen)
{
	struct diff_words_data *diff_words = priv;
	struct diff_words_style *style = diff_words->style;
	const char *minus_begin, *minus_end, *plus_begin, *plus_end;
	struct diff_options *opt = diff_words->opt;
	const char *line_prefix;

	assert(opt);
	line_prefix = diff_line_prefix(opt);

	/* POSIX requires that first be decremented by one if len == 0... */
	if (minus_len) {
		minus_begin = diff_words->minus.orig[minus_first].begin;
		minus_end =
			diff_words->minus.orig[minus_first + minus_len - 1].end;
	} else
		minus_begin = minus_end =
			diff_words->minus.orig[minus_first].end;

	if (plus_len) {
		plus_begin = diff_words->plus.orig[plus_first].begin;
		plus_end = diff_words->plus.orig[plus_first + plus_len - 1].end;
	} else
		plus_begin = plus_end = diff_words->plus.orig[plus_first].end;

	if (color_words_output_graph_prefix(diff_words)) {
		fputs(line_prefix, diff_words->opt->file);
	}
	if (diff_words->current_plus != plus_begin) {
		fn_out_diff_words_write_helper(diff_words->opt,
				&style->ctx, style->newline,
				plus_begin - diff_words->current_plus,
				diff_words->current_plus);
	}
	if (minus_begin != minus_end) {
		fn_out_diff_words_write_helper(diff_words->opt,
				&style->old_word, style->newline,
				minus_end - minus_begin, minus_begin);
	}
	if (plus_begin != plus_end) {
		fn_out_diff_words_write_helper(diff_words->opt,
				&style->new_word, style->newline,
				plus_end - plus_begin, plus_begin);
	}

	diff_words->current_plus = plus_end;
	diff_words->last_minus = minus_first;
}

/* This function starts looking at *begin, and returns 0 iff a word was found. */
static int find_word_boundaries(mmfile_t *buffer, regex_t *word_regex,
		int *begin, int *end)
{
	if (word_regex && *begin < buffer->size) {
		regmatch_t match[1];
		if (!regexec_buf(word_regex, buffer->ptr + *begin,
				 buffer->size - *begin, 1, match, 0)) {
			char *p = memchr(buffer->ptr + *begin + match[0].rm_so,
					'\n', match[0].rm_eo - match[0].rm_so);
			*end = p ? p - buffer->ptr : match[0].rm_eo + *begin;
			*begin += match[0].rm_so;
			return *begin >= *end;
		}
		return -1;
	}

	/* find the next word */
	while (*begin < buffer->size && isspace(buffer->ptr[*begin]))
		(*begin)++;
	if (*begin >= buffer->size)
		return -1;

	/* find the end of the word */
	*end = *begin + 1;
	while (*end < buffer->size && !isspace(buffer->ptr[*end]))
		(*end)++;

	return 0;
}

/*
 * This function splits the words in buffer->text, stores the list with
 * newline separator into out, and saves the offsets of the original words
 * in buffer->orig.
 */
static void diff_words_fill(struct diff_words_buffer *buffer, mmfile_t *out,
		regex_t *word_regex)
{
	int i, j;
	long alloc = 0;

	out->size = 0;
	out->ptr = NULL;

	/* fake an empty "0th" word */
	ALLOC_GROW(buffer->orig, 1, buffer->orig_alloc);
	buffer->orig[0].begin = buffer->orig[0].end = buffer->text.ptr;
	buffer->orig_nr = 1;

	for (i = 0; i < buffer->text.size; i++) {
		if (find_word_boundaries(&buffer->text, word_regex, &i, &j))
			return;

		/* store original boundaries */
		ALLOC_GROW(buffer->orig, buffer->orig_nr + 1,
				buffer->orig_alloc);
		buffer->orig[buffer->orig_nr].begin = buffer->text.ptr + i;
		buffer->orig[buffer->orig_nr].end = buffer->text.ptr + j;
		buffer->orig_nr++;

		/* store one word */
		ALLOC_GROW(out->ptr, out->size + j - i + 1, alloc);
		memcpy(out->ptr + out->size, buffer->text.ptr + i, j - i);
		out->ptr[out->size + j - i] = '\n';
		out->size += j - i + 1;

		i = j - 1;
	}
}

/* this executes the word diff on the accumulated buffers */
static void diff_words_show(struct diff_words_data *diff_words)
{
	xpparam_t xpp;
	xdemitconf_t xecfg;
	mmfile_t minus, plus;
	struct diff_words_style *style = diff_words->style;

	struct diff_options *opt = diff_words->opt;
	const char *line_prefix;

	assert(opt);
	line_prefix = diff_line_prefix(opt);

	/* special case: only removal */
	if (!diff_words->plus.text.size) {
		emit_diff_symbol(diff_words->opt, DIFF_SYMBOL_WORD_DIFF,
				 line_prefix, strlen(line_prefix), 0);
		fn_out_diff_words_write_helper(diff_words->opt,
			&style->old_word, style->newline,
			diff_words->minus.text.size,
			diff_words->minus.text.ptr);
		diff_words->minus.text.size = 0;
		return;
	}

	diff_words->current_plus = diff_words->plus.text.ptr;
	diff_words->last_minus = 0;

	memset(&xpp, 0, sizeof(xpp));
	memset(&xecfg, 0, sizeof(xecfg));
	diff_words_fill(&diff_words->minus, &minus, diff_words->word_regex);
	diff_words_fill(&diff_words->plus, &plus, diff_words->word_regex);
	xpp.flags = 0;
	/* as only the hunk header will be parsed, we need a 0-context */
	xecfg.ctxlen = 0;
	if (xdi_diff_outf(&minus, &plus, fn_out_diff_words_aux, NULL,
			  diff_words, &xpp, &xecfg))
		die("unable to generate word diff");
	free(minus.ptr);
	free(plus.ptr);
	if (diff_words->current_plus != diff_words->plus.text.ptr +
			diff_words->plus.text.size) {
		if (color_words_output_graph_prefix(diff_words))
			emit_diff_symbol(diff_words->opt, DIFF_SYMBOL_WORD_DIFF,
					 line_prefix, strlen(line_prefix), 0);
		fn_out_diff_words_write_helper(diff_words->opt,
			&style->ctx, style->newline,
			diff_words->plus.text.ptr + diff_words->plus.text.size
			- diff_words->current_plus, diff_words->current_plus);
	}
	diff_words->minus.text.size = diff_words->plus.text.size = 0;
}

/* In "color-words" mode, show word-diff of words accumulated in the buffer */
static void diff_words_flush(struct emit_callback *ecbdata)
{
	struct diff_options *wo = ecbdata->diff_words->opt;

	if (ecbdata->diff_words->minus.text.size ||
	    ecbdata->diff_words->plus.text.size)
		diff_words_show(ecbdata->diff_words);

	if (wo->emitted_symbols) {
		struct diff_options *o = ecbdata->opt;
		struct emitted_diff_symbols *wol = wo->emitted_symbols;
		int i;

		/*
		 * NEEDSWORK:
		 * Instead of appending each, concat all words to a line?
		 */
		for (i = 0; i < wol->nr; i++)
			append_emitted_diff_symbol(o, &wol->buf[i]);

		for (i = 0; i < wol->nr; i++)
			free((void *)wol->buf[i].line);

		wol->nr = 0;
	}
}

static void diff_filespec_load_driver(struct diff_filespec *one,
				      struct index_state *istate)
{
	/* Use already-loaded driver */
	if (one->driver)
		return;

	if (S_ISREG(one->mode))
		one->driver = userdiff_find_by_path(istate, one->path);

	/* Fallback to default settings */
	if (!one->driver)
		one->driver = userdiff_find_by_name("default");
}

static const char *userdiff_word_regex(struct diff_filespec *one,
				       struct index_state *istate)
{
	diff_filespec_load_driver(one, istate);
	return one->driver->word_regex;
}

static void init_diff_words_data(struct emit_callback *ecbdata,
				 struct diff_options *orig_opts,
				 struct diff_filespec *one,
				 struct diff_filespec *two)
{
	int i;
	struct diff_options *o = xmalloc(sizeof(struct diff_options));
	memcpy(o, orig_opts, sizeof(struct diff_options));

	ecbdata->diff_words =
		xcalloc(1, sizeof(struct diff_words_data));
	ecbdata->diff_words->type = o->word_diff;
	ecbdata->diff_words->opt = o;

	if (orig_opts->emitted_symbols)
		o->emitted_symbols =
			xcalloc(1, sizeof(struct emitted_diff_symbols));

	if (!o->word_regex)
		o->word_regex = userdiff_word_regex(one, o->repo->index);
	if (!o->word_regex)
		o->word_regex = userdiff_word_regex(two, o->repo->index);
	if (!o->word_regex)
		o->word_regex = diff_word_regex_cfg;
	if (o->word_regex) {
		ecbdata->diff_words->word_regex = (regex_t *)
			xmalloc(sizeof(regex_t));
		if (regcomp(ecbdata->diff_words->word_regex,
			    o->word_regex,
			    REG_EXTENDED | REG_NEWLINE))
			die("invalid regular expression: %s",
			    o->word_regex);
	}
	for (i = 0; i < ARRAY_SIZE(diff_words_styles); i++) {
		if (o->word_diff == diff_words_styles[i].type) {
			ecbdata->diff_words->style =
				&diff_words_styles[i];
			break;
		}
	}
	if (want_color(o->use_color)) {
		struct diff_words_style *st = ecbdata->diff_words->style;
		st->old_word.color = diff_get_color_opt(o, DIFF_FILE_OLD);
		st->new_word.color = diff_get_color_opt(o, DIFF_FILE_NEW);
		st->ctx.color = diff_get_color_opt(o, DIFF_CONTEXT);
	}
}

static void free_diff_words_data(struct emit_callback *ecbdata)
{
	if (ecbdata->diff_words) {
		diff_words_flush(ecbdata);
		free (ecbdata->diff_words->opt->emitted_symbols);
		free (ecbdata->diff_words->opt);
		free (ecbdata->diff_words->minus.text.ptr);
		free (ecbdata->diff_words->minus.orig);
		free (ecbdata->diff_words->plus.text.ptr);
		free (ecbdata->diff_words->plus.orig);
		if (ecbdata->diff_words->word_regex) {
			regfree(ecbdata->diff_words->word_regex);
			free(ecbdata->diff_words->word_regex);
		}
		FREE_AND_NULL(ecbdata->diff_words);
	}
}

const char *diff_get_color(int diff_use_color, enum color_diff ix)
{
	if (want_color(diff_use_color))
		return diff_colors[ix];
	return "";
}

const char *diff_line_prefix(struct diff_options *opt)
{
	struct strbuf *msgbuf;
	if (!opt->output_prefix)
		return "";

	msgbuf = opt->output_prefix(opt, opt->output_prefix_data);
	return msgbuf->buf;
}

static unsigned long sane_truncate_line(struct emit_callback *ecb, char *line, unsigned long len)
{
	const char *cp;
	unsigned long allot;
	size_t l = len;

	cp = line;
	allot = l;
	while (0 < l) {
		(void) utf8_width(&cp, &l);
		if (!cp)
			break; /* truncated in the middle? */
	}
	return allot - l;
}

static void find_lno(const char *line, struct emit_callback *ecbdata)
{
	const char *p;
	ecbdata->lno_in_preimage = 0;
	ecbdata->lno_in_postimage = 0;
	p = strchr(line, '-');
	if (!p)
		return; /* cannot happen */
	ecbdata->lno_in_preimage = strtol(p + 1, NULL, 10);
	p = strchr(p, '+');
	if (!p)
		return; /* cannot happen */
	ecbdata->lno_in_postimage = strtol(p + 1, NULL, 10);
}

static void fn_out_consume(void *priv, char *line, unsigned long len)
{
	struct emit_callback *ecbdata = priv;
	const char *reset = diff_get_color(ecbdata->color_diff, DIFF_RESET);
	struct diff_options *o = ecbdata->opt;

	o->found_changes = 1;

	if (ecbdata->header) {
		emit_diff_symbol(o, DIFF_SYMBOL_HEADER,
				 ecbdata->header->buf, ecbdata->header->len, 0);
		strbuf_reset(ecbdata->header);
		ecbdata->header = NULL;
	}

	if (ecbdata->label_path[0]) {
		emit_diff_symbol(o, DIFF_SYMBOL_FILEPAIR_MINUS,
				 ecbdata->label_path[0],
				 strlen(ecbdata->label_path[0]), 0);
		emit_diff_symbol(o, DIFF_SYMBOL_FILEPAIR_PLUS,
				 ecbdata->label_path[1],
				 strlen(ecbdata->label_path[1]), 0);
		ecbdata->label_path[0] = ecbdata->label_path[1] = NULL;
	}

	if (diff_suppress_blank_empty
	    && len == 2 && line[0] == ' ' && line[1] == '\n') {
		line[0] = '\n';
		len = 1;
	}

	if (line[0] == '@') {
		if (ecbdata->diff_words)
			diff_words_flush(ecbdata);
		len = sane_truncate_line(ecbdata, line, len);
		find_lno(line, ecbdata);
		emit_hunk_header(ecbdata, line, len);
		return;
	}

	if (ecbdata->diff_words) {
		enum diff_symbol s =
			ecbdata->diff_words->type == DIFF_WORDS_PORCELAIN ?
			DIFF_SYMBOL_WORDS_PORCELAIN : DIFF_SYMBOL_WORDS;
		if (line[0] == '-') {
			diff_words_append(line, len,
					  &ecbdata->diff_words->minus);
			return;
		} else if (line[0] == '+') {
			diff_words_append(line, len,
					  &ecbdata->diff_words->plus);
			return;
		} else if (starts_with(line, "\\ ")) {
			/*
			 * Eat the "no newline at eof" marker as if we
			 * saw a "+" or "-" line with nothing on it,
			 * and return without diff_words_flush() to
			 * defer processing. If this is the end of
			 * preimage, more "+" lines may come after it.
			 */
			return;
		}
		diff_words_flush(ecbdata);
		emit_diff_symbol(o, s, line, len, 0);
		return;
	}

	switch (line[0]) {
	case '+':
		ecbdata->lno_in_postimage++;
		emit_add_line(reset, ecbdata, line + 1, len - 1);
		break;
	case '-':
		ecbdata->lno_in_preimage++;
		emit_del_line(reset, ecbdata, line + 1, len - 1);
		break;
	case ' ':
		ecbdata->lno_in_postimage++;
		ecbdata->lno_in_preimage++;
		emit_context_line(reset, ecbdata, line + 1, len - 1);
		break;
	default:
		/* incomplete line at the end */
		ecbdata->lno_in_preimage++;
		emit_diff_symbol(o, DIFF_SYMBOL_CONTEXT_INCOMPLETE,
				 line, len, 0);
		break;
	}
}

static void pprint_rename(struct strbuf *name, const char *a, const char *b)
{
	const char *old_name = a;
	const char *new_name = b;
	int pfx_length, sfx_length;
	int pfx_adjust_for_slash;
	int len_a = strlen(a);
	int len_b = strlen(b);
	int a_midlen, b_midlen;
	int qlen_a = quote_c_style(a, NULL, NULL, 0);
	int qlen_b = quote_c_style(b, NULL, NULL, 0);

	if (qlen_a || qlen_b) {
		quote_c_style(a, name, NULL, 0);
		strbuf_addstr(name, " => ");
		quote_c_style(b, name, NULL, 0);
		return;
	}

	/* Find common prefix */
	pfx_length = 0;
	while (*old_name && *new_name && *old_name == *new_name) {
		if (*old_name == '/')
			pfx_length = old_name - a + 1;
		old_name++;
		new_name++;
	}

	/* Find common suffix */
	old_name = a + len_a;
	new_name = b + len_b;
	sfx_length = 0;
	/*
	 * If there is a common prefix, it must end in a slash.  In
	 * that case we let this loop run 1 into the prefix to see the
	 * same slash.
	 *
	 * If there is no common prefix, we cannot do this as it would
	 * underrun the input strings.
	 */
	pfx_adjust_for_slash = (pfx_length ? 1 : 0);
	while (a + pfx_length - pfx_adjust_for_slash <= old_name &&
	       b + pfx_length - pfx_adjust_for_slash <= new_name &&
	       *old_name == *new_name) {
		if (*old_name == '/')
			sfx_length = len_a - (old_name - a);
		old_name--;
		new_name--;
	}

	/*
	 * pfx{mid-a => mid-b}sfx
	 * {pfx-a => pfx-b}sfx
	 * pfx{sfx-a => sfx-b}
	 * name-a => name-b
	 */
	a_midlen = len_a - pfx_length - sfx_length;
	b_midlen = len_b - pfx_length - sfx_length;
	if (a_midlen < 0)
		a_midlen = 0;
	if (b_midlen < 0)
		b_midlen = 0;

	strbuf_grow(name, pfx_length + a_midlen + b_midlen + sfx_length + 7);
	if (pfx_length + sfx_length) {
		strbuf_add(name, a, pfx_length);
		strbuf_addch(name, '{');
	}
	strbuf_add(name, a + pfx_length, a_midlen);
	strbuf_addstr(name, " => ");
	strbuf_add(name, b + pfx_length, b_midlen);
	if (pfx_length + sfx_length) {
		strbuf_addch(name, '}');
		strbuf_add(name, a + len_a - sfx_length, sfx_length);
	}
}

struct diffstat_t {
	int nr;
	int alloc;
	struct diffstat_file {
		char *from_name;
		char *name;
		char *print_name;
		const char *comments;
		unsigned is_unmerged:1;
		unsigned is_binary:1;
		unsigned is_renamed:1;
		unsigned is_interesting:1;
		uintmax_t added, deleted;
	} **files;
};

static struct diffstat_file *diffstat_add(struct diffstat_t *diffstat,
					  const char *name_a,
					  const char *name_b)
{
	struct diffstat_file *x;
	x = xcalloc(1, sizeof(*x));
	ALLOC_GROW(diffstat->files, diffstat->nr + 1, diffstat->alloc);
	diffstat->files[diffstat->nr++] = x;
	if (name_b) {
		x->from_name = xstrdup(name_a);
		x->name = xstrdup(name_b);
		x->is_renamed = 1;
	}
	else {
		x->from_name = NULL;
		x->name = xstrdup(name_a);
	}
	return x;
}

static void diffstat_consume(void *priv, char *line, unsigned long len)
{
	struct diffstat_t *diffstat = priv;
	struct diffstat_file *x = diffstat->files[diffstat->nr - 1];

	if (line[0] == '+')
		x->added++;
	else if (line[0] == '-')
		x->deleted++;
}

const char mime_boundary_leader[] = "------------";

static int scale_linear(int it, int width, int max_change)
{
	if (!it)
		return 0;
	/*
	 * make sure that at least one '-' or '+' is printed if
	 * there is any change to this path. The easiest way is to
	 * scale linearly as if the alloted width is one column shorter
	 * than it is, and then add 1 to the result.
	 */
	return 1 + (it * (width - 1) / max_change);
}

static void show_graph(struct strbuf *out, char ch, int cnt,
		       const char *set, const char *reset)
{
	if (cnt <= 0)
		return;
	strbuf_addstr(out, set);
	strbuf_addchars(out, ch, cnt);
	strbuf_addstr(out, reset);
}

static void fill_print_name(struct diffstat_file *file)
{
	struct strbuf pname = STRBUF_INIT;

	if (file->print_name)
		return;

	if (file->is_renamed)
		pprint_rename(&pname, file->from_name, file->name);
	else
		quote_c_style(file->name, &pname, NULL, 0);

	if (file->comments)
		strbuf_addf(&pname, " (%s)", file->comments);

	file->print_name = strbuf_detach(&pname, NULL);
}

static void print_stat_summary_inserts_deletes(struct diff_options *options,
		int files, int insertions, int deletions)
{
	struct strbuf sb = STRBUF_INIT;

	if (!files) {
		assert(insertions == 0 && deletions == 0);
		emit_diff_symbol(options, DIFF_SYMBOL_STATS_SUMMARY_NO_FILES,
				 NULL, 0, 0);
		return;
	}

	strbuf_addf(&sb,
		    (files == 1) ? " %d file changed" : " %d files changed",
		    files);

	/*
	 * For binary diff, the caller may want to print "x files
	 * changed" with insertions == 0 && deletions == 0.
	 *
	 * Not omitting "0 insertions(+), 0 deletions(-)" in this case
	 * is probably less confusing (i.e skip over "2 files changed
	 * but nothing about added/removed lines? Is this a bug in Git?").
	 */
	if (insertions || deletions == 0) {
		strbuf_addf(&sb,
			    (insertions == 1) ? ", %d insertion(+)" : ", %d insertions(+)",
			    insertions);
	}

	if (deletions || insertions == 0) {
		strbuf_addf(&sb,
			    (deletions == 1) ? ", %d deletion(-)" : ", %d deletions(-)",
			    deletions);
	}
	strbuf_addch(&sb, '\n');
	emit_diff_symbol(options, DIFF_SYMBOL_STATS_SUMMARY_INSERTS_DELETES,
			 sb.buf, sb.len, 0);
	strbuf_release(&sb);
}

void print_stat_summary(FILE *fp, int files,
			int insertions, int deletions)
{
	struct diff_options o;
	memset(&o, 0, sizeof(o));
	o.file = fp;

	print_stat_summary_inserts_deletes(&o, files, insertions, deletions);
}

static void show_stats(struct diffstat_t *data, struct diff_options *options)
{
	int i, len, add, del, adds = 0, dels = 0;
	uintmax_t max_change = 0, max_len = 0;
	int total_files = data->nr, count;
	int width, name_width, graph_width, number_width = 0, bin_width = 0;
	const char *reset, *add_c, *del_c;
	int extra_shown = 0;
	const char *line_prefix = diff_line_prefix(options);
	struct strbuf out = STRBUF_INIT;

	if (data->nr == 0)
		return;

	count = options->stat_count ? options->stat_count : data->nr;

	reset = diff_get_color_opt(options, DIFF_RESET);
	add_c = diff_get_color_opt(options, DIFF_FILE_NEW);
	del_c = diff_get_color_opt(options, DIFF_FILE_OLD);

	/*
	 * Find the longest filename and max number of changes
	 */
	for (i = 0; (i < count) && (i < data->nr); i++) {
		struct diffstat_file *file = data->files[i];
		uintmax_t change = file->added + file->deleted;

		if (!file->is_interesting && (change == 0)) {
			count++; /* not shown == room for one more */
			continue;
		}
		fill_print_name(file);
		len = strlen(file->print_name);
		if (max_len < len)
			max_len = len;

		if (file->is_unmerged) {
			/* "Unmerged" is 8 characters */
			bin_width = bin_width < 8 ? 8 : bin_width;
			continue;
		}
		if (file->is_binary) {
			/* "Bin XXX -> YYY bytes" */
			int w = 14 + decimal_width(file->added)
				+ decimal_width(file->deleted);
			bin_width = bin_width < w ? w : bin_width;
			/* Display change counts aligned with "Bin" */
			number_width = 3;
			continue;
		}

		if (max_change < change)
			max_change = change;
	}
	count = i; /* where we can stop scanning in data->files[] */

	/*
	 * We have width = stat_width or term_columns() columns total.
	 * We want a maximum of min(max_len, stat_name_width) for the name part.
	 * We want a maximum of min(max_change, stat_graph_width) for the +- part.
	 * We also need 1 for " " and 4 + decimal_width(max_change)
	 * for " | NNNN " and one the empty column at the end, altogether
	 * 6 + decimal_width(max_change).
	 *
	 * If there's not enough space, we will use the smaller of
	 * stat_name_width (if set) and 5/8*width for the filename,
	 * and the rest for constant elements + graph part, but no more
	 * than stat_graph_width for the graph part.
	 * (5/8 gives 50 for filename and 30 for the constant parts + graph
	 * for the standard terminal size).
	 *
	 * In other words: stat_width limits the maximum width, and
	 * stat_name_width fixes the maximum width of the filename,
	 * and is also used to divide available columns if there
	 * aren't enough.
	 *
	 * Binary files are displayed with "Bin XXX -> YYY bytes"
	 * instead of the change count and graph. This part is treated
	 * similarly to the graph part, except that it is not
	 * "scaled". If total width is too small to accommodate the
	 * guaranteed minimum width of the filename part and the
	 * separators and this message, this message will "overflow"
	 * making the line longer than the maximum width.
	 */

	if (options->stat_width == -1)
		width = term_columns() - strlen(line_prefix);
	else
		width = options->stat_width ? options->stat_width : 80;
	number_width = decimal_width(max_change) > number_width ?
		decimal_width(max_change) : number_width;

	if (options->stat_graph_width == -1)
		options->stat_graph_width = diff_stat_graph_width;

	/*
	 * Guarantee 3/8*16==6 for the graph part
	 * and 5/8*16==10 for the filename part
	 */
	if (width < 16 + 6 + number_width)
		width = 16 + 6 + number_width;

	/*
	 * First assign sizes that are wanted, ignoring available width.
	 * strlen("Bin XXX -> YYY bytes") == bin_width, and the part
	 * starting from "XXX" should fit in graph_width.
	 */
	graph_width = max_change + 4 > bin_width ? max_change : bin_width - 4;
	if (options->stat_graph_width &&
	    options->stat_graph_width < graph_width)
		graph_width = options->stat_graph_width;

	name_width = (options->stat_name_width > 0 &&
		      options->stat_name_width < max_len) ?
		options->stat_name_width : max_len;

	/*
	 * Adjust adjustable widths not to exceed maximum width
	 */
	if (name_width + number_width + 6 + graph_width > width) {
		if (graph_width > width * 3/8 - number_width - 6) {
			graph_width = width * 3/8 - number_width - 6;
			if (graph_width < 6)
				graph_width = 6;
		}

		if (options->stat_graph_width &&
		    graph_width > options->stat_graph_width)
			graph_width = options->stat_graph_width;
		if (name_width > width - number_width - 6 - graph_width)
			name_width = width - number_width - 6 - graph_width;
		else
			graph_width = width - number_width - 6 - name_width;
	}

	/*
	 * From here name_width is the width of the name area,
	 * and graph_width is the width of the graph area.
	 * max_change is used to scale graph properly.
	 */
	for (i = 0; i < count; i++) {
		const char *prefix = "";
		struct diffstat_file *file = data->files[i];
		char *name = file->print_name;
		uintmax_t added = file->added;
		uintmax_t deleted = file->deleted;
		int name_len;

		if (!file->is_interesting && (added + deleted == 0))
			continue;

		/*
		 * "scale" the filename
		 */
		len = name_width;
		name_len = strlen(name);
		if (name_width < name_len) {
			char *slash;
			prefix = "...";
			len -= 3;
			name += name_len - len;
			slash = strchr(name, '/');
			if (slash)
				name = slash;
		}

		if (file->is_binary) {
			strbuf_addf(&out, " %s%-*s |", prefix, len, name);
			strbuf_addf(&out, " %*s", number_width, "Bin");
			if (!added && !deleted) {
				strbuf_addch(&out, '\n');
				emit_diff_symbol(options, DIFF_SYMBOL_STATS_LINE,
						 out.buf, out.len, 0);
				strbuf_reset(&out);
				continue;
			}
			strbuf_addf(&out, " %s%"PRIuMAX"%s",
				del_c, deleted, reset);
			strbuf_addstr(&out, " -> ");
			strbuf_addf(&out, "%s%"PRIuMAX"%s",
				add_c, added, reset);
			strbuf_addstr(&out, " bytes\n");
			emit_diff_symbol(options, DIFF_SYMBOL_STATS_LINE,
					 out.buf, out.len, 0);
			strbuf_reset(&out);
			continue;
		}
		else if (file->is_unmerged) {
			strbuf_addf(&out, " %s%-*s |", prefix, len, name);
			strbuf_addstr(&out, " Unmerged\n");
			emit_diff_symbol(options, DIFF_SYMBOL_STATS_LINE,
					 out.buf, out.len, 0);
			strbuf_reset(&out);
			continue;
		}

		/*
		 * scale the add/delete
		 */
		add = added;
		del = deleted;

		if (graph_width <= max_change) {
			int total = scale_linear(add + del, graph_width, max_change);
			if (total < 2 && add && del)
				/* width >= 2 due to the sanity check */
				total = 2;
			if (add < del) {
				add = scale_linear(add, graph_width, max_change);
				del = total - add;
			} else {
				del = scale_linear(del, graph_width, max_change);
				add = total - del;
			}
		}
		strbuf_addf(&out, " %s%-*s |", prefix, len, name);
		strbuf_addf(&out, " %*"PRIuMAX"%s",
			number_width, added + deleted,
			added + deleted ? " " : "");
		show_graph(&out, '+', add, add_c, reset);
		show_graph(&out, '-', del, del_c, reset);
		strbuf_addch(&out, '\n');
		emit_diff_symbol(options, DIFF_SYMBOL_STATS_LINE,
				 out.buf, out.len, 0);
		strbuf_reset(&out);
	}

	for (i = 0; i < data->nr; i++) {
		struct diffstat_file *file = data->files[i];
		uintmax_t added = file->added;
		uintmax_t deleted = file->deleted;

		if (file->is_unmerged ||
		    (!file->is_interesting && (added + deleted == 0))) {
			total_files--;
			continue;
		}

		if (!file->is_binary) {
			adds += added;
			dels += deleted;
		}
		if (i < count)
			continue;
		if (!extra_shown)
			emit_diff_symbol(options,
					 DIFF_SYMBOL_STATS_SUMMARY_ABBREV,
					 NULL, 0, 0);
		extra_shown = 1;
	}

	print_stat_summary_inserts_deletes(options, total_files, adds, dels);
	strbuf_release(&out);
}

static void show_shortstats(struct diffstat_t *data, struct diff_options *options)
{
	int i, adds = 0, dels = 0, total_files = data->nr;

	if (data->nr == 0)
		return;

	for (i = 0; i < data->nr; i++) {
		int added = data->files[i]->added;
		int deleted = data->files[i]->deleted;

		if (data->files[i]->is_unmerged ||
		    (!data->files[i]->is_interesting && (added + deleted == 0))) {
			total_files--;
		} else if (!data->files[i]->is_binary) { /* don't count bytes */
			adds += added;
			dels += deleted;
		}
	}
	print_stat_summary_inserts_deletes(options, total_files, adds, dels);
}

static void show_numstat(struct diffstat_t *data, struct diff_options *options)
{
	int i;

	if (data->nr == 0)
		return;

	for (i = 0; i < data->nr; i++) {
		struct diffstat_file *file = data->files[i];

		fprintf(options->file, "%s", diff_line_prefix(options));

		if (file->is_binary)
			fprintf(options->file, "-\t-\t");
		else
			fprintf(options->file,
				"%"PRIuMAX"\t%"PRIuMAX"\t",
				file->added, file->deleted);
		if (options->line_termination) {
			fill_print_name(file);
			if (!file->is_renamed)
				write_name_quoted(file->name, options->file,
						  options->line_termination);
			else {
				fputs(file->print_name, options->file);
				putc(options->line_termination, options->file);
			}
		} else {
			if (file->is_renamed) {
				putc('\0', options->file);
				write_name_quoted(file->from_name, options->file, '\0');
			}
			write_name_quoted(file->name, options->file, '\0');
		}
	}
}

struct dirstat_file {
	const char *name;
	unsigned long changed;
};

struct dirstat_dir {
	struct dirstat_file *files;
	int alloc, nr, permille, cumulative;
};

static long gather_dirstat(struct diff_options *opt, struct dirstat_dir *dir,
		unsigned long changed, const char *base, int baselen)
{
	unsigned long sum_changes = 0;
	unsigned int sources = 0;
	const char *line_prefix = diff_line_prefix(opt);

	while (dir->nr) {
		struct dirstat_file *f = dir->files;
		int namelen = strlen(f->name);
		unsigned long changes;
		char *slash;

		if (namelen < baselen)
			break;
		if (memcmp(f->name, base, baselen))
			break;
		slash = strchr(f->name + baselen, '/');
		if (slash) {
			int newbaselen = slash + 1 - f->name;
			changes = gather_dirstat(opt, dir, changed, f->name, newbaselen);
			sources++;
		} else {
			changes = f->changed;
			dir->files++;
			dir->nr--;
			sources += 2;
		}
		sum_changes += changes;
	}

	/*
	 * We don't report dirstat's for
	 *  - the top level
	 *  - or cases where everything came from a single directory
	 *    under this directory (sources == 1).
	 */
	if (baselen && sources != 1) {
		if (sum_changes) {
			int permille = sum_changes * 1000 / changed;
			if (permille >= dir->permille) {
				fprintf(opt->file, "%s%4d.%01d%% %.*s\n", line_prefix,
					permille / 10, permille % 10, baselen, base);
				if (!dir->cumulative)
					return 0;
			}
		}
	}
	return sum_changes;
}

static int dirstat_compare(const void *_a, const void *_b)
{
	const struct dirstat_file *a = _a;
	const struct dirstat_file *b = _b;
	return strcmp(a->name, b->name);
}

static void show_dirstat(struct diff_options *options)
{
	int i;
	unsigned long changed;
	struct dirstat_dir dir;
	struct diff_queue_struct *q = &diff_queued_diff;

	dir.files = NULL;
	dir.alloc = 0;
	dir.nr = 0;
	dir.permille = options->dirstat_permille;
	dir.cumulative = options->flags.dirstat_cumulative;

	changed = 0;
	for (i = 0; i < q->nr; i++) {
		struct diff_filepair *p = q->queue[i];
		const char *name;
		unsigned long copied, added, damage;

		name = p->two->path ? p->two->path : p->one->path;

		if (p->one->oid_valid && p->two->oid_valid &&
		    oideq(&p->one->oid, &p->two->oid)) {
			/*
			 * The SHA1 has not changed, so pre-/post-content is
			 * identical. We can therefore skip looking at the
			 * file contents altogether.
			 */
			damage = 0;
			goto found_damage;
		}

		if (options->flags.dirstat_by_file) {
			/*
			 * In --dirstat-by-file mode, we don't really need to
			 * look at the actual file contents at all.
			 * The fact that the SHA1 changed is enough for us to
			 * add this file to the list of results
			 * (with each file contributing equal damage).
			 */
			damage = 1;
			goto found_damage;
		}

		if (DIFF_FILE_VALID(p->one) && DIFF_FILE_VALID(p->two)) {
			diff_populate_filespec(options->repo, p->one, 0);
			diff_populate_filespec(options->repo, p->two, 0);
			diffcore_count_changes(options->repo,
					       p->one, p->two, NULL, NULL,
					       &copied, &added);
			diff_free_filespec_data(p->one);
			diff_free_filespec_data(p->two);
		} else if (DIFF_FILE_VALID(p->one)) {
			diff_populate_filespec(options->repo, p->one, CHECK_SIZE_ONLY);
			copied = added = 0;
			diff_free_filespec_data(p->one);
		} else if (DIFF_FILE_VALID(p->two)) {
			diff_populate_filespec(options->repo, p->two, CHECK_SIZE_ONLY);
			copied = 0;
			added = p->two->size;
			diff_free_filespec_data(p->two);
		} else
			continue;

		/*
		 * Original minus copied is the removed material,
		 * added is the new material.  They are both damages
		 * made to the preimage.
		 * If the resulting damage is zero, we know that
		 * diffcore_count_changes() considers the two entries to
		 * be identical, but since the oid changed, we
		 * know that there must have been _some_ kind of change,
		 * so we force all entries to have damage > 0.
		 */
		damage = (p->one->size - copied) + added;
		if (!damage)
			damage = 1;

found_damage:
		ALLOC_GROW(dir.files, dir.nr + 1, dir.alloc);
		dir.files[dir.nr].name = name;
		dir.files[dir.nr].changed = damage;
		changed += damage;
		dir.nr++;
	}

	/* This can happen even with many files, if everything was renames */
	if (!changed)
		return;

	/* Show all directories with more than x% of the changes */
	QSORT(dir.files, dir.nr, dirstat_compare);
	gather_dirstat(options, &dir, changed, "", 0);
}

static void show_dirstat_by_line(struct diffstat_t *data, struct diff_options *options)
{
	int i;
	unsigned long changed;
	struct dirstat_dir dir;

	if (data->nr == 0)
		return;

	dir.files = NULL;
	dir.alloc = 0;
	dir.nr = 0;
	dir.permille = options->dirstat_permille;
	dir.cumulative = options->flags.dirstat_cumulative;

	changed = 0;
	for (i = 0; i < data->nr; i++) {
		struct diffstat_file *file = data->files[i];
		unsigned long damage = file->added + file->deleted;
		if (file->is_binary)
			/*
			 * binary files counts bytes, not lines. Must find some
			 * way to normalize binary bytes vs. textual lines.
			 * The following heuristic assumes that there are 64
			 * bytes per "line".
			 * This is stupid and ugly, but very cheap...
			 */
			damage = DIV_ROUND_UP(damage, 64);
		ALLOC_GROW(dir.files, dir.nr + 1, dir.alloc);
		dir.files[dir.nr].name = file->name;
		dir.files[dir.nr].changed = damage;
		changed += damage;
		dir.nr++;
	}

	/* This can happen even with many files, if everything was renames */
	if (!changed)
		return;

	/* Show all directories with more than x% of the changes */
	QSORT(dir.files, dir.nr, dirstat_compare);
	gather_dirstat(options, &dir, changed, "", 0);
}

static void free_diffstat_info(struct diffstat_t *diffstat)
{
	int i;
	for (i = 0; i < diffstat->nr; i++) {
		struct diffstat_file *f = diffstat->files[i];
		free(f->print_name);
		free(f->name);
		free(f->from_name);
		free(f);
	}
	free(diffstat->files);
}

struct checkdiff_t {
	const char *filename;
	int lineno;
	int conflict_marker_size;
	struct diff_options *o;
	unsigned ws_rule;
	unsigned status;
};

static int is_conflict_marker(const char *line, int marker_size, unsigned long len)
{
	char firstchar;
	int cnt;

	if (len < marker_size + 1)
		return 0;
	firstchar = line[0];
	switch (firstchar) {
	case '=': case '>': case '<': case '|':
		break;
	default:
		return 0;
	}
	for (cnt = 1; cnt < marker_size; cnt++)
		if (line[cnt] != firstchar)
			return 0;
	/* line[1] thru line[marker_size-1] are same as firstchar */
	if (len < marker_size + 1 || !isspace(line[marker_size]))
		return 0;
	return 1;
}

static void checkdiff_consume_hunk(void *priv,
				   long ob, long on, long nb, long nn,
				   const char *func, long funclen)

{
	struct checkdiff_t *data = priv;
	data->lineno = nb - 1;
}

static void checkdiff_consume(void *priv, char *line, unsigned long len)
{
	struct checkdiff_t *data = priv;
	int marker_size = data->conflict_marker_size;
	const char *ws = diff_get_color(data->o->use_color, DIFF_WHITESPACE);
	const char *reset = diff_get_color(data->o->use_color, DIFF_RESET);
	const char *set = diff_get_color(data->o->use_color, DIFF_FILE_NEW);
	char *err;
	const char *line_prefix;

	assert(data->o);
	line_prefix = diff_line_prefix(data->o);

	if (line[0] == '+') {
		unsigned bad;
		data->lineno++;
		if (is_conflict_marker(line + 1, marker_size, len - 1)) {
			data->status |= 1;
			fprintf(data->o->file,
				"%s%s:%d: leftover conflict marker\n",
				line_prefix, data->filename, data->lineno);
		}
		bad = ws_check(line + 1, len - 1, data->ws_rule);
		if (!bad)
			return;
		data->status |= bad;
		err = whitespace_error_string(bad);
		fprintf(data->o->file, "%s%s:%d: %s.\n",
			line_prefix, data->filename, data->lineno, err);
		free(err);
		emit_line(data->o, set, reset, line, 1);
		ws_check_emit(line + 1, len - 1, data->ws_rule,
			      data->o->file, set, reset, ws);
	} else if (line[0] == ' ') {
		data->lineno++;
	}
}

static unsigned char *deflate_it(char *data,
				 unsigned long size,
				 unsigned long *result_size)
{
	int bound;
	unsigned char *deflated;
	git_zstream stream;

	git_deflate_init(&stream, zlib_compression_level);
	bound = git_deflate_bound(&stream, size);
	deflated = xmalloc(bound);
	stream.next_out = deflated;
	stream.avail_out = bound;

	stream.next_in = (unsigned char *)data;
	stream.avail_in = size;
	while (git_deflate(&stream, Z_FINISH) == Z_OK)
		; /* nothing */
	git_deflate_end(&stream);
	*result_size = stream.total_out;
	return deflated;
}

static void emit_binary_diff_body(struct diff_options *o,
				  mmfile_t *one, mmfile_t *two)
{
	void *cp;
	void *delta;
	void *deflated;
	void *data;
	unsigned long orig_size;
	unsigned long delta_size;
	unsigned long deflate_size;
	unsigned long data_size;

	/* We could do deflated delta, or we could do just deflated two,
	 * whichever is smaller.
	 */
	delta = NULL;
	deflated = deflate_it(two->ptr, two->size, &deflate_size);
	if (one->size && two->size) {
		delta = diff_delta(one->ptr, one->size,
				   two->ptr, two->size,
				   &delta_size, deflate_size);
		if (delta) {
			void *to_free = delta;
			orig_size = delta_size;
			delta = deflate_it(delta, delta_size, &delta_size);
			free(to_free);
		}
	}

	if (delta && delta_size < deflate_size) {
		char *s = xstrfmt("%"PRIuMAX , (uintmax_t)orig_size);
		emit_diff_symbol(o, DIFF_SYMBOL_BINARY_DIFF_HEADER_DELTA,
				 s, strlen(s), 0);
		free(s);
		free(deflated);
		data = delta;
		data_size = delta_size;
	} else {
		char *s = xstrfmt("%lu", two->size);
		emit_diff_symbol(o, DIFF_SYMBOL_BINARY_DIFF_HEADER_LITERAL,
				 s, strlen(s), 0);
		free(s);
		free(delta);
		data = deflated;
		data_size = deflate_size;
	}

	/* emit data encoded in base85 */
	cp = data;
	while (data_size) {
		int len;
		int bytes = (52 < data_size) ? 52 : data_size;
		char line[71];
		data_size -= bytes;
		if (bytes <= 26)
			line[0] = bytes + 'A' - 1;
		else
			line[0] = bytes - 26 + 'a' - 1;
		encode_85(line + 1, cp, bytes);
		cp = (char *) cp + bytes;

		len = strlen(line);
		line[len++] = '\n';
		line[len] = '\0';

		emit_diff_symbol(o, DIFF_SYMBOL_BINARY_DIFF_BODY,
				 line, len, 0);
	}
	emit_diff_symbol(o, DIFF_SYMBOL_BINARY_DIFF_FOOTER, NULL, 0, 0);
	free(data);
}

static void emit_binary_diff(struct diff_options *o,
			     mmfile_t *one, mmfile_t *two)
{
	emit_diff_symbol(o, DIFF_SYMBOL_BINARY_DIFF_HEADER, NULL, 0, 0);
	emit_binary_diff_body(o, one, two);
	emit_binary_diff_body(o, two, one);
}

int diff_filespec_is_binary(struct repository *r,
			    struct diff_filespec *one)
{
	if (one->is_binary == -1) {
		diff_filespec_load_driver(one, r->index);
		if (one->driver->binary != -1)
			one->is_binary = one->driver->binary;
		else {
			if (!one->data && DIFF_FILE_VALID(one))
				diff_populate_filespec(r, one, CHECK_BINARY);
			if (one->is_binary == -1 && one->data)
				one->is_binary = buffer_is_binary(one->data,
						one->size);
			if (one->is_binary == -1)
				one->is_binary = 0;
		}
	}
	return one->is_binary;
}

static const struct userdiff_funcname *
diff_funcname_pattern(struct diff_options *o, struct diff_filespec *one)
{
	diff_filespec_load_driver(one, o->repo->index);
	return one->driver->funcname.pattern ? &one->driver->funcname : NULL;
}

void diff_set_mnemonic_prefix(struct diff_options *options, const char *a, const char *b)
{
	if (!options->a_prefix)
		options->a_prefix = a;
	if (!options->b_prefix)
		options->b_prefix = b;
}

struct userdiff_driver *get_textconv(struct repository *r,
				     struct diff_filespec *one)
{
	if (!DIFF_FILE_VALID(one))
		return NULL;

	diff_filespec_load_driver(one, r->index);
	return userdiff_get_textconv(r, one->driver);
}

static void builtin_diff(const char *name_a,
			 const char *name_b,
			 struct diff_filespec *one,
			 struct diff_filespec *two,
			 const char *xfrm_msg,
			 int must_show_header,
			 struct diff_options *o,
			 int complete_rewrite)
{
	mmfile_t mf1, mf2;
	const char *lbl[2];
	char *a_one, *b_two;
	const char *meta = diff_get_color_opt(o, DIFF_METAINFO);
	const char *reset = diff_get_color_opt(o, DIFF_RESET);
	const char *a_prefix, *b_prefix;
	struct userdiff_driver *textconv_one = NULL;
	struct userdiff_driver *textconv_two = NULL;
	struct strbuf header = STRBUF_INIT;
	const char *line_prefix = diff_line_prefix(o);

	diff_set_mnemonic_prefix(o, "a/", "b/");
	if (o->flags.reverse_diff) {
		a_prefix = o->b_prefix;
		b_prefix = o->a_prefix;
	} else {
		a_prefix = o->a_prefix;
		b_prefix = o->b_prefix;
	}

	if (o->submodule_format == DIFF_SUBMODULE_LOG &&
	    (!one->mode || S_ISGITLINK(one->mode)) &&
	    (!two->mode || S_ISGITLINK(two->mode))) {
		show_submodule_summary(o, one->path ? one->path : two->path,
				&one->oid, &two->oid,
				two->dirty_submodule);
		return;
	} else if (o->submodule_format == DIFF_SUBMODULE_INLINE_DIFF &&
		   (!one->mode || S_ISGITLINK(one->mode)) &&
		   (!two->mode || S_ISGITLINK(two->mode))) {
		show_submodule_inline_diff(o, one->path ? one->path : two->path,
				&one->oid, &two->oid,
				two->dirty_submodule);
		return;
	}

	if (o->flags.allow_textconv) {
		textconv_one = get_textconv(o->repo, one);
		textconv_two = get_textconv(o->repo, two);
	}

	/* Never use a non-valid filename anywhere if at all possible */
	name_a = DIFF_FILE_VALID(one) ? name_a : name_b;
	name_b = DIFF_FILE_VALID(two) ? name_b : name_a;

	a_one = quote_two(a_prefix, name_a + (*name_a == '/'));
	b_two = quote_two(b_prefix, name_b + (*name_b == '/'));
	lbl[0] = DIFF_FILE_VALID(one) ? a_one : "/dev/null";
	lbl[1] = DIFF_FILE_VALID(two) ? b_two : "/dev/null";
	strbuf_addf(&header, "%s%sdiff --git %s %s%s\n", line_prefix, meta, a_one, b_two, reset);
	if (lbl[0][0] == '/') {
		/* /dev/null */
		strbuf_addf(&header, "%s%snew file mode %06o%s\n", line_prefix, meta, two->mode, reset);
		if (xfrm_msg)
			strbuf_addstr(&header, xfrm_msg);
		must_show_header = 1;
	}
	else if (lbl[1][0] == '/') {
		strbuf_addf(&header, "%s%sdeleted file mode %06o%s\n", line_prefix, meta, one->mode, reset);
		if (xfrm_msg)
			strbuf_addstr(&header, xfrm_msg);
		must_show_header = 1;
	}
	else {
		if (one->mode != two->mode) {
			strbuf_addf(&header, "%s%sold mode %06o%s\n", line_prefix, meta, one->mode, reset);
			strbuf_addf(&header, "%s%snew mode %06o%s\n", line_prefix, meta, two->mode, reset);
			must_show_header = 1;
		}
		if (xfrm_msg)
			strbuf_addstr(&header, xfrm_msg);

		/*
		 * we do not run diff between different kind
		 * of objects.
		 */
		if ((one->mode ^ two->mode) & S_IFMT)
			goto free_ab_and_return;
		if (complete_rewrite &&
		    (textconv_one || !diff_filespec_is_binary(o->repo, one)) &&
		    (textconv_two || !diff_filespec_is_binary(o->repo, two))) {
			emit_diff_symbol(o, DIFF_SYMBOL_HEADER,
					 header.buf, header.len, 0);
			strbuf_reset(&header);
			emit_rewrite_diff(name_a, name_b, one, two,
					  textconv_one, textconv_two, o);
			o->found_changes = 1;
			goto free_ab_and_return;
		}
	}

	if (o->irreversible_delete && lbl[1][0] == '/') {
		emit_diff_symbol(o, DIFF_SYMBOL_HEADER, header.buf,
				 header.len, 0);
		strbuf_reset(&header);
		goto free_ab_and_return;
	} else if (!o->flags.text &&
		   ( (!textconv_one && diff_filespec_is_binary(o->repo, one)) ||
		     (!textconv_two && diff_filespec_is_binary(o->repo, two)) )) {
		struct strbuf sb = STRBUF_INIT;
		if (!one->data && !two->data &&
		    S_ISREG(one->mode) && S_ISREG(two->mode) &&
		    !o->flags.binary) {
			if (oideq(&one->oid, &two->oid)) {
				if (must_show_header)
					emit_diff_symbol(o, DIFF_SYMBOL_HEADER,
							 header.buf, header.len,
							 0);
				goto free_ab_and_return;
			}
			emit_diff_symbol(o, DIFF_SYMBOL_HEADER,
					 header.buf, header.len, 0);
			strbuf_addf(&sb, "%sBinary files %s and %s differ\n",
				    diff_line_prefix(o), lbl[0], lbl[1]);
			emit_diff_symbol(o, DIFF_SYMBOL_BINARY_FILES,
					 sb.buf, sb.len, 0);
			strbuf_release(&sb);
			goto free_ab_and_return;
		}
		if (fill_mmfile(o->repo, &mf1, one) < 0 ||
		    fill_mmfile(o->repo, &mf2, two) < 0)
			die("unable to read files to diff");
		/* Quite common confusing case */
		if (mf1.size == mf2.size &&
		    !memcmp(mf1.ptr, mf2.ptr, mf1.size)) {
			if (must_show_header)
				emit_diff_symbol(o, DIFF_SYMBOL_HEADER,
						 header.buf, header.len, 0);
			goto free_ab_and_return;
		}
		emit_diff_symbol(o, DIFF_SYMBOL_HEADER, header.buf, header.len, 0);
		strbuf_reset(&header);
		if (o->flags.binary)
			emit_binary_diff(o, &mf1, &mf2);
		else {
			strbuf_addf(&sb, "%sBinary files %s and %s differ\n",
				    diff_line_prefix(o), lbl[0], lbl[1]);
			emit_diff_symbol(o, DIFF_SYMBOL_BINARY_FILES,
					 sb.buf, sb.len, 0);
			strbuf_release(&sb);
		}
		o->found_changes = 1;
	} else {
		/* Crazy xdl interfaces.. */
		const char *diffopts = getenv("GIT_DIFF_OPTS");
		const char *v;
		xpparam_t xpp;
		xdemitconf_t xecfg;
		struct emit_callback ecbdata;
		const struct userdiff_funcname *pe;

		if (must_show_header) {
			emit_diff_symbol(o, DIFF_SYMBOL_HEADER,
					 header.buf, header.len, 0);
			strbuf_reset(&header);
		}

		mf1.size = fill_textconv(o->repo, textconv_one, one, &mf1.ptr);
		mf2.size = fill_textconv(o->repo, textconv_two, two, &mf2.ptr);

		pe = diff_funcname_pattern(o, one);
		if (!pe)
			pe = diff_funcname_pattern(o, two);

		memset(&xpp, 0, sizeof(xpp));
		memset(&xecfg, 0, sizeof(xecfg));
		memset(&ecbdata, 0, sizeof(ecbdata));
		if (o->flags.suppress_diff_headers)
			lbl[0] = NULL;
		ecbdata.label_path = lbl;
		ecbdata.color_diff = want_color(o->use_color);
		ecbdata.ws_rule = whitespace_rule(o->repo->index, name_b);
		if (ecbdata.ws_rule & WS_BLANK_AT_EOF)
			check_blank_at_eof(&mf1, &mf2, &ecbdata);
		ecbdata.opt = o;
		if (header.len && !o->flags.suppress_diff_headers)
			ecbdata.header = &header;
		xpp.flags = o->xdl_opts;
		xpp.anchors = o->anchors;
		xpp.anchors_nr = o->anchors_nr;
		xecfg.ctxlen = o->context;
		xecfg.interhunkctxlen = o->interhunkcontext;
		xecfg.flags = XDL_EMIT_FUNCNAMES;
		if (o->flags.funccontext)
			xecfg.flags |= XDL_EMIT_FUNCCONTEXT;
		if (pe)
			xdiff_set_find_func(&xecfg, pe->pattern, pe->cflags);
		if (!diffopts)
			;
		else if (skip_prefix(diffopts, "--unified=", &v))
			xecfg.ctxlen = strtoul(v, NULL, 10);
		else if (skip_prefix(diffopts, "-u", &v))
			xecfg.ctxlen = strtoul(v, NULL, 10);
		if (o->word_diff)
			init_diff_words_data(&ecbdata, o, one, two);
		if (xdi_diff_outf(&mf1, &mf2, NULL, fn_out_consume,
				  &ecbdata, &xpp, &xecfg))
			die("unable to generate diff for %s", one->path);
		if (o->word_diff)
			free_diff_words_data(&ecbdata);
		if (textconv_one)
			free(mf1.ptr);
		if (textconv_two)
			free(mf2.ptr);
		xdiff_clear_find_func(&xecfg);
	}

 free_ab_and_return:
	strbuf_release(&header);
	diff_free_filespec_data(one);
	diff_free_filespec_data(two);
	free(a_one);
	free(b_two);
	return;
}

static char *get_compact_summary(const struct diff_filepair *p, int is_renamed)
{
	if (!is_renamed) {
		if (p->status == DIFF_STATUS_ADDED) {
			if (S_ISLNK(p->two->mode))
				return "new +l";
			else if ((p->two->mode & 0777) == 0755)
				return "new +x";
			else
				return "new";
		} else if (p->status == DIFF_STATUS_DELETED)
			return "gone";
	}
	if (S_ISLNK(p->one->mode) && !S_ISLNK(p->two->mode))
		return "mode -l";
	else if (!S_ISLNK(p->one->mode) && S_ISLNK(p->two->mode))
		return "mode +l";
	else if ((p->one->mode & 0777) == 0644 &&
		 (p->two->mode & 0777) == 0755)
		return "mode +x";
	else if ((p->one->mode & 0777) == 0755 &&
		 (p->two->mode & 0777) == 0644)
		return "mode -x";
	return NULL;
}

static void builtin_diffstat(const char *name_a, const char *name_b,
			     struct diff_filespec *one,
			     struct diff_filespec *two,
			     struct diffstat_t *diffstat,
			     struct diff_options *o,
			     struct diff_filepair *p)
{
	mmfile_t mf1, mf2;
	struct diffstat_file *data;
	int same_contents;
	int complete_rewrite = 0;

	if (!DIFF_PAIR_UNMERGED(p)) {
		if (p->status == DIFF_STATUS_MODIFIED && p->score)
			complete_rewrite = 1;
	}

	data = diffstat_add(diffstat, name_a, name_b);
	data->is_interesting = p->status != DIFF_STATUS_UNKNOWN;
	if (o->flags.stat_with_summary)
		data->comments = get_compact_summary(p, data->is_renamed);

	if (!one || !two) {
		data->is_unmerged = 1;
		return;
	}

	same_contents = oideq(&one->oid, &two->oid);

	if (diff_filespec_is_binary(o->repo, one) ||
	    diff_filespec_is_binary(o->repo, two)) {
		data->is_binary = 1;
		if (same_contents) {
			data->added = 0;
			data->deleted = 0;
		} else {
			data->added = diff_filespec_size(o->repo, two);
			data->deleted = diff_filespec_size(o->repo, one);
		}
	}

	else if (complete_rewrite) {
		diff_populate_filespec(o->repo, one, 0);
		diff_populate_filespec(o->repo, two, 0);
		data->deleted = count_lines(one->data, one->size);
		data->added = count_lines(two->data, two->size);
	}

	else if (!same_contents) {
		/* Crazy xdl interfaces.. */
		xpparam_t xpp;
		xdemitconf_t xecfg;

		if (fill_mmfile(o->repo, &mf1, one) < 0 ||
		    fill_mmfile(o->repo, &mf2, two) < 0)
			die("unable to read files to diff");

		memset(&xpp, 0, sizeof(xpp));
		memset(&xecfg, 0, sizeof(xecfg));
		xpp.flags = o->xdl_opts;
		xpp.anchors = o->anchors;
		xpp.anchors_nr = o->anchors_nr;
		xecfg.ctxlen = o->context;
		xecfg.interhunkctxlen = o->interhunkcontext;
		if (xdi_diff_outf(&mf1, &mf2, discard_hunk_line,
				  diffstat_consume, diffstat, &xpp, &xecfg))
			die("unable to generate diffstat for %s", one->path);
	}

	diff_free_filespec_data(one);
	diff_free_filespec_data(two);
}

static void builtin_checkdiff(const char *name_a, const char *name_b,
			      const char *attr_path,
			      struct diff_filespec *one,
			      struct diff_filespec *two,
			      struct diff_options *o)
{
	mmfile_t mf1, mf2;
	struct checkdiff_t data;

	if (!two)
		return;

	memset(&data, 0, sizeof(data));
	data.filename = name_b ? name_b : name_a;
	data.lineno = 0;
	data.o = o;
	data.ws_rule = whitespace_rule(o->repo->index, attr_path);
	data.conflict_marker_size = ll_merge_marker_size(o->repo->index, attr_path);

	if (fill_mmfile(o->repo, &mf1, one) < 0 ||
	    fill_mmfile(o->repo, &mf2, two) < 0)
		die("unable to read files to diff");

	/*
	 * All the other codepaths check both sides, but not checking
	 * the "old" side here is deliberate.  We are checking the newly
	 * introduced changes, and as long as the "new" side is text, we
	 * can and should check what it introduces.
	 */
	if (diff_filespec_is_binary(o->repo, two))
		goto free_and_return;
	else {
		/* Crazy xdl interfaces.. */
		xpparam_t xpp;
		xdemitconf_t xecfg;

		memset(&xpp, 0, sizeof(xpp));
		memset(&xecfg, 0, sizeof(xecfg));
		xecfg.ctxlen = 1; /* at least one context line */
		xpp.flags = 0;
		if (xdi_diff_outf(&mf1, &mf2, checkdiff_consume_hunk,
				  checkdiff_consume, &data,
				  &xpp, &xecfg))
			die("unable to generate checkdiff for %s", one->path);

		if (data.ws_rule & WS_BLANK_AT_EOF) {
			struct emit_callback ecbdata;
			int blank_at_eof;

			ecbdata.ws_rule = data.ws_rule;
			check_blank_at_eof(&mf1, &mf2, &ecbdata);
			blank_at_eof = ecbdata.blank_at_eof_in_postimage;

			if (blank_at_eof) {
				static char *err;
				if (!err)
					err = whitespace_error_string(WS_BLANK_AT_EOF);
				fprintf(o->file, "%s:%d: %s.\n",
					data.filename, blank_at_eof, err);
				data.status = 1; /* report errors */
			}
		}
	}
 free_and_return:
	diff_free_filespec_data(one);
	diff_free_filespec_data(two);
	if (data.status)
		o->flags.check_failed = 1;
}

struct diff_filespec *alloc_filespec(const char *path)
{
	struct diff_filespec *spec;

	FLEXPTR_ALLOC_STR(spec, path, path);
	spec->count = 1;
	spec->is_binary = -1;
	return spec;
}

void free_filespec(struct diff_filespec *spec)
{
	if (!--spec->count) {
		diff_free_filespec_data(spec);
		free(spec);
	}
}

void fill_filespec(struct diff_filespec *spec, const struct object_id *oid,
		   int oid_valid, unsigned short mode)
{
	if (mode) {
		spec->mode = canon_mode(mode);
		oidcpy(&spec->oid, oid);
		spec->oid_valid = oid_valid;
	}
}

/*
 * Given a name and sha1 pair, if the index tells us the file in
 * the work tree has that object contents, return true, so that
 * prepare_temp_file() does not have to inflate and extract.
 */
static int reuse_worktree_file(struct index_state *istate,
			       const char *name,
			       const struct object_id *oid,
			       int want_file)
{
	const struct cache_entry *ce;
	struct stat st;
	int pos, len;

	/*
	 * We do not read the cache ourselves here, because the
	 * benchmark with my previous version that always reads cache
	 * shows that it makes things worse for diff-tree comparing
	 * two linux-2.6 kernel trees in an already checked out work
	 * tree.  This is because most diff-tree comparisons deal with
	 * only a small number of files, while reading the cache is
	 * expensive for a large project, and its cost outweighs the
	 * savings we get by not inflating the object to a temporary
	 * file.  Practically, this code only helps when we are used
	 * by diff-cache --cached, which does read the cache before
	 * calling us.
	 */
	if (!istate->cache)
		return 0;

	/* We want to avoid the working directory if our caller
	 * doesn't need the data in a normal file, this system
	 * is rather slow with its stat/open/mmap/close syscalls,
	 * and the object is contained in a pack file.  The pack
	 * is probably already open and will be faster to obtain
	 * the data through than the working directory.  Loose
	 * objects however would tend to be slower as they need
	 * to be individually opened and inflated.
	 */
	if (!FAST_WORKING_DIRECTORY && !want_file && has_object_pack(oid))
		return 0;

	/*
	 * Similarly, if we'd have to convert the file contents anyway, that
	 * makes the optimization not worthwhile.
	 */
	if (!want_file && would_convert_to_git(istate, name))
		return 0;

	len = strlen(name);
	pos = index_name_pos(istate, name, len);
	if (pos < 0)
		return 0;
	ce = istate->cache[pos];

	/*
	 * This is not the sha1 we are looking for, or
	 * unreusable because it is not a regular file.
	 */
	if (!oideq(oid, &ce->oid) || !S_ISREG(ce->ce_mode))
		return 0;

	/*
	 * If ce is marked as "assume unchanged", there is no
	 * guarantee that work tree matches what we are looking for.
	 */
	if ((ce->ce_flags & CE_VALID) || ce_skip_worktree(ce))
		return 0;

	/*
	 * If ce matches the file in the work tree, we can reuse it.
	 */
	if (ce_uptodate(ce) ||
	    (!lstat(name, &st) && !ie_match_stat(istate, ce, &st, 0)))
		return 1;

	return 0;
}

static int diff_populate_gitlink(struct diff_filespec *s, int size_only)
{
	struct strbuf buf = STRBUF_INIT;
	char *dirty = "";

	/* Are we looking at the work tree? */
	if (s->dirty_submodule)
		dirty = "-dirty";

	strbuf_addf(&buf, "Subproject commit %s%s\n",
		    oid_to_hex(&s->oid), dirty);
	s->size = buf.len;
	if (size_only) {
		s->data = NULL;
		strbuf_release(&buf);
	} else {
		s->data = strbuf_detach(&buf, NULL);
		s->should_free = 1;
	}
	return 0;
}

/*
 * While doing rename detection and pickaxe operation, we may need to
 * grab the data for the blob (or file) for our own in-core comparison.
 * diff_filespec has data and size fields for this purpose.
 */
int diff_populate_filespec(struct repository *r,
			   struct diff_filespec *s,
			   unsigned int flags)
{
	int size_only = flags & CHECK_SIZE_ONLY;
	int err = 0;
	int conv_flags = global_conv_flags_eol;
	/*
	 * demote FAIL to WARN to allow inspecting the situation
	 * instead of refusing.
	 */
	if (conv_flags & CONV_EOL_RNDTRP_DIE)
		conv_flags = CONV_EOL_RNDTRP_WARN;

	if (!DIFF_FILE_VALID(s))
		die("internal error: asking to populate invalid file.");
	if (S_ISDIR(s->mode))
		return -1;

	if (s->data)
		return 0;

	if (size_only && 0 < s->size)
		return 0;

	if (S_ISGITLINK(s->mode))
		return diff_populate_gitlink(s, size_only);

	if (!s->oid_valid ||
	    reuse_worktree_file(r->index, s->path, &s->oid, 0)) {
		struct strbuf buf = STRBUF_INIT;
		struct stat st;
		int fd;

		if (lstat(s->path, &st) < 0) {
		err_empty:
			err = -1;
		empty:
			s->data = (char *)"";
			s->size = 0;
			return err;
		}
		s->size = xsize_t(st.st_size);
		if (!s->size)
			goto empty;
		if (S_ISLNK(st.st_mode)) {
			struct strbuf sb = STRBUF_INIT;

			if (strbuf_readlink(&sb, s->path, s->size))
				goto err_empty;
			s->size = sb.len;
			s->data = strbuf_detach(&sb, NULL);
			s->should_free = 1;
			return 0;
		}

		/*
		 * Even if the caller would be happy with getting
		 * only the size, we cannot return early at this
		 * point if the path requires us to run the content
		 * conversion.
		 */
		if (size_only && !would_convert_to_git(r->index, s->path))
			return 0;

		/*
		 * Note: this check uses xsize_t(st.st_size) that may
		 * not be the true size of the blob after it goes
		 * through convert_to_git().  This may not strictly be
		 * correct, but the whole point of big_file_threshold
		 * and is_binary check being that we want to avoid
		 * opening the file and inspecting the contents, this
		 * is probably fine.
		 */
		if ((flags & CHECK_BINARY) &&
		    s->size > big_file_threshold && s->is_binary == -1) {
			s->is_binary = 1;
			return 0;
		}
		fd = open(s->path, O_RDONLY);
		if (fd < 0)
			goto err_empty;
		s->data = xmmap(NULL, s->size, PROT_READ, MAP_PRIVATE, fd, 0);
		close(fd);
		s->should_munmap = 1;

		/*
		 * Convert from working tree format to canonical git format
		 */
		if (convert_to_git(r->index, s->path, s->data, s->size, &buf, conv_flags)) {
			size_t size = 0;
			munmap(s->data, s->size);
			s->should_munmap = 0;
			s->data = strbuf_detach(&buf, &size);
			s->size = size;
			s->should_free = 1;
		}
	}
	else {
		enum object_type type;
		if (size_only || (flags & CHECK_BINARY)) {
			type = oid_object_info(r, &s->oid, &s->size);
			if (type < 0)
				die("unable to read %s",
				    oid_to_hex(&s->oid));
			if (size_only)
				return 0;
			if (s->size > big_file_threshold && s->is_binary == -1) {
				s->is_binary = 1;
				return 0;
			}
		}
		s->data = read_object_file(&s->oid, &type, &s->size);
		if (!s->data)
			die("unable to read %s", oid_to_hex(&s->oid));
		s->should_free = 1;
	}
	return 0;
}

void diff_free_filespec_blob(struct diff_filespec *s)
{
	if (s->should_free)
		free(s->data);
	else if (s->should_munmap)
		munmap(s->data, s->size);

	if (s->should_free || s->should_munmap) {
		s->should_free = s->should_munmap = 0;
		s->data = NULL;
	}
}

void diff_free_filespec_data(struct diff_filespec *s)
{
	diff_free_filespec_blob(s);
	FREE_AND_NULL(s->cnt_data);
}

static void prep_temp_blob(struct index_state *istate,
			   const char *path, struct diff_tempfile *temp,
			   void *blob,
			   unsigned long size,
			   const struct object_id *oid,
			   int mode)
{
	struct strbuf buf = STRBUF_INIT;
	struct strbuf tempfile = STRBUF_INIT;
	char *path_dup = xstrdup(path);
	const char *base = basename(path_dup);

	/* Generate "XXXXXX_basename.ext" */
	strbuf_addstr(&tempfile, "XXXXXX_");
	strbuf_addstr(&tempfile, base);

	temp->tempfile = mks_tempfile_ts(tempfile.buf, strlen(base) + 1);
	if (!temp->tempfile)
		die_errno("unable to create temp-file");
	if (convert_to_working_tree(istate, path,
			(const char *)blob, (size_t)size, &buf)) {
		blob = buf.buf;
		size = buf.len;
	}
	if (write_in_full(temp->tempfile->fd, blob, size) < 0 ||
	    close_tempfile_gently(temp->tempfile))
		die_errno("unable to write temp-file");
	temp->name = get_tempfile_path(temp->tempfile);
	oid_to_hex_r(temp->hex, oid);
	xsnprintf(temp->mode, sizeof(temp->mode), "%06o", mode);
	strbuf_release(&buf);
	strbuf_release(&tempfile);
	free(path_dup);
}

static struct diff_tempfile *prepare_temp_file(struct repository *r,
					       const char *name,
					       struct diff_filespec *one)
{
	struct diff_tempfile *temp = claim_diff_tempfile();

	if (!DIFF_FILE_VALID(one)) {
	not_a_valid_file:
		/* A '-' entry produces this for file-2, and
		 * a '+' entry produces this for file-1.
		 */
		temp->name = "/dev/null";
		xsnprintf(temp->hex, sizeof(temp->hex), ".");
		xsnprintf(temp->mode, sizeof(temp->mode), ".");
		return temp;
	}

	if (!S_ISGITLINK(one->mode) &&
	    (!one->oid_valid ||
	     reuse_worktree_file(r->index, name, &one->oid, 1))) {
		struct stat st;
		if (lstat(name, &st) < 0) {
			if (errno == ENOENT)
				goto not_a_valid_file;
			die_errno("stat(%s)", name);
		}
		if (S_ISLNK(st.st_mode)) {
			struct strbuf sb = STRBUF_INIT;
			if (strbuf_readlink(&sb, name, st.st_size) < 0)
				die_errno("readlink(%s)", name);
			prep_temp_blob(r->index, name, temp, sb.buf, sb.len,
				       (one->oid_valid ?
					&one->oid : &null_oid),
				       (one->oid_valid ?
					one->mode : S_IFLNK));
			strbuf_release(&sb);
		}
		else {
			/* we can borrow from the file in the work tree */
			temp->name = name;
			if (!one->oid_valid)
				oid_to_hex_r(temp->hex, &null_oid);
			else
				oid_to_hex_r(temp->hex, &one->oid);
			/* Even though we may sometimes borrow the
			 * contents from the work tree, we always want
			 * one->mode.  mode is trustworthy even when
			 * !(one->oid_valid), as long as
			 * DIFF_FILE_VALID(one).
			 */
			xsnprintf(temp->mode, sizeof(temp->mode), "%06o", one->mode);
		}
		return temp;
	}
	else {
		if (diff_populate_filespec(r, one, 0))
			die("cannot read data blob for %s", one->path);
		prep_temp_blob(r->index, name, temp,
			       one->data, one->size,
			       &one->oid, one->mode);
	}
	return temp;
}

static void add_external_diff_name(struct repository *r,
				   struct argv_array *argv,
				   const char *name,
				   struct diff_filespec *df)
{
	struct diff_tempfile *temp = prepare_temp_file(r, name, df);
	argv_array_push(argv, temp->name);
	argv_array_push(argv, temp->hex);
	argv_array_push(argv, temp->mode);
}

/* An external diff command takes:
 *
 * diff-cmd name infile1 infile1-sha1 infile1-mode \
 *               infile2 infile2-sha1 infile2-mode [ rename-to ]
 *
 */
static void run_external_diff(const char *pgm,
			      const char *name,
			      const char *other,
			      struct diff_filespec *one,
			      struct diff_filespec *two,
			      const char *xfrm_msg,
			      int complete_rewrite,
			      struct diff_options *o)
{
	struct argv_array argv = ARGV_ARRAY_INIT;
	struct argv_array env = ARGV_ARRAY_INIT;
	struct diff_queue_struct *q = &diff_queued_diff;

	argv_array_push(&argv, pgm);
	argv_array_push(&argv, name);

	if (one && two) {
		add_external_diff_name(o->repo, &argv, name, one);
		if (!other)
			add_external_diff_name(o->repo, &argv, name, two);
		else {
			add_external_diff_name(o->repo, &argv, other, two);
			argv_array_push(&argv, other);
			argv_array_push(&argv, xfrm_msg);
		}
	}

	argv_array_pushf(&env, "GIT_DIFF_PATH_COUNTER=%d", ++o->diff_path_counter);
	argv_array_pushf(&env, "GIT_DIFF_PATH_TOTAL=%d", q->nr);

	if (run_command_v_opt_cd_env(argv.argv, RUN_USING_SHELL, NULL, env.argv))
		die(_("external diff died, stopping at %s"), name);

	remove_tempfile();
	argv_array_clear(&argv);
	argv_array_clear(&env);
}

static int similarity_index(struct diff_filepair *p)
{
	return p->score * 100 / MAX_SCORE;
}

static const char *diff_abbrev_oid(const struct object_id *oid, int abbrev)
{
	if (startup_info->have_repository)
		return find_unique_abbrev(oid, abbrev);
	else {
		char *hex = oid_to_hex(oid);
		if (abbrev < 0)
			abbrev = FALLBACK_DEFAULT_ABBREV;
		if (abbrev > the_hash_algo->hexsz)
			BUG("oid abbreviation out of range: %d", abbrev);
		if (abbrev)
			hex[abbrev] = '\0';
		return hex;
	}
}

static void fill_metainfo(struct strbuf *msg,
			  const char *name,
			  const char *other,
			  struct diff_filespec *one,
			  struct diff_filespec *two,
			  struct diff_options *o,
			  struct diff_filepair *p,
			  int *must_show_header,
			  int use_color)
{
	const char *set = diff_get_color(use_color, DIFF_METAINFO);
	const char *reset = diff_get_color(use_color, DIFF_RESET);
	const char *line_prefix = diff_line_prefix(o);

	*must_show_header = 1;
	strbuf_init(msg, PATH_MAX * 2 + 300);
	switch (p->status) {
	case DIFF_STATUS_COPIED:
		strbuf_addf(msg, "%s%ssimilarity index %d%%",
			    line_prefix, set, similarity_index(p));
		strbuf_addf(msg, "%s\n%s%scopy from ",
			    reset,  line_prefix, set);
		quote_c_style(name, msg, NULL, 0);
		strbuf_addf(msg, "%s\n%s%scopy to ", reset, line_prefix, set);
		quote_c_style(other, msg, NULL, 0);
		strbuf_addf(msg, "%s\n", reset);
		break;
	case DIFF_STATUS_RENAMED:
		strbuf_addf(msg, "%s%ssimilarity index %d%%",
			    line_prefix, set, similarity_index(p));
		strbuf_addf(msg, "%s\n%s%srename from ",
			    reset, line_prefix, set);
		quote_c_style(name, msg, NULL, 0);
		strbuf_addf(msg, "%s\n%s%srename to ",
			    reset, line_prefix, set);
		quote_c_style(other, msg, NULL, 0);
		strbuf_addf(msg, "%s\n", reset);
		break;
	case DIFF_STATUS_MODIFIED:
		if (p->score) {
			strbuf_addf(msg, "%s%sdissimilarity index %d%%%s\n",
				    line_prefix,
				    set, similarity_index(p), reset);
			break;
		}
		/* fallthru */
	default:
		*must_show_header = 0;
	}
	if (one && two && !oideq(&one->oid, &two->oid)) {
		const unsigned hexsz = the_hash_algo->hexsz;
		int abbrev = o->flags.full_index ? hexsz : DEFAULT_ABBREV;

		if (o->flags.binary) {
			mmfile_t mf;
			if ((!fill_mmfile(o->repo, &mf, one) &&
			     diff_filespec_is_binary(o->repo, one)) ||
			    (!fill_mmfile(o->repo, &mf, two) &&
			     diff_filespec_is_binary(o->repo, two)))
				abbrev = hexsz;
		}
		strbuf_addf(msg, "%s%sindex %s..%s", line_prefix, set,
			    diff_abbrev_oid(&one->oid, abbrev),
			    diff_abbrev_oid(&two->oid, abbrev));
		if (one->mode == two->mode)
			strbuf_addf(msg, " %06o", one->mode);
		strbuf_addf(msg, "%s\n", reset);
	}
}

static void run_diff_cmd(const char *pgm,
			 const char *name,
			 const char *other,
			 const char *attr_path,
			 struct diff_filespec *one,
			 struct diff_filespec *two,
			 struct strbuf *msg,
			 struct diff_options *o,
			 struct diff_filepair *p)
{
	const char *xfrm_msg = NULL;
	int complete_rewrite = (p->status == DIFF_STATUS_MODIFIED) && p->score;
	int must_show_header = 0;


	if (o->flags.allow_external) {
		struct userdiff_driver *drv;

		drv = userdiff_find_by_path(o->repo->index, attr_path);
		if (drv && drv->external)
			pgm = drv->external;
	}

	if (msg) {
		/*
		 * don't use colors when the header is intended for an
		 * external diff driver
		 */
		fill_metainfo(msg, name, other, one, two, o, p,
			      &must_show_header,
			      want_color(o->use_color) && !pgm);
		xfrm_msg = msg->len ? msg->buf : NULL;
	}

	if (pgm) {
		run_external_diff(pgm, name, other, one, two, xfrm_msg,
				  complete_rewrite, o);
		return;
	}
	if (one && two)
		builtin_diff(name, other ? other : name,
			     one, two, xfrm_msg, must_show_header,
			     o, complete_rewrite);
	else
		fprintf(o->file, "* Unmerged path %s\n", name);
}

static void diff_fill_oid_info(struct diff_filespec *one, struct index_state *istate)
{
	if (DIFF_FILE_VALID(one)) {
		if (!one->oid_valid) {
			struct stat st;
			if (one->is_stdin) {
				oidclr(&one->oid);
				return;
			}
			if (lstat(one->path, &st) < 0)
				die_errno("stat '%s'", one->path);
			if (index_path(istate, &one->oid, one->path, &st, 0))
				die("cannot hash %s", one->path);
		}
	}
	else
		oidclr(&one->oid);
}

static void strip_prefix(int prefix_length, const char **namep, const char **otherp)
{
	/* Strip the prefix but do not molest /dev/null and absolute paths */
	if (*namep && !is_absolute_path(*namep)) {
		*namep += prefix_length;
		if (**namep == '/')
			++*namep;
	}
	if (*otherp && !is_absolute_path(*otherp)) {
		*otherp += prefix_length;
		if (**otherp == '/')
			++*otherp;
	}
}

static void run_diff(struct diff_filepair *p, struct diff_options *o)
{
	const char *pgm = external_diff();
	struct strbuf msg;
	struct diff_filespec *one = p->one;
	struct diff_filespec *two = p->two;
	const char *name;
	const char *other;
	const char *attr_path;

	name  = one->path;
	other = (strcmp(name, two->path) ? two->path : NULL);
	attr_path = name;
	if (o->prefix_length)
		strip_prefix(o->prefix_length, &name, &other);

	if (!o->flags.allow_external)
		pgm = NULL;

	if (DIFF_PAIR_UNMERGED(p)) {
		run_diff_cmd(pgm, name, NULL, attr_path,
			     NULL, NULL, NULL, o, p);
		return;
	}

	diff_fill_oid_info(one, o->repo->index);
	diff_fill_oid_info(two, o->repo->index);

	if (!pgm &&
	    DIFF_FILE_VALID(one) && DIFF_FILE_VALID(two) &&
	    (S_IFMT & one->mode) != (S_IFMT & two->mode)) {
		/*
		 * a filepair that changes between file and symlink
		 * needs to be split into deletion and creation.
		 */
		struct diff_filespec *null = alloc_filespec(two->path);
		run_diff_cmd(NULL, name, other, attr_path,
			     one, null, &msg,
			     o, p);
		free(null);
		strbuf_release(&msg);

		null = alloc_filespec(one->path);
		run_diff_cmd(NULL, name, other, attr_path,
			     null, two, &msg, o, p);
		free(null);
	}
	else
		run_diff_cmd(pgm, name, other, attr_path,
			     one, two, &msg, o, p);

	strbuf_release(&msg);
}

static void run_diffstat(struct diff_filepair *p, struct diff_options *o,
			 struct diffstat_t *diffstat)
{
	const char *name;
	const char *other;

	if (DIFF_PAIR_UNMERGED(p)) {
		/* unmerged */
		builtin_diffstat(p->one->path, NULL, NULL, NULL,
				 diffstat, o, p);
		return;
	}

	name = p->one->path;
	other = (strcmp(name, p->two->path) ? p->two->path : NULL);

	if (o->prefix_length)
		strip_prefix(o->prefix_length, &name, &other);

	diff_fill_oid_info(p->one, o->repo->index);
	diff_fill_oid_info(p->two, o->repo->index);

	builtin_diffstat(name, other, p->one, p->two,
			 diffstat, o, p);
}

static void run_checkdiff(struct diff_filepair *p, struct diff_options *o)
{
	const char *name;
	const char *other;
	const char *attr_path;

	if (DIFF_PAIR_UNMERGED(p)) {
		/* unmerged */
		return;
	}

	name = p->one->path;
	other = (strcmp(name, p->two->path) ? p->two->path : NULL);
	attr_path = other ? other : name;

	if (o->prefix_length)
		strip_prefix(o->prefix_length, &name, &other);

	diff_fill_oid_info(p->one, o->repo->index);
	diff_fill_oid_info(p->two, o->repo->index);

	builtin_checkdiff(name, other, attr_path, p->one, p->two, o);
}

void repo_diff_setup(struct repository *r, struct diff_options *options)
{
	memcpy(options, &default_diff_options, sizeof(*options));

	options->file = stdout;
	options->repo = r;

	options->output_indicators[OUTPUT_INDICATOR_NEW] = '+';
	options->output_indicators[OUTPUT_INDICATOR_OLD] = '-';
	options->output_indicators[OUTPUT_INDICATOR_CONTEXT] = ' ';
	options->abbrev = DEFAULT_ABBREV;
	options->line_termination = '\n';
	options->break_opt = -1;
	options->rename_limit = -1;
	options->dirstat_permille = diff_dirstat_permille_default;
	options->context = diff_context_default;
	options->interhunkcontext = diff_interhunk_context_default;
	options->ws_error_highlight = ws_error_highlight_default;
	options->flags.rename_empty = 1;
	options->objfind = NULL;

	/* pathchange left =NULL by default */
	options->change = diff_change;
	options->add_remove = diff_addremove;
	options->use_color = diff_use_color_default;
	options->detect_rename = diff_detect_rename_default;
	options->xdl_opts |= diff_algorithm;
	if (diff_indent_heuristic)
		DIFF_XDL_SET(options, INDENT_HEURISTIC);

	options->orderfile = diff_order_file_cfg;

	if (diff_no_prefix) {
		options->a_prefix = options->b_prefix = "";
	} else if (!diff_mnemonic_prefix) {
		options->a_prefix = "a/";
		options->b_prefix = "b/";
	}

	options->color_moved = diff_color_moved_default;
	options->color_moved_ws_handling = diff_color_moved_ws_default;
}

void diff_setup_done(struct diff_options *options)
{
	unsigned check_mask = DIFF_FORMAT_NAME |
			      DIFF_FORMAT_NAME_STATUS |
			      DIFF_FORMAT_CHECKDIFF |
			      DIFF_FORMAT_NO_OUTPUT;
	/*
	 * This must be signed because we're comparing against a potentially
	 * negative value.
	 */
	const int hexsz = the_hash_algo->hexsz;

	if (options->set_default)
		options->set_default(options);

	if (HAS_MULTI_BITS(options->output_format & check_mask))
		die(_("--name-only, --name-status, --check and -s are mutually exclusive"));

	if (HAS_MULTI_BITS(options->pickaxe_opts & DIFF_PICKAXE_KINDS_MASK))
		die(_("-G, -S and --find-object are mutually exclusive"));

	/*
	 * Most of the time we can say "there are changes"
	 * only by checking if there are changed paths, but
	 * --ignore-whitespace* options force us to look
	 * inside contents.
	 */

	if ((options->xdl_opts & XDF_WHITESPACE_FLAGS))
		options->flags.diff_from_contents = 1;
	else
		options->flags.diff_from_contents = 0;

	if (options->flags.find_copies_harder)
		options->detect_rename = DIFF_DETECT_COPY;

	if (!options->flags.relative_name)
		options->prefix = NULL;
	if (options->prefix)
		options->prefix_length = strlen(options->prefix);
	else
		options->prefix_length = 0;

	if (options->output_format & (DIFF_FORMAT_NAME |
				      DIFF_FORMAT_NAME_STATUS |
				      DIFF_FORMAT_CHECKDIFF |
				      DIFF_FORMAT_NO_OUTPUT))
		options->output_format &= ~(DIFF_FORMAT_RAW |
					    DIFF_FORMAT_NUMSTAT |
					    DIFF_FORMAT_DIFFSTAT |
					    DIFF_FORMAT_SHORTSTAT |
					    DIFF_FORMAT_DIRSTAT |
					    DIFF_FORMAT_SUMMARY |
					    DIFF_FORMAT_PATCH);

	/*
	 * These cases always need recursive; we do not drop caller-supplied
	 * recursive bits for other formats here.
	 */
	if (options->output_format & (DIFF_FORMAT_PATCH |
				      DIFF_FORMAT_NUMSTAT |
				      DIFF_FORMAT_DIFFSTAT |
				      DIFF_FORMAT_SHORTSTAT |
				      DIFF_FORMAT_DIRSTAT |
				      DIFF_FORMAT_SUMMARY |
				      DIFF_FORMAT_CHECKDIFF))
		options->flags.recursive = 1;
	/*
	 * Also pickaxe would not work very well if you do not say recursive
	 */
	if (options->pickaxe_opts & DIFF_PICKAXE_KINDS_MASK)
		options->flags.recursive = 1;
	/*
	 * When patches are generated, submodules diffed against the work tree
	 * must be checked for dirtiness too so it can be shown in the output
	 */
	if (options->output_format & DIFF_FORMAT_PATCH)
		options->flags.dirty_submodules = 1;

	if (options->detect_rename && options->rename_limit < 0)
		options->rename_limit = diff_rename_limit_default;
	if (hexsz < options->abbrev)
		options->abbrev = hexsz; /* full */

	/*
	 * It does not make sense to show the first hit we happened
	 * to have found.  It does not make sense not to return with
	 * exit code in such a case either.
	 */
	if (options->flags.quick) {
		options->output_format = DIFF_FORMAT_NO_OUTPUT;
		options->flags.exit_with_status = 1;
	}

	options->diff_path_counter = 0;

	if (options->flags.follow_renames && options->pathspec.nr != 1)
		die(_("--follow requires exactly one pathspec"));

	if (!options->use_color || external_diff())
		options->color_moved = 0;
}

static int opt_arg(const char *arg, int arg_short, const char *arg_long, int *val)
{
	char c, *eq;
	int len;

	if (*arg != '-')
		return 0;
	c = *++arg;
	if (!c)
		return 0;
	if (c == arg_short) {
		c = *++arg;
		if (!c)
			return 1;
		if (val && isdigit(c)) {
			char *end;
			int n = strtoul(arg, &end, 10);
			if (*end)
				return 0;
			*val = n;
			return 1;
		}
		return 0;
	}
	if (c != '-')
		return 0;
	arg++;
	eq = strchrnul(arg, '=');
	len = eq - arg;
	if (!len || strncmp(arg, arg_long, len))
		return 0;
	if (*eq) {
		int n;
		char *end;
		if (!isdigit(*++eq))
			return 0;
		n = strtoul(eq, &end, 10);
		if (*end)
			return 0;
		*val = n;
	}
	return 1;
}

static int diff_scoreopt_parse(const char *opt);

static inline int short_opt(char opt, const char **argv,
			    const char **optarg)
{
	const char *arg = argv[0];
	if (arg[0] != '-' || arg[1] != opt)
		return 0;
	if (arg[2] != '\0') {
		*optarg = arg + 2;
		return 1;
	}
	if (!argv[1])
		die("Option '%c' requires a value", opt);
	*optarg = argv[1];
	return 2;
}

int parse_long_opt(const char *opt, const char **argv,
		   const char **optarg)
{
	const char *arg = argv[0];
	if (!skip_prefix(arg, "--", &arg))
		return 0;
	if (!skip_prefix(arg, opt, &arg))
		return 0;
	if (*arg == '=') { /* stuck form: --option=value */
		*optarg = arg + 1;
		return 1;
	}
	if (*arg != '\0')
		return 0;
	/* separate form: --option value */
	if (!argv[1])
		die("Option '--%s' requires a value", opt);
	*optarg = argv[1];
	return 2;
}

static int stat_opt(struct diff_options *options, const char **av)
{
	const char *arg = av[0];
	char *end;
	int width = options->stat_width;
	int name_width = options->stat_name_width;
	int graph_width = options->stat_graph_width;
	int count = options->stat_count;
	int argcount = 1;

	if (!skip_prefix(arg, "--stat", &arg))
		BUG("stat option does not begin with --stat: %s", arg);
	end = (char *)arg;

	switch (*arg) {
	case '-':
		if (skip_prefix(arg, "-width", &arg)) {
			if (*arg == '=')
				width = strtoul(arg + 1, &end, 10);
			else if (!*arg && !av[1])
				die_want_option("--stat-width");
			else if (!*arg) {
				width = strtoul(av[1], &end, 10);
				argcount = 2;
			}
		} else if (skip_prefix(arg, "-name-width", &arg)) {
			if (*arg == '=')
				name_width = strtoul(arg + 1, &end, 10);
			else if (!*arg && !av[1])
				die_want_option("--stat-name-width");
			else if (!*arg) {
				name_width = strtoul(av[1], &end, 10);
				argcount = 2;
			}
		} else if (skip_prefix(arg, "-graph-width", &arg)) {
			if (*arg == '=')
				graph_width = strtoul(arg + 1, &end, 10);
			else if (!*arg && !av[1])
				die_want_option("--stat-graph-width");
			else if (!*arg) {
				graph_width = strtoul(av[1], &end, 10);
				argcount = 2;
			}
		} else if (skip_prefix(arg, "-count", &arg)) {
			if (*arg == '=')
				count = strtoul(arg + 1, &end, 10);
			else if (!*arg && !av[1])
				die_want_option("--stat-count");
			else if (!*arg) {
				count = strtoul(av[1], &end, 10);
				argcount = 2;
			}
		}
		break;
	case '=':
		width = strtoul(arg+1, &end, 10);
		if (*end == ',')
			name_width = strtoul(end+1, &end, 10);
		if (*end == ',')
			count = strtoul(end+1, &end, 10);
	}

	/* Important! This checks all the error cases! */
	if (*end)
		return 0;
	options->output_format |= DIFF_FORMAT_DIFFSTAT;
	options->stat_name_width = name_width;
	options->stat_graph_width = graph_width;
	options->stat_width = width;
	options->stat_count = count;
	return argcount;
}

static int parse_dirstat_opt(struct diff_options *options, const char *params)
{
	struct strbuf errmsg = STRBUF_INIT;
	if (parse_dirstat_params(options, params, &errmsg))
		die(_("Failed to parse --dirstat/-X option parameter:\n%s"),
		    errmsg.buf);
	strbuf_release(&errmsg);
	/*
	 * The caller knows a dirstat-related option is given from the command
	 * line; allow it to say "return this_function();"
	 */
	options->output_format |= DIFF_FORMAT_DIRSTAT;
	return 1;
}

static int parse_submodule_opt(struct diff_options *options, const char *value)
{
	if (parse_submodule_params(options, value))
		die(_("Failed to parse --submodule option parameter: '%s'"),
			value);
	return 1;
}

static const char diff_status_letters[] = {
	DIFF_STATUS_ADDED,
	DIFF_STATUS_COPIED,
	DIFF_STATUS_DELETED,
	DIFF_STATUS_MODIFIED,
	DIFF_STATUS_RENAMED,
	DIFF_STATUS_TYPE_CHANGED,
	DIFF_STATUS_UNKNOWN,
	DIFF_STATUS_UNMERGED,
	DIFF_STATUS_FILTER_AON,
	DIFF_STATUS_FILTER_BROKEN,
	'\0',
};

static unsigned int filter_bit['Z' + 1];

static void prepare_filter_bits(void)
{
	int i;

	if (!filter_bit[DIFF_STATUS_ADDED]) {
		for (i = 0; diff_status_letters[i]; i++)
			filter_bit[(int) diff_status_letters[i]] = (1 << i);
	}
}

static unsigned filter_bit_tst(char status, const struct diff_options *opt)
{
	return opt->filter & filter_bit[(int) status];
}

static int parse_diff_filter_opt(const char *optarg, struct diff_options *opt)
{
	int i, optch;

	prepare_filter_bits();

	/*
	 * If there is a negation e.g. 'd' in the input, and we haven't
	 * initialized the filter field with another --diff-filter, start
	 * from full set of bits, except for AON.
	 */
	if (!opt->filter) {
		for (i = 0; (optch = optarg[i]) != '\0'; i++) {
			if (optch < 'a' || 'z' < optch)
				continue;
			opt->filter = (1 << (ARRAY_SIZE(diff_status_letters) - 1)) - 1;
			opt->filter &= ~filter_bit[DIFF_STATUS_FILTER_AON];
			break;
		}
	}

	for (i = 0; (optch = optarg[i]) != '\0'; i++) {
		unsigned int bit;
		int negate;

		if ('a' <= optch && optch <= 'z') {
			negate = 1;
			optch = toupper(optch);
		} else {
			negate = 0;
		}

		bit = (0 <= optch && optch <= 'Z') ? filter_bit[optch] : 0;
		if (!bit)
			return optarg[i];
		if (negate)
			opt->filter &= ~bit;
		else
			opt->filter |= bit;
	}
	return 0;
}

static void enable_patch_output(int *fmt)
{
	*fmt &= ~DIFF_FORMAT_NO_OUTPUT;
	*fmt |= DIFF_FORMAT_PATCH;
}

static int parse_ws_error_highlight_opt(struct diff_options *opt, const char *arg)
{
	int val = parse_ws_error_highlight(arg);

	if (val < 0) {
		error("unknown value after ws-error-highlight=%.*s",
		      -1 - val, arg);
		return 0;
	}
	opt->ws_error_highlight = val;
	return 1;
}

static int parse_objfind_opt(struct diff_options *opt, const char *arg)
{
	struct object_id oid;

	if (get_oid(arg, &oid))
		return error("unable to resolve '%s'", arg);

	if (!opt->objfind)
		opt->objfind = xcalloc(1, sizeof(*opt->objfind));

	opt->pickaxe_opts |= DIFF_PICKAXE_KIND_OBJFIND;
	opt->flags.recursive = 1;
	opt->flags.tree_in_recursive = 1;
	oidset_insert(opt->objfind, &oid);
	return 1;
}

int diff_opt_parse(struct diff_options *options,
		   const char **av, int ac, const char *prefix)
{
	const char *arg = av[0];
	const char *optarg;
	int argcount;

	if (!prefix)
		prefix = "";

	/* Output format options */
	if (!strcmp(arg, "-p") || !strcmp(arg, "-u") || !strcmp(arg, "--patch")
	    || opt_arg(arg, 'U', "unified", &options->context))
		enable_patch_output(&options->output_format);
	else if (!strcmp(arg, "--raw"))
		options->output_format |= DIFF_FORMAT_RAW;
	else if (!strcmp(arg, "--patch-with-raw")) {
		enable_patch_output(&options->output_format);
		options->output_format |= DIFF_FORMAT_RAW;
	} else if (!strcmp(arg, "--numstat"))
		options->output_format |= DIFF_FORMAT_NUMSTAT;
	else if (!strcmp(arg, "--shortstat"))
		options->output_format |= DIFF_FORMAT_SHORTSTAT;
	else if (skip_prefix(arg, "-X", &arg) ||
		 skip_to_optional_arg(arg, "--dirstat", &arg))
		return parse_dirstat_opt(options, arg);
	else if (!strcmp(arg, "--cumulative"))
		return parse_dirstat_opt(options, "cumulative");
	else if (skip_to_optional_arg(arg, "--dirstat-by-file", &arg)) {
		parse_dirstat_opt(options, "files");
		return parse_dirstat_opt(options, arg);
	}
	else if (!strcmp(arg, "--check"))
		options->output_format |= DIFF_FORMAT_CHECKDIFF;
	else if (!strcmp(arg, "--summary"))
		options->output_format |= DIFF_FORMAT_SUMMARY;
	else if (!strcmp(arg, "--patch-with-stat")) {
		enable_patch_output(&options->output_format);
		options->output_format |= DIFF_FORMAT_DIFFSTAT;
	} else if (!strcmp(arg, "--name-only"))
		options->output_format |= DIFF_FORMAT_NAME;
	else if (!strcmp(arg, "--name-status"))
		options->output_format |= DIFF_FORMAT_NAME_STATUS;
	else if (!strcmp(arg, "-s") || !strcmp(arg, "--no-patch"))
		options->output_format |= DIFF_FORMAT_NO_OUTPUT;
	else if (starts_with(arg, "--stat"))
		/* --stat, --stat-width, --stat-name-width, or --stat-count */
		return stat_opt(options, av);
	else if (!strcmp(arg, "--compact-summary")) {
		 options->flags.stat_with_summary = 1;
		 options->output_format |= DIFF_FORMAT_DIFFSTAT;
	} else if (!strcmp(arg, "--no-compact-summary"))
		 options->flags.stat_with_summary = 0;
	else if (skip_prefix(arg, "--output-indicator-new=", &arg))
		options->output_indicators[OUTPUT_INDICATOR_NEW] = arg[0];
	else if (skip_prefix(arg, "--output-indicator-old=", &arg))
		options->output_indicators[OUTPUT_INDICATOR_OLD] = arg[0];
	else if (skip_prefix(arg, "--output-indicator-context=", &arg))
		options->output_indicators[OUTPUT_INDICATOR_CONTEXT] = arg[0];

	/* renames options */
	else if (starts_with(arg, "-B") ||
		 skip_to_optional_arg(arg, "--break-rewrites", NULL)) {
		if ((options->break_opt = diff_scoreopt_parse(arg)) == -1)
			return error("invalid argument to -B: %s", arg+2);
	}
	else if (starts_with(arg, "-M") ||
		 skip_to_optional_arg(arg, "--find-renames", NULL)) {
		if ((options->rename_score = diff_scoreopt_parse(arg)) == -1)
			return error("invalid argument to -M: %s", arg+2);
		options->detect_rename = DIFF_DETECT_RENAME;
	}
	else if (!strcmp(arg, "-D") || !strcmp(arg, "--irreversible-delete")) {
		options->irreversible_delete = 1;
	}
	else if (starts_with(arg, "-C") ||
		 skip_to_optional_arg(arg, "--find-copies", NULL)) {
		if (options->detect_rename == DIFF_DETECT_COPY)
			options->flags.find_copies_harder = 1;
		if ((options->rename_score = diff_scoreopt_parse(arg)) == -1)
			return error("invalid argument to -C: %s", arg+2);
		options->detect_rename = DIFF_DETECT_COPY;
	}
	else if (!strcmp(arg, "--no-renames"))
		options->detect_rename = 0;
	else if (!strcmp(arg, "--rename-empty"))
		options->flags.rename_empty = 1;
	else if (!strcmp(arg, "--no-rename-empty"))
		options->flags.rename_empty = 0;
	else if (skip_to_optional_arg_default(arg, "--relative", &arg, NULL)) {
		options->flags.relative_name = 1;
		if (arg)
			options->prefix = arg;
	}

	/* xdiff options */
	else if (!strcmp(arg, "--minimal"))
		DIFF_XDL_SET(options, NEED_MINIMAL);
	else if (!strcmp(arg, "--no-minimal"))
		DIFF_XDL_CLR(options, NEED_MINIMAL);
	else if (!strcmp(arg, "-w") || !strcmp(arg, "--ignore-all-space"))
		DIFF_XDL_SET(options, IGNORE_WHITESPACE);
	else if (!strcmp(arg, "-b") || !strcmp(arg, "--ignore-space-change"))
		DIFF_XDL_SET(options, IGNORE_WHITESPACE_CHANGE);
	else if (!strcmp(arg, "--ignore-space-at-eol"))
		DIFF_XDL_SET(options, IGNORE_WHITESPACE_AT_EOL);
	else if (!strcmp(arg, "--ignore-cr-at-eol"))
		DIFF_XDL_SET(options, IGNORE_CR_AT_EOL);
	else if (!strcmp(arg, "--ignore-blank-lines"))
		DIFF_XDL_SET(options, IGNORE_BLANK_LINES);
	else if (!strcmp(arg, "--indent-heuristic"))
		DIFF_XDL_SET(options, INDENT_HEURISTIC);
	else if (!strcmp(arg, "--no-indent-heuristic"))
		DIFF_XDL_CLR(options, INDENT_HEURISTIC);
	else if (!strcmp(arg, "--patience")) {
		int i;
		options->xdl_opts = DIFF_WITH_ALG(options, PATIENCE_DIFF);
		/*
		 * Both --patience and --anchored use PATIENCE_DIFF
		 * internally, so remove any anchors previously
		 * specified.
		 */
		for (i = 0; i < options->anchors_nr; i++)
			free(options->anchors[i]);
		options->anchors_nr = 0;
	} else if (!strcmp(arg, "--histogram"))
		options->xdl_opts = DIFF_WITH_ALG(options, HISTOGRAM_DIFF);
	else if ((argcount = parse_long_opt("diff-algorithm", av, &optarg))) {
		long value = parse_algorithm_value(optarg);
		if (value < 0)
			return error("option diff-algorithm accepts \"myers\", "
				     "\"minimal\", \"patience\" and \"histogram\"");
		/* clear out previous settings */
		DIFF_XDL_CLR(options, NEED_MINIMAL);
		options->xdl_opts &= ~XDF_DIFF_ALGORITHM_MASK;
		options->xdl_opts |= value;
		return argcount;
	} else if (skip_prefix(arg, "--anchored=", &arg)) {
		options->xdl_opts = DIFF_WITH_ALG(options, PATIENCE_DIFF);
		ALLOC_GROW(options->anchors, options->anchors_nr + 1,
			   options->anchors_alloc);
		options->anchors[options->anchors_nr++] = xstrdup(arg);
	}

	/* flags options */
	else if (!strcmp(arg, "--binary")) {
		enable_patch_output(&options->output_format);
		options->flags.binary = 1;
	}
	else if (!strcmp(arg, "--full-index"))
		options->flags.full_index = 1;
	else if (!strcmp(arg, "-a") || !strcmp(arg, "--text"))
		options->flags.text = 1;
	else if (!strcmp(arg, "-R"))
		options->flags.reverse_diff = 1;
	else if (!strcmp(arg, "--find-copies-harder"))
		options->flags.find_copies_harder = 1;
	else if (!strcmp(arg, "--follow"))
		options->flags.follow_renames = 1;
	else if (!strcmp(arg, "--no-follow")) {
		options->flags.follow_renames = 0;
		options->flags.default_follow_renames = 0;
	} else if (skip_to_optional_arg_default(arg, "--color", &arg, "always")) {
		int value = git_config_colorbool(NULL, arg);
		if (value < 0)
			return error("option `color' expects \"always\", \"auto\", or \"never\"");
		options->use_color = value;
	}
	else if (!strcmp(arg, "--no-color"))
		options->use_color = 0;
	else if (!strcmp(arg, "--color-moved")) {
		if (diff_color_moved_default)
			options->color_moved = diff_color_moved_default;
		if (options->color_moved == COLOR_MOVED_NO)
			options->color_moved = COLOR_MOVED_DEFAULT;
	} else if (!strcmp(arg, "--no-color-moved"))
		options->color_moved = COLOR_MOVED_NO;
	else if (skip_prefix(arg, "--color-moved=", &arg)) {
		int cm = parse_color_moved(arg);
		if (cm < 0)
			return error("bad --color-moved argument: %s", arg);
		options->color_moved = cm;
	} else if (!strcmp(arg, "--no-color-moved-ws")) {
		options->color_moved_ws_handling = 0;
	} else if (skip_prefix(arg, "--color-moved-ws=", &arg)) {
		unsigned cm = parse_color_moved_ws(arg);
		if (cm & COLOR_MOVED_WS_ERROR)
			return -1;
		options->color_moved_ws_handling = cm;
	} else if (skip_to_optional_arg_default(arg, "--color-words", &options->word_regex, NULL)) {
		options->use_color = 1;
		options->word_diff = DIFF_WORDS_COLOR;
	}
	else if (!strcmp(arg, "--word-diff")) {
		if (options->word_diff == DIFF_WORDS_NONE)
			options->word_diff = DIFF_WORDS_PLAIN;
	}
	else if (skip_prefix(arg, "--word-diff=", &arg)) {
		if (!strcmp(arg, "plain"))
			options->word_diff = DIFF_WORDS_PLAIN;
		else if (!strcmp(arg, "color")) {
			options->use_color = 1;
			options->word_diff = DIFF_WORDS_COLOR;
		}
		else if (!strcmp(arg, "porcelain"))
			options->word_diff = DIFF_WORDS_PORCELAIN;
		else if (!strcmp(arg, "none"))
			options->word_diff = DIFF_WORDS_NONE;
		else
			die("bad --word-diff argument: %s", arg);
	}
	else if ((argcount = parse_long_opt("word-diff-regex", av, &optarg))) {
		if (options->word_diff == DIFF_WORDS_NONE)
			options->word_diff = DIFF_WORDS_PLAIN;
		options->word_regex = optarg;
		return argcount;
	}
	else if (!strcmp(arg, "--exit-code"))
		options->flags.exit_with_status = 1;
	else if (!strcmp(arg, "--quiet"))
		options->flags.quick = 1;
	else if (!strcmp(arg, "--ext-diff"))
		options->flags.allow_external = 1;
	else if (!strcmp(arg, "--no-ext-diff"))
		options->flags.allow_external = 0;
	else if (!strcmp(arg, "--textconv")) {
		options->flags.allow_textconv = 1;
		options->flags.textconv_set_via_cmdline = 1;
	} else if (!strcmp(arg, "--no-textconv"))
		options->flags.allow_textconv = 0;
	else if (skip_to_optional_arg_default(arg, "--ignore-submodules", &arg, "all")) {
		options->flags.override_submodule_config = 1;
		handle_ignore_submodules_arg(options, arg);
	} else if (skip_to_optional_arg_default(arg, "--submodule", &arg, "log"))
		return parse_submodule_opt(options, arg);
	else if (skip_prefix(arg, "--ws-error-highlight=", &arg))
		return parse_ws_error_highlight_opt(options, arg);
	else if (!strcmp(arg, "--ita-invisible-in-index"))
		options->ita_invisible_in_index = 1;
	else if (!strcmp(arg, "--ita-visible-in-index"))
		options->ita_invisible_in_index = 0;

	/* misc options */
	else if (!strcmp(arg, "-z"))
		options->line_termination = 0;
	else if ((argcount = short_opt('l', av, &optarg))) {
		options->rename_limit = strtoul(optarg, NULL, 10);
		return argcount;
	}
	else if ((argcount = short_opt('S', av, &optarg))) {
		options->pickaxe = optarg;
		options->pickaxe_opts |= DIFF_PICKAXE_KIND_S;
		return argcount;
	} else if ((argcount = short_opt('G', av, &optarg))) {
		options->pickaxe = optarg;
		options->pickaxe_opts |= DIFF_PICKAXE_KIND_G;
		return argcount;
	}
	else if (!strcmp(arg, "--pickaxe-all"))
		options->pickaxe_opts |= DIFF_PICKAXE_ALL;
	else if (!strcmp(arg, "--pickaxe-regex"))
		options->pickaxe_opts |= DIFF_PICKAXE_REGEX;
	else if ((argcount = short_opt('O', av, &optarg))) {
		options->orderfile = prefix_filename(prefix, optarg);
		return argcount;
	} else if (skip_prefix(arg, "--find-object=", &arg))
		return parse_objfind_opt(options, arg);
	else if ((argcount = parse_long_opt("diff-filter", av, &optarg))) {
		int offending = parse_diff_filter_opt(optarg, options);
		if (offending)
			die("unknown change class '%c' in --diff-filter=%s",
			    offending, optarg);
		return argcount;
	}
	else if (!strcmp(arg, "--no-abbrev"))
		options->abbrev = 0;
	else if (!strcmp(arg, "--abbrev"))
		options->abbrev = DEFAULT_ABBREV;
	else if (skip_prefix(arg, "--abbrev=", &arg)) {
		options->abbrev = strtoul(arg, NULL, 10);
		if (options->abbrev < MINIMUM_ABBREV)
			options->abbrev = MINIMUM_ABBREV;
		else if (the_hash_algo->hexsz < options->abbrev)
			options->abbrev = the_hash_algo->hexsz;
	}
	else if ((argcount = parse_long_opt("src-prefix", av, &optarg))) {
		options->a_prefix = optarg;
		return argcount;
	}
	else if ((argcount = parse_long_opt("line-prefix", av, &optarg))) {
		options->line_prefix = optarg;
		options->line_prefix_length = strlen(options->line_prefix);
		graph_setup_line_prefix(options);
		return argcount;
	}
	else if ((argcount = parse_long_opt("dst-prefix", av, &optarg))) {
		options->b_prefix = optarg;
		return argcount;
	}
	else if (!strcmp(arg, "--no-prefix"))
		options->a_prefix = options->b_prefix = "";
	else if (opt_arg(arg, '\0', "inter-hunk-context",
			 &options->interhunkcontext))
		;
	else if (!strcmp(arg, "-W"))
		options->flags.funccontext = 1;
	else if (!strcmp(arg, "--function-context"))
		options->flags.funccontext = 1;
	else if (!strcmp(arg, "--no-function-context"))
		options->flags.funccontext = 0;
	else if ((argcount = parse_long_opt("output", av, &optarg))) {
		char *path = prefix_filename(prefix, optarg);
		options->file = xfopen(path, "w");
		options->close_file = 1;
		if (options->use_color != GIT_COLOR_ALWAYS)
			options->use_color = GIT_COLOR_NEVER;
		free(path);
		return argcount;
	} else
		return 0;
	return 1;
}

int parse_rename_score(const char **cp_p)
{
	unsigned long num, scale;
	int ch, dot;
	const char *cp = *cp_p;

	num = 0;
	scale = 1;
	dot = 0;
	for (;;) {
		ch = *cp;
		if ( !dot && ch == '.' ) {
			scale = 1;
			dot = 1;
		} else if ( ch == '%' ) {
			scale = dot ? scale*100 : 100;
			cp++;	/* % is always at the end */
			break;
		} else if ( ch >= '0' && ch <= '9' ) {
			if ( scale < 100000 ) {
				scale *= 10;
				num = (num*10) + (ch-'0');
			}
		} else {
			break;
		}
		cp++;
	}
	*cp_p = cp;

	/* user says num divided by scale and we say internally that
	 * is MAX_SCORE * num / scale.
	 */
	return (int)((num >= scale) ? MAX_SCORE : (MAX_SCORE * num / scale));
}

static int diff_scoreopt_parse(const char *opt)
{
	int opt1, opt2, cmd;

	if (*opt++ != '-')
		return -1;
	cmd = *opt++;
	if (cmd == '-') {
		/* convert the long-form arguments into short-form versions */
		if (skip_prefix(opt, "break-rewrites", &opt)) {
			if (*opt == 0 || *opt++ == '=')
				cmd = 'B';
		} else if (skip_prefix(opt, "find-copies", &opt)) {
			if (*opt == 0 || *opt++ == '=')
				cmd = 'C';
		} else if (skip_prefix(opt, "find-renames", &opt)) {
			if (*opt == 0 || *opt++ == '=')
				cmd = 'M';
		}
	}
	if (cmd != 'M' && cmd != 'C' && cmd != 'B')
		return -1; /* that is not a -M, -C, or -B option */

	opt1 = parse_rename_score(&opt);
	if (cmd != 'B')
		opt2 = 0;
	else {
		if (*opt == 0)
			opt2 = 0;
		else if (*opt != '/')
			return -1; /* we expect -B80/99 or -B80 */
		else {
			opt++;
			opt2 = parse_rename_score(&opt);
		}
	}
	if (*opt != 0)
		return -1;
	return opt1 | (opt2 << 16);
}

struct diff_queue_struct diff_queued_diff;

void diff_q(struct diff_queue_struct *queue, struct diff_filepair *dp)
{
	ALLOC_GROW(queue->queue, queue->nr + 1, queue->alloc);
	queue->queue[queue->nr++] = dp;
}

struct diff_filepair *diff_queue(struct diff_queue_struct *queue,
				 struct diff_filespec *one,
				 struct diff_filespec *two)
{
	struct diff_filepair *dp = xcalloc(1, sizeof(*dp));
	dp->one = one;
	dp->two = two;
	if (queue)
		diff_q(queue, dp);
	return dp;
}

void diff_free_filepair(struct diff_filepair *p)
{
	free_filespec(p->one);
	free_filespec(p->two);
	free(p);
}

const char *diff_aligned_abbrev(const struct object_id *oid, int len)
{
	int abblen;
	const char *abbrev;

	/* Do we want all 40 hex characters? */
	if (len == the_hash_algo->hexsz)
		return oid_to_hex(oid);

	/* An abbreviated value is fine, possibly followed by an ellipsis. */
	abbrev = diff_abbrev_oid(oid, len);

	if (!print_sha1_ellipsis())
		return abbrev;

	abblen = strlen(abbrev);

	/*
	 * In well-behaved cases, where the abbreviated result is the
	 * same as the requested length, append three dots after the
	 * abbreviation (hence the whole logic is limited to the case
	 * where abblen < 37); when the actual abbreviated result is a
	 * bit longer than the requested length, we reduce the number
	 * of dots so that they match the well-behaved ones.  However,
	 * if the actual abbreviation is longer than the requested
	 * length by more than three, we give up on aligning, and add
	 * three dots anyway, to indicate that the output is not the
	 * full object name.  Yes, this may be suboptimal, but this
	 * appears only in "diff --raw --abbrev" output and it is not
	 * worth the effort to change it now.  Note that this would
	 * likely to work fine when the automatic sizing of default
	 * abbreviation length is used--we would be fed -1 in "len" in
	 * that case, and will end up always appending three-dots, but
	 * the automatic sizing is supposed to give abblen that ensures
	 * uniqueness across all objects (statistically speaking).
	 */
	if (abblen < the_hash_algo->hexsz - 3) {
		static char hex[GIT_MAX_HEXSZ + 1];
		if (len < abblen && abblen <= len + 2)
			xsnprintf(hex, sizeof(hex), "%s%.*s", abbrev, len+3-abblen, "..");
		else
			xsnprintf(hex, sizeof(hex), "%s...", abbrev);
		return hex;
	}

	return oid_to_hex(oid);
}

static void diff_flush_raw(struct diff_filepair *p, struct diff_options *opt)
{
	int line_termination = opt->line_termination;
	int inter_name_termination = line_termination ? '\t' : '\0';

	fprintf(opt->file, "%s", diff_line_prefix(opt));
	if (!(opt->output_format & DIFF_FORMAT_NAME_STATUS)) {
		fprintf(opt->file, ":%06o %06o %s ", p->one->mode, p->two->mode,
			diff_aligned_abbrev(&p->one->oid, opt->abbrev));
		fprintf(opt->file, "%s ",
			diff_aligned_abbrev(&p->two->oid, opt->abbrev));
	}
	if (p->score) {
		fprintf(opt->file, "%c%03d%c", p->status, similarity_index(p),
			inter_name_termination);
	} else {
		fprintf(opt->file, "%c%c", p->status, inter_name_termination);
	}

	if (p->status == DIFF_STATUS_COPIED ||
	    p->status == DIFF_STATUS_RENAMED) {
		const char *name_a, *name_b;
		name_a = p->one->path;
		name_b = p->two->path;
		strip_prefix(opt->prefix_length, &name_a, &name_b);
		write_name_quoted(name_a, opt->file, inter_name_termination);
		write_name_quoted(name_b, opt->file, line_termination);
	} else {
		const char *name_a, *name_b;
		name_a = p->one->mode ? p->one->path : p->two->path;
		name_b = NULL;
		strip_prefix(opt->prefix_length, &name_a, &name_b);
		write_name_quoted(name_a, opt->file, line_termination);
	}
}

int diff_unmodified_pair(struct diff_filepair *p)
{
	/* This function is written stricter than necessary to support
	 * the currently implemented transformers, but the idea is to
	 * let transformers to produce diff_filepairs any way they want,
	 * and filter and clean them up here before producing the output.
	 */
	struct diff_filespec *one = p->one, *two = p->two;

	if (DIFF_PAIR_UNMERGED(p))
		return 0; /* unmerged is interesting */

	/* deletion, addition, mode or type change
	 * and rename are all interesting.
	 */
	if (DIFF_FILE_VALID(one) != DIFF_FILE_VALID(two) ||
	    DIFF_PAIR_MODE_CHANGED(p) ||
	    strcmp(one->path, two->path))
		return 0;

	/* both are valid and point at the same path.  that is, we are
	 * dealing with a change.
	 */
	if (one->oid_valid && two->oid_valid &&
	    oideq(&one->oid, &two->oid) &&
	    !one->dirty_submodule && !two->dirty_submodule)
		return 1; /* no change */
	if (!one->oid_valid && !two->oid_valid)
		return 1; /* both look at the same file on the filesystem. */
	return 0;
}

static void diff_flush_patch(struct diff_filepair *p, struct diff_options *o)
{
	if (diff_unmodified_pair(p))
		return;

	if ((DIFF_FILE_VALID(p->one) && S_ISDIR(p->one->mode)) ||
	    (DIFF_FILE_VALID(p->two) && S_ISDIR(p->two->mode)))
		return; /* no tree diffs in patch format */

	run_diff(p, o);
}

static void diff_flush_stat(struct diff_filepair *p, struct diff_options *o,
			    struct diffstat_t *diffstat)
{
	if (diff_unmodified_pair(p))
		return;

	if ((DIFF_FILE_VALID(p->one) && S_ISDIR(p->one->mode)) ||
	    (DIFF_FILE_VALID(p->two) && S_ISDIR(p->two->mode)))
		return; /* no useful stat for tree diffs */

	run_diffstat(p, o, diffstat);
}

static void diff_flush_checkdiff(struct diff_filepair *p,
		struct diff_options *o)
{
	if (diff_unmodified_pair(p))
		return;

	if ((DIFF_FILE_VALID(p->one) && S_ISDIR(p->one->mode)) ||
	    (DIFF_FILE_VALID(p->two) && S_ISDIR(p->two->mode)))
		return; /* nothing to check in tree diffs */

	run_checkdiff(p, o);
}

int diff_queue_is_empty(void)
{
	struct diff_queue_struct *q = &diff_queued_diff;
	int i;
	for (i = 0; i < q->nr; i++)
		if (!diff_unmodified_pair(q->queue[i]))
			return 0;
	return 1;
}

#if DIFF_DEBUG
void diff_debug_filespec(struct diff_filespec *s, int x, const char *one)
{
	fprintf(stderr, "queue[%d] %s (%s) %s %06o %s\n",
		x, one ? one : "",
		s->path,
		DIFF_FILE_VALID(s) ? "valid" : "invalid",
		s->mode,
		s->oid_valid ? oid_to_hex(&s->oid) : "");
	fprintf(stderr, "queue[%d] %s size %lu\n",
		x, one ? one : "",
		s->size);
}

void diff_debug_filepair(const struct diff_filepair *p, int i)
{
	diff_debug_filespec(p->one, i, "one");
	diff_debug_filespec(p->two, i, "two");
	fprintf(stderr, "score %d, status %c rename_used %d broken %d\n",
		p->score, p->status ? p->status : '?',
		p->one->rename_used, p->broken_pair);
}

void diff_debug_queue(const char *msg, struct diff_queue_struct *q)
{
	int i;
	if (msg)
		fprintf(stderr, "%s\n", msg);
	fprintf(stderr, "q->nr = %d\n", q->nr);
	for (i = 0; i < q->nr; i++) {
		struct diff_filepair *p = q->queue[i];
		diff_debug_filepair(p, i);
	}
}
#endif

static void diff_resolve_rename_copy(void)
{
	int i;
	struct diff_filepair *p;
	struct diff_queue_struct *q = &diff_queued_diff;

	diff_debug_queue("resolve-rename-copy", q);

	for (i = 0; i < q->nr; i++) {
		p = q->queue[i];
		p->status = 0; /* undecided */
		if (DIFF_PAIR_UNMERGED(p))
			p->status = DIFF_STATUS_UNMERGED;
		else if (!DIFF_FILE_VALID(p->one))
			p->status = DIFF_STATUS_ADDED;
		else if (!DIFF_FILE_VALID(p->two))
			p->status = DIFF_STATUS_DELETED;
		else if (DIFF_PAIR_TYPE_CHANGED(p))
			p->status = DIFF_STATUS_TYPE_CHANGED;

		/* from this point on, we are dealing with a pair
		 * whose both sides are valid and of the same type, i.e.
		 * either in-place edit or rename/copy edit.
		 */
		else if (DIFF_PAIR_RENAME(p)) {
			/*
			 * A rename might have re-connected a broken
			 * pair up, causing the pathnames to be the
			 * same again. If so, that's not a rename at
			 * all, just a modification..
			 *
			 * Otherwise, see if this source was used for
			 * multiple renames, in which case we decrement
			 * the count, and call it a copy.
			 */
			if (!strcmp(p->one->path, p->two->path))
				p->status = DIFF_STATUS_MODIFIED;
			else if (--p->one->rename_used > 0)
				p->status = DIFF_STATUS_COPIED;
			else
				p->status = DIFF_STATUS_RENAMED;
		}
		else if (!oideq(&p->one->oid, &p->two->oid) ||
			 p->one->mode != p->two->mode ||
			 p->one->dirty_submodule ||
			 p->two->dirty_submodule ||
			 is_null_oid(&p->one->oid))
			p->status = DIFF_STATUS_MODIFIED;
		else {
			/* This is a "no-change" entry and should not
			 * happen anymore, but prepare for broken callers.
			 */
			error("feeding unmodified %s to diffcore",
			      p->one->path);
			p->status = DIFF_STATUS_UNKNOWN;
		}
	}
	diff_debug_queue("resolve-rename-copy done", q);
}

static int check_pair_status(struct diff_filepair *p)
{
	switch (p->status) {
	case DIFF_STATUS_UNKNOWN:
		return 0;
	case 0:
		die("internal error in diff-resolve-rename-copy");
	default:
		return 1;
	}
}

static void flush_one_pair(struct diff_filepair *p, struct diff_options *opt)
{
	int fmt = opt->output_format;

	if (fmt & DIFF_FORMAT_CHECKDIFF)
		diff_flush_checkdiff(p, opt);
	else if (fmt & (DIFF_FORMAT_RAW | DIFF_FORMAT_NAME_STATUS))
		diff_flush_raw(p, opt);
	else if (fmt & DIFF_FORMAT_NAME) {
		const char *name_a, *name_b;
		name_a = p->two->path;
		name_b = NULL;
		strip_prefix(opt->prefix_length, &name_a, &name_b);
		fprintf(opt->file, "%s", diff_line_prefix(opt));
		write_name_quoted(name_a, opt->file, opt->line_termination);
	}
}

static void show_file_mode_name(struct diff_options *opt, const char *newdelete, struct diff_filespec *fs)
{
	struct strbuf sb = STRBUF_INIT;
	if (fs->mode)
		strbuf_addf(&sb, " %s mode %06o ", newdelete, fs->mode);
	else
		strbuf_addf(&sb, " %s ", newdelete);

	quote_c_style(fs->path, &sb, NULL, 0);
	strbuf_addch(&sb, '\n');
	emit_diff_symbol(opt, DIFF_SYMBOL_SUMMARY,
			 sb.buf, sb.len, 0);
	strbuf_release(&sb);
}

static void show_mode_change(struct diff_options *opt, struct diff_filepair *p,
		int show_name)
{
	if (p->one->mode && p->two->mode && p->one->mode != p->two->mode) {
		struct strbuf sb = STRBUF_INIT;
		strbuf_addf(&sb, " mode change %06o => %06o",
			    p->one->mode, p->two->mode);
		if (show_name) {
			strbuf_addch(&sb, ' ');
			quote_c_style(p->two->path, &sb, NULL, 0);
		}
		strbuf_addch(&sb, '\n');
		emit_diff_symbol(opt, DIFF_SYMBOL_SUMMARY,
				 sb.buf, sb.len, 0);
		strbuf_release(&sb);
	}
}

static void show_rename_copy(struct diff_options *opt, const char *renamecopy,
		struct diff_filepair *p)
{
	struct strbuf sb = STRBUF_INIT;
	struct strbuf names = STRBUF_INIT;

	pprint_rename(&names, p->one->path, p->two->path);
	strbuf_addf(&sb, " %s %s (%d%%)\n",
		    renamecopy, names.buf, similarity_index(p));
	strbuf_release(&names);
	emit_diff_symbol(opt, DIFF_SYMBOL_SUMMARY,
				 sb.buf, sb.len, 0);
	show_mode_change(opt, p, 0);
	strbuf_release(&sb);
}

static void diff_summary(struct diff_options *opt, struct diff_filepair *p)
{
	switch(p->status) {
	case DIFF_STATUS_DELETED:
		show_file_mode_name(opt, "delete", p->one);
		break;
	case DIFF_STATUS_ADDED:
		show_file_mode_name(opt, "create", p->two);
		break;
	case DIFF_STATUS_COPIED:
		show_rename_copy(opt, "copy", p);
		break;
	case DIFF_STATUS_RENAMED:
		show_rename_copy(opt, "rename", p);
		break;
	default:
		if (p->score) {
			struct strbuf sb = STRBUF_INIT;
			strbuf_addstr(&sb, " rewrite ");
			quote_c_style(p->two->path, &sb, NULL, 0);
			strbuf_addf(&sb, " (%d%%)\n", similarity_index(p));
			emit_diff_symbol(opt, DIFF_SYMBOL_SUMMARY,
					 sb.buf, sb.len, 0);
			strbuf_release(&sb);
		}
		show_mode_change(opt, p, !p->score);
		break;
	}
}

struct patch_id_t {
	git_SHA_CTX *ctx;
	int patchlen;
};

static int remove_space(char *line, int len)
{
	int i;
	char *dst = line;
	unsigned char c;

	for (i = 0; i < len; i++)
		if (!isspace((c = line[i])))
			*dst++ = c;

	return dst - line;
}

static void patch_id_consume(void *priv, char *line, unsigned long len)
{
	struct patch_id_t *data = priv;
	int new_len;

	new_len = remove_space(line, len);

	git_SHA1_Update(data->ctx, line, new_len);
	data->patchlen += new_len;
}

static void patch_id_add_string(git_SHA_CTX *ctx, const char *str)
{
	git_SHA1_Update(ctx, str, strlen(str));
}

static void patch_id_add_mode(git_SHA_CTX *ctx, unsigned mode)
{
	/* large enough for 2^32 in octal */
	char buf[12];
	int len = xsnprintf(buf, sizeof(buf), "%06o", mode);
	git_SHA1_Update(ctx, buf, len);
}

/* returns 0 upon success, and writes result into sha1 */
static int diff_get_patch_id(struct diff_options *options, struct object_id *oid, int diff_header_only)
{
	struct diff_queue_struct *q = &diff_queued_diff;
	int i;
	git_SHA_CTX ctx;
	struct patch_id_t data;

	git_SHA1_Init(&ctx);
	memset(&data, 0, sizeof(struct patch_id_t));
	data.ctx = &ctx;

	for (i = 0; i < q->nr; i++) {
		xpparam_t xpp;
		xdemitconf_t xecfg;
		mmfile_t mf1, mf2;
		struct diff_filepair *p = q->queue[i];
		int len1, len2;

		memset(&xpp, 0, sizeof(xpp));
		memset(&xecfg, 0, sizeof(xecfg));
		if (p->status == 0)
			return error("internal diff status error");
		if (p->status == DIFF_STATUS_UNKNOWN)
			continue;
		if (diff_unmodified_pair(p))
			continue;
		if ((DIFF_FILE_VALID(p->one) && S_ISDIR(p->one->mode)) ||
		    (DIFF_FILE_VALID(p->two) && S_ISDIR(p->two->mode)))
			continue;
		if (DIFF_PAIR_UNMERGED(p))
			continue;

		diff_fill_oid_info(p->one, options->repo->index);
		diff_fill_oid_info(p->two, options->repo->index);

		len1 = remove_space(p->one->path, strlen(p->one->path));
		len2 = remove_space(p->two->path, strlen(p->two->path));
		patch_id_add_string(&ctx, "diff--git");
		patch_id_add_string(&ctx, "a/");
		git_SHA1_Update(&ctx, p->one->path, len1);
		patch_id_add_string(&ctx, "b/");
		git_SHA1_Update(&ctx, p->two->path, len2);

		if (p->one->mode == 0) {
			patch_id_add_string(&ctx, "newfilemode");
			patch_id_add_mode(&ctx, p->two->mode);
			patch_id_add_string(&ctx, "---/dev/null");
			patch_id_add_string(&ctx, "+++b/");
			git_SHA1_Update(&ctx, p->two->path, len2);
		} else if (p->two->mode == 0) {
			patch_id_add_string(&ctx, "deletedfilemode");
			patch_id_add_mode(&ctx, p->one->mode);
			patch_id_add_string(&ctx, "---a/");
			git_SHA1_Update(&ctx, p->one->path, len1);
			patch_id_add_string(&ctx, "+++/dev/null");
		} else {
			patch_id_add_string(&ctx, "---a/");
			git_SHA1_Update(&ctx, p->one->path, len1);
			patch_id_add_string(&ctx, "+++b/");
			git_SHA1_Update(&ctx, p->two->path, len2);
		}

		if (diff_header_only)
			continue;

		if (fill_mmfile(options->repo, &mf1, p->one) < 0 ||
		    fill_mmfile(options->repo, &mf2, p->two) < 0)
			return error("unable to read files to diff");

		if (diff_filespec_is_binary(options->repo, p->one) ||
		    diff_filespec_is_binary(options->repo, p->two)) {
			git_SHA1_Update(&ctx, oid_to_hex(&p->one->oid),
					GIT_SHA1_HEXSZ);
			git_SHA1_Update(&ctx, oid_to_hex(&p->two->oid),
					GIT_SHA1_HEXSZ);
			continue;
		}

		xpp.flags = 0;
		xecfg.ctxlen = 3;
		xecfg.flags = 0;
		if (xdi_diff_outf(&mf1, &mf2, discard_hunk_line,
				  patch_id_consume, &data, &xpp, &xecfg))
			return error("unable to generate patch-id diff for %s",
				     p->one->path);
	}

	git_SHA1_Final(oid->hash, &ctx);
	return 0;
}

int diff_flush_patch_id(struct diff_options *options, struct object_id *oid, int diff_header_only)
{
	struct diff_queue_struct *q = &diff_queued_diff;
	int i;
	int result = diff_get_patch_id(options, oid, diff_header_only);

	for (i = 0; i < q->nr; i++)
		diff_free_filepair(q->queue[i]);

	free(q->queue);
	DIFF_QUEUE_CLEAR(q);

	return result;
}

static int is_summary_empty(const struct diff_queue_struct *q)
{
	int i;

	for (i = 0; i < q->nr; i++) {
		const struct diff_filepair *p = q->queue[i];

		switch (p->status) {
		case DIFF_STATUS_DELETED:
		case DIFF_STATUS_ADDED:
		case DIFF_STATUS_COPIED:
		case DIFF_STATUS_RENAMED:
			return 0;
		default:
			if (p->score)
				return 0;
			if (p->one->mode && p->two->mode &&
			    p->one->mode != p->two->mode)
				return 0;
			break;
		}
	}
	return 1;
}

static const char rename_limit_warning[] =
N_("inexact rename detection was skipped due to too many files.");

static const char degrade_cc_to_c_warning[] =
N_("only found copies from modified paths due to too many files.");

static const char rename_limit_advice[] =
N_("you may want to set your %s variable to at least "
   "%d and retry the command.");

void diff_warn_rename_limit(const char *varname, int needed, int degraded_cc)
{
	fflush(stdout);
	if (degraded_cc)
		warning(_(degrade_cc_to_c_warning));
	else if (needed)
		warning(_(rename_limit_warning));
	else
		return;
	if (0 < needed)
		warning(_(rename_limit_advice), varname, needed);
}

static void diff_flush_patch_all_file_pairs(struct diff_options *o)
{
	int i;
	static struct emitted_diff_symbols esm = EMITTED_DIFF_SYMBOLS_INIT;
	struct diff_queue_struct *q = &diff_queued_diff;

	if (WSEH_NEW & WS_RULE_MASK)
		BUG("WS rules bit mask overlaps with diff symbol flags");

	if (o->color_moved)
		o->emitted_symbols = &esm;

	for (i = 0; i < q->nr; i++) {
		struct diff_filepair *p = q->queue[i];
		if (check_pair_status(p))
			diff_flush_patch(p, o);
	}

	if (o->emitted_symbols) {
		if (o->color_moved) {
			struct hashmap add_lines, del_lines;

			if (o->color_moved_ws_handling &
			    COLOR_MOVED_WS_ALLOW_INDENTATION_CHANGE)
				o->color_moved_ws_handling |= XDF_IGNORE_WHITESPACE;

			hashmap_init(&del_lines, moved_entry_cmp, o, 0);
			hashmap_init(&add_lines, moved_entry_cmp, o, 0);

			add_lines_to_move_detection(o, &add_lines, &del_lines);
			mark_color_as_moved(o, &add_lines, &del_lines);
			if (o->color_moved == COLOR_MOVED_ZEBRA_DIM)
				dim_moved_lines(o);

			hashmap_free(&add_lines, 1);
			hashmap_free(&del_lines, 1);
		}

		for (i = 0; i < esm.nr; i++)
			emit_diff_symbol_from_struct(o, &esm.buf[i]);

		for (i = 0; i < esm.nr; i++)
			free((void *)esm.buf[i].line);
	}
	esm.nr = 0;
}

void diff_flush(struct diff_options *options)
{
	struct diff_queue_struct *q = &diff_queued_diff;
	int i, output_format = options->output_format;
	int separator = 0;
	int dirstat_by_line = 0;

	/*
	 * Order: raw, stat, summary, patch
	 * or:    name/name-status/checkdiff (other bits clear)
	 */
	if (!q->nr)
		goto free_queue;

	if (output_format & (DIFF_FORMAT_RAW |
			     DIFF_FORMAT_NAME |
			     DIFF_FORMAT_NAME_STATUS |
			     DIFF_FORMAT_CHECKDIFF)) {
		for (i = 0; i < q->nr; i++) {
			struct diff_filepair *p = q->queue[i];
			if (check_pair_status(p))
				flush_one_pair(p, options);
		}
		separator++;
	}

	if (output_format & DIFF_FORMAT_DIRSTAT && options->flags.dirstat_by_line)
		dirstat_by_line = 1;

	if (output_format & (DIFF_FORMAT_DIFFSTAT|DIFF_FORMAT_SHORTSTAT|DIFF_FORMAT_NUMSTAT) ||
	    dirstat_by_line) {
		struct diffstat_t diffstat;

		memset(&diffstat, 0, sizeof(struct diffstat_t));
		for (i = 0; i < q->nr; i++) {
			struct diff_filepair *p = q->queue[i];
			if (check_pair_status(p))
				diff_flush_stat(p, options, &diffstat);
		}
		if (output_format & DIFF_FORMAT_NUMSTAT)
			show_numstat(&diffstat, options);
		if (output_format & DIFF_FORMAT_DIFFSTAT)
			show_stats(&diffstat, options);
		if (output_format & DIFF_FORMAT_SHORTSTAT)
			show_shortstats(&diffstat, options);
		if (output_format & DIFF_FORMAT_DIRSTAT && dirstat_by_line)
			show_dirstat_by_line(&diffstat, options);
		free_diffstat_info(&diffstat);
		separator++;
	}
	if ((output_format & DIFF_FORMAT_DIRSTAT) && !dirstat_by_line)
		show_dirstat(options);

	if (output_format & DIFF_FORMAT_SUMMARY && !is_summary_empty(q)) {
		for (i = 0; i < q->nr; i++) {
			diff_summary(options, q->queue[i]);
		}
		separator++;
	}

	if (output_format & DIFF_FORMAT_NO_OUTPUT &&
	    options->flags.exit_with_status &&
	    options->flags.diff_from_contents) {
		/*
		 * run diff_flush_patch for the exit status. setting
		 * options->file to /dev/null should be safe, because we
		 * aren't supposed to produce any output anyway.
		 */
		if (options->close_file)
			fclose(options->file);
		options->file = xfopen("/dev/null", "w");
		options->close_file = 1;
		options->color_moved = 0;
		for (i = 0; i < q->nr; i++) {
			struct diff_filepair *p = q->queue[i];
			if (check_pair_status(p))
				diff_flush_patch(p, options);
			if (options->found_changes)
				break;
		}
	}

	if (output_format & DIFF_FORMAT_PATCH) {
		if (separator) {
			emit_diff_symbol(options, DIFF_SYMBOL_SEPARATOR, NULL, 0, 0);
			if (options->stat_sep)
				/* attach patch instead of inline */
				emit_diff_symbol(options, DIFF_SYMBOL_STAT_SEP,
						 NULL, 0, 0);
		}

		diff_flush_patch_all_file_pairs(options);
	}

	if (output_format & DIFF_FORMAT_CALLBACK)
		options->format_callback(q, options, options->format_callback_data);

	for (i = 0; i < q->nr; i++)
		diff_free_filepair(q->queue[i]);
free_queue:
	free(q->queue);
	DIFF_QUEUE_CLEAR(q);
	if (options->close_file)
		fclose(options->file);

	/*
	 * Report the content-level differences with HAS_CHANGES;
	 * diff_addremove/diff_change does not set the bit when
	 * DIFF_FROM_CONTENTS is in effect (e.g. with -w).
	 */
	if (options->flags.diff_from_contents) {
		if (options->found_changes)
			options->flags.has_changes = 1;
		else
			options->flags.has_changes = 0;
	}
}

static int match_filter(const struct diff_options *options, const struct diff_filepair *p)
{
	return (((p->status == DIFF_STATUS_MODIFIED) &&
		 ((p->score &&
		   filter_bit_tst(DIFF_STATUS_FILTER_BROKEN, options)) ||
		  (!p->score &&
		   filter_bit_tst(DIFF_STATUS_MODIFIED, options)))) ||
		((p->status != DIFF_STATUS_MODIFIED) &&
		 filter_bit_tst(p->status, options)));
}

static void diffcore_apply_filter(struct diff_options *options)
{
	int i;
	struct diff_queue_struct *q = &diff_queued_diff;
	struct diff_queue_struct outq;

	DIFF_QUEUE_CLEAR(&outq);

	if (!options->filter)
		return;

	if (filter_bit_tst(DIFF_STATUS_FILTER_AON, options)) {
		int found;
		for (i = found = 0; !found && i < q->nr; i++) {
			if (match_filter(options, q->queue[i]))
				found++;
		}
		if (found)
			return;

		/* otherwise we will clear the whole queue
		 * by copying the empty outq at the end of this
		 * function, but first clear the current entries
		 * in the queue.
		 */
		for (i = 0; i < q->nr; i++)
			diff_free_filepair(q->queue[i]);
	}
	else {
		/* Only the matching ones */
		for (i = 0; i < q->nr; i++) {
			struct diff_filepair *p = q->queue[i];
			if (match_filter(options, p))
				diff_q(&outq, p);
			else
				diff_free_filepair(p);
		}
	}
	free(q->queue);
	*q = outq;
}

/* Check whether two filespecs with the same mode and size are identical */
static int diff_filespec_is_identical(struct repository *r,
				      struct diff_filespec *one,
				      struct diff_filespec *two)
{
	if (S_ISGITLINK(one->mode))
		return 0;
	if (diff_populate_filespec(r, one, 0))
		return 0;
	if (diff_populate_filespec(r, two, 0))
		return 0;
	return !memcmp(one->data, two->data, one->size);
}

static int diff_filespec_check_stat_unmatch(struct repository *r,
					    struct diff_filepair *p)
{
	if (p->done_skip_stat_unmatch)
		return p->skip_stat_unmatch_result;

	p->done_skip_stat_unmatch = 1;
	p->skip_stat_unmatch_result = 0;
	/*
	 * 1. Entries that come from stat info dirtiness
	 *    always have both sides (iow, not create/delete),
	 *    one side of the object name is unknown, with
	 *    the same mode and size.  Keep the ones that
	 *    do not match these criteria.  They have real
	 *    differences.
	 *
	 * 2. At this point, the file is known to be modified,
	 *    with the same mode and size, and the object
	 *    name of one side is unknown.  Need to inspect
	 *    the identical contents.
	 */
	if (!DIFF_FILE_VALID(p->one) || /* (1) */
	    !DIFF_FILE_VALID(p->two) ||
	    (p->one->oid_valid && p->two->oid_valid) ||
	    (p->one->mode != p->two->mode) ||
	    diff_populate_filespec(r, p->one, CHECK_SIZE_ONLY) ||
	    diff_populate_filespec(r, p->two, CHECK_SIZE_ONLY) ||
	    (p->one->size != p->two->size) ||
	    !diff_filespec_is_identical(r, p->one, p->two)) /* (2) */
		p->skip_stat_unmatch_result = 1;
	return p->skip_stat_unmatch_result;
}

static void diffcore_skip_stat_unmatch(struct diff_options *diffopt)
{
	int i;
	struct diff_queue_struct *q = &diff_queued_diff;
	struct diff_queue_struct outq;
	DIFF_QUEUE_CLEAR(&outq);

	for (i = 0; i < q->nr; i++) {
		struct diff_filepair *p = q->queue[i];

		if (diff_filespec_check_stat_unmatch(diffopt->repo, p))
			diff_q(&outq, p);
		else {
			/*
			 * The caller can subtract 1 from skip_stat_unmatch
			 * to determine how many paths were dirty only
			 * due to stat info mismatch.
			 */
			if (!diffopt->flags.no_index)
				diffopt->skip_stat_unmatch++;
			diff_free_filepair(p);
		}
	}
	free(q->queue);
	*q = outq;
}

static int diffnamecmp(const void *a_, const void *b_)
{
	const struct diff_filepair *a = *((const struct diff_filepair **)a_);
	const struct diff_filepair *b = *((const struct diff_filepair **)b_);
	const char *name_a, *name_b;

	name_a = a->one ? a->one->path : a->two->path;
	name_b = b->one ? b->one->path : b->two->path;
	return strcmp(name_a, name_b);
}

void diffcore_fix_diff_index(struct diff_options *options)
{
	struct diff_queue_struct *q = &diff_queued_diff;
	QSORT(q->queue, q->nr, diffnamecmp);
}

void diffcore_std(struct diff_options *options)
{
	/* NOTE please keep the following in sync with diff_tree_combined() */
	if (options->skip_stat_unmatch)
		diffcore_skip_stat_unmatch(options);
	if (!options->found_follow) {
		/* See try_to_follow_renames() in tree-diff.c */
		if (options->break_opt != -1)
			diffcore_break(options->repo,
				       options->break_opt);
		if (options->detect_rename)
			diffcore_rename(options);
		if (options->break_opt != -1)
			diffcore_merge_broken();
	}
	if (options->pickaxe_opts & DIFF_PICKAXE_KINDS_MASK)
		diffcore_pickaxe(options);
	if (options->orderfile)
		diffcore_order(options->orderfile);
	if (!options->found_follow)
		/* See try_to_follow_renames() in tree-diff.c */
		diff_resolve_rename_copy();
	diffcore_apply_filter(options);

	if (diff_queued_diff.nr && !options->flags.diff_from_contents)
		options->flags.has_changes = 1;
	else
		options->flags.has_changes = 0;

	options->found_follow = 0;
}

int diff_result_code(struct diff_options *opt, int status)
{
	int result = 0;

	diff_warn_rename_limit("diff.renameLimit",
			       opt->needed_rename_limit,
			       opt->degraded_cc_to_c);
	if (!opt->flags.exit_with_status &&
	    !(opt->output_format & DIFF_FORMAT_CHECKDIFF))
		return status;
	if (opt->flags.exit_with_status &&
	    opt->flags.has_changes)
		result |= 01;
	if ((opt->output_format & DIFF_FORMAT_CHECKDIFF) &&
	    opt->flags.check_failed)
		result |= 02;
	return result;
}

int diff_can_quit_early(struct diff_options *opt)
{
	return (opt->flags.quick &&
		!opt->filter &&
		opt->flags.has_changes);
}

/*
 * Shall changes to this submodule be ignored?
 *
 * Submodule changes can be configured to be ignored separately for each path,
 * but that configuration can be overridden from the command line.
 */
static int is_submodule_ignored(const char *path, struct diff_options *options)
{
	int ignored = 0;
	struct diff_flags orig_flags = options->flags;
	if (!options->flags.override_submodule_config)
		set_diffopt_flags_from_submodule_config(options, path);
	if (options->flags.ignore_submodules)
		ignored = 1;
	options->flags = orig_flags;
	return ignored;
}

void diff_addremove(struct diff_options *options,
		    int addremove, unsigned mode,
		    const struct object_id *oid,
		    int oid_valid,
		    const char *concatpath, unsigned dirty_submodule)
{
	struct diff_filespec *one, *two;

	if (S_ISGITLINK(mode) && is_submodule_ignored(concatpath, options))
		return;

	/* This may look odd, but it is a preparation for
	 * feeding "there are unchanged files which should
	 * not produce diffs, but when you are doing copy
	 * detection you would need them, so here they are"
	 * entries to the diff-core.  They will be prefixed
	 * with something like '=' or '*' (I haven't decided
	 * which but should not make any difference).
	 * Feeding the same new and old to diff_change()
	 * also has the same effect.
	 * Before the final output happens, they are pruned after
	 * merged into rename/copy pairs as appropriate.
	 */
	if (options->flags.reverse_diff)
		addremove = (addremove == '+' ? '-' :
			     addremove == '-' ? '+' : addremove);

	if (options->prefix &&
	    strncmp(concatpath, options->prefix, options->prefix_length))
		return;

	one = alloc_filespec(concatpath);
	two = alloc_filespec(concatpath);

	if (addremove != '+')
		fill_filespec(one, oid, oid_valid, mode);
	if (addremove != '-') {
		fill_filespec(two, oid, oid_valid, mode);
		two->dirty_submodule = dirty_submodule;
	}

	diff_queue(&diff_queued_diff, one, two);
	if (!options->flags.diff_from_contents)
		options->flags.has_changes = 1;
}

void diff_change(struct diff_options *options,
		 unsigned old_mode, unsigned new_mode,
		 const struct object_id *old_oid,
		 const struct object_id *new_oid,
		 int old_oid_valid, int new_oid_valid,
		 const char *concatpath,
		 unsigned old_dirty_submodule, unsigned new_dirty_submodule)
{
	struct diff_filespec *one, *two;
	struct diff_filepair *p;

	if (S_ISGITLINK(old_mode) && S_ISGITLINK(new_mode) &&
	    is_submodule_ignored(concatpath, options))
		return;

	if (options->flags.reverse_diff) {
		SWAP(old_mode, new_mode);
		SWAP(old_oid, new_oid);
		SWAP(old_oid_valid, new_oid_valid);
		SWAP(old_dirty_submodule, new_dirty_submodule);
	}

	if (options->prefix &&
	    strncmp(concatpath, options->prefix, options->prefix_length))
		return;

	one = alloc_filespec(concatpath);
	two = alloc_filespec(concatpath);
	fill_filespec(one, old_oid, old_oid_valid, old_mode);
	fill_filespec(two, new_oid, new_oid_valid, new_mode);
	one->dirty_submodule = old_dirty_submodule;
	two->dirty_submodule = new_dirty_submodule;
	p = diff_queue(&diff_queued_diff, one, two);

	if (options->flags.diff_from_contents)
		return;

	if (options->flags.quick && options->skip_stat_unmatch &&
	    !diff_filespec_check_stat_unmatch(options->repo, p))
		return;

	options->flags.has_changes = 1;
}

struct diff_filepair *diff_unmerge(struct diff_options *options, const char *path)
{
	struct diff_filepair *pair;
	struct diff_filespec *one, *two;

	if (options->prefix &&
	    strncmp(path, options->prefix, options->prefix_length))
		return NULL;

	one = alloc_filespec(path);
	two = alloc_filespec(path);
	pair = diff_queue(&diff_queued_diff, one, two);
	pair->is_unmerged = 1;
	return pair;
}

static char *run_textconv(struct repository *r,
			  const char *pgm,
			  struct diff_filespec *spec,
			  size_t *outsize)
{
	struct diff_tempfile *temp;
	const char *argv[3];
	const char **arg = argv;
	struct child_process child = CHILD_PROCESS_INIT;
	struct strbuf buf = STRBUF_INIT;
	int err = 0;

	temp = prepare_temp_file(r, spec->path, spec);
	*arg++ = pgm;
	*arg++ = temp->name;
	*arg = NULL;

	child.use_shell = 1;
	child.argv = argv;
	child.out = -1;
	if (start_command(&child)) {
		remove_tempfile();
		return NULL;
	}

	if (strbuf_read(&buf, child.out, 0) < 0)
		err = error("error reading from textconv command '%s'", pgm);
	close(child.out);

	if (finish_command(&child) || err) {
		strbuf_release(&buf);
		remove_tempfile();
		return NULL;
	}
	remove_tempfile();

	return strbuf_detach(&buf, outsize);
}

size_t fill_textconv(struct repository *r,
		     struct userdiff_driver *driver,
		     struct diff_filespec *df,
		     char **outbuf)
{
	size_t size;

	if (!driver) {
		if (!DIFF_FILE_VALID(df)) {
			*outbuf = "";
			return 0;
		}
		if (diff_populate_filespec(r, df, 0))
			die("unable to read files to diff");
		*outbuf = df->data;
		return df->size;
	}

	if (!driver->textconv)
		BUG("fill_textconv called with non-textconv driver");

	if (driver->textconv_cache && df->oid_valid) {
		*outbuf = notes_cache_get(driver->textconv_cache,
					  &df->oid,
					  &size);
		if (*outbuf)
			return size;
	}

	*outbuf = run_textconv(r, driver->textconv, df, &size);
	if (!*outbuf)
		die("unable to read files to diff");

	if (driver->textconv_cache && df->oid_valid) {
		/* ignore errors, as we might be in a readonly repository */
		notes_cache_put(driver->textconv_cache, &df->oid, *outbuf,
				size);
		/*
		 * we could save up changes and flush them all at the end,
		 * but we would need an extra call after all diffing is done.
		 * Since generating a cache entry is the slow path anyway,
		 * this extra overhead probably isn't a big deal.
		 */
		notes_cache_write(driver->textconv_cache);
	}

	return size;
}

int textconv_object(struct repository *r,
		    const char *path,
		    unsigned mode,
		    const struct object_id *oid,
		    int oid_valid,
		    char **buf,
		    unsigned long *buf_size)
{
	struct diff_filespec *df;
	struct userdiff_driver *textconv;

	df = alloc_filespec(path);
	fill_filespec(df, oid, oid_valid, mode);
	textconv = get_textconv(r, df);
	if (!textconv) {
		free_filespec(df);
		return 0;
	}

	*buf_size = fill_textconv(r, textconv, df, buf);
	free_filespec(df);
	return 1;
}

void setup_diff_pager(struct diff_options *opt)
{
	/*
	 * If the user asked for our exit code, then either they want --quiet
	 * or --exit-code. We should definitely not bother with a pager in the
	 * former case, as we will generate no output. Since we still properly
	 * report our exit code even when a pager is run, we _could_ run a
	 * pager with --exit-code. But since we have not done so historically,
	 * and because it is easy to find people oneline advising "git diff
	 * --exit-code" in hooks and other scripts, we do not do so.
	 */
	if (!opt->flags.exit_with_status &&
	    check_pager_config("diff") != 0)
		setup_pager();
}<|MERGE_RESOLUTION|>--- conflicted
+++ resolved
@@ -323,15 +323,10 @@
 	}
 
 	if ((ret & COLOR_MOVED_WS_ALLOW_INDENTATION_CHANGE) &&
-<<<<<<< HEAD
 	    (ret & XDF_WHITESPACE_FLAGS)) {
-		error(_("color-moved-ws: allow-indentation-change cannot be combined with other white space modes"));
+		error(_("color-moved-ws: allow-indentation-change cannot be combined with other whitespace modes"));
 		ret |= COLOR_MOVED_WS_ERROR;
 	}
-=======
-	    (ret & XDF_WHITESPACE_FLAGS))
-		die(_("color-moved-ws: allow-indentation-change cannot be combined with other whitespace modes"));
->>>>>>> 0cd51e9d
 
 	string_list_clear(&l, 0);
 
