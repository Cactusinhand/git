--- conflicted
+++ resolved
@@ -243,12 +243,8 @@
 	struct debug_ref_store *drefs = (struct debug_ref_store *)ref_store;
 	int res = 0;
 
-<<<<<<< HEAD
-	oidcpy(oid, &null_oid);
+	oidcpy(oid, null_oid());
 	errno = 0;
-=======
-	oidcpy(oid, null_oid());
->>>>>>> 3dd71461
 	res = drefs->refs->be->read_raw_ref(drefs->refs, refname, oid, referent,
 					    type);
 
