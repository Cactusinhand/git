#include "cache.h"
#include "config.h"
#include "commit.h"
#include "utf8.h"
#include "diff.h"
#include "revision.h"
#include "string-list.h"
#include "mailmap.h"
#include "log-tree.h"
#include "notes.h"
#include "color.h"
#include "reflog-walk.h"
#include "gpg-interface.h"
#include "trailer.h"

static char *user_format;
static struct cmt_fmt_map {
	const char *name;
	enum cmit_fmt format;
	int is_tformat;
	int expand_tabs_in_log;
	int is_alias;
	const char *user_format;
} *commit_formats;
static size_t builtin_formats_len;
static size_t commit_formats_len;
static size_t commit_formats_alloc;
static struct cmt_fmt_map *find_commit_format(const char *sought);

int commit_format_is_empty(enum cmit_fmt fmt)
{
	return fmt == CMIT_FMT_USERFORMAT && !*user_format;
}

static void save_user_format(struct rev_info *rev, const char *cp, int is_tformat)
{
	free(user_format);
	user_format = xstrdup(cp);
	if (is_tformat)
		rev->use_terminator = 1;
	rev->commit_format = CMIT_FMT_USERFORMAT;
}

static int git_pretty_formats_config(const char *var, const char *value, void *cb)
{
	struct cmt_fmt_map *commit_format = NULL;
	const char *name;
	const char *fmt;
	int i;

	if (!skip_prefix(var, "pretty.", &name))
		return 0;

	for (i = 0; i < builtin_formats_len; i++) {
		if (!strcmp(commit_formats[i].name, name))
			return 0;
	}

	for (i = builtin_formats_len; i < commit_formats_len; i++) {
		if (!strcmp(commit_formats[i].name, name)) {
			commit_format = &commit_formats[i];
			break;
		}
	}

	if (!commit_format) {
		ALLOC_GROW(commit_formats, commit_formats_len+1,
			   commit_formats_alloc);
		commit_format = &commit_formats[commit_formats_len];
		memset(commit_format, 0, sizeof(*commit_format));
		commit_formats_len++;
	}

	commit_format->name = xstrdup(name);
	commit_format->format = CMIT_FMT_USERFORMAT;
	if (git_config_string(&fmt, var, value))
		return -1;

	if (skip_prefix(fmt, "format:", &fmt))
		commit_format->is_tformat = 0;
	else if (skip_prefix(fmt, "tformat:", &fmt) || strchr(fmt, '%'))
		commit_format->is_tformat = 1;
	else
		commit_format->is_alias = 1;
	commit_format->user_format = fmt;

	return 0;
}

static void setup_commit_formats(void)
{
	struct cmt_fmt_map builtin_formats[] = {
		{ "raw",	CMIT_FMT_RAW,		0,	0 },
		{ "medium",	CMIT_FMT_MEDIUM,	0,	8 },
		{ "short",	CMIT_FMT_SHORT,		0,	0 },
		{ "email",	CMIT_FMT_EMAIL,		0,	0 },
		{ "mboxrd",	CMIT_FMT_MBOXRD,	0,	0 },
		{ "fuller",	CMIT_FMT_FULLER,	0,	8 },
		{ "full",	CMIT_FMT_FULL,		0,	8 },
		{ "oneline",	CMIT_FMT_ONELINE,	1,	0 }
	};
	commit_formats_len = ARRAY_SIZE(builtin_formats);
	builtin_formats_len = commit_formats_len;
	ALLOC_GROW(commit_formats, commit_formats_len, commit_formats_alloc);
	memcpy(commit_formats, builtin_formats,
	       sizeof(*builtin_formats)*ARRAY_SIZE(builtin_formats));

	git_config(git_pretty_formats_config, NULL);
}

static struct cmt_fmt_map *find_commit_format_recursive(const char *sought,
							const char *original,
							int num_redirections)
{
	struct cmt_fmt_map *found = NULL;
	size_t found_match_len = 0;
	int i;

	if (num_redirections >= commit_formats_len)
		die("invalid --pretty format: "
		    "'%s' references an alias which points to itself",
		    original);

	for (i = 0; i < commit_formats_len; i++) {
		size_t match_len;

		if (!starts_with(commit_formats[i].name, sought))
			continue;

		match_len = strlen(commit_formats[i].name);
		if (found == NULL || found_match_len > match_len) {
			found = &commit_formats[i];
			found_match_len = match_len;
		}
	}

	if (found && found->is_alias) {
		found = find_commit_format_recursive(found->user_format,
						     original,
						     num_redirections+1);
	}

	return found;
}

static struct cmt_fmt_map *find_commit_format(const char *sought)
{
	if (!commit_formats)
		setup_commit_formats();

	return find_commit_format_recursive(sought, sought, 0);
}

void get_commit_format(const char *arg, struct rev_info *rev)
{
	struct cmt_fmt_map *commit_format;

	rev->use_terminator = 0;
	if (!arg) {
		rev->commit_format = CMIT_FMT_DEFAULT;
		return;
	}
	if (skip_prefix(arg, "format:", &arg)) {
		save_user_format(rev, arg, 0);
		return;
	}

	if (!*arg || skip_prefix(arg, "tformat:", &arg) || strchr(arg, '%')) {
		save_user_format(rev, arg, 1);
		return;
	}

	commit_format = find_commit_format(arg);
	if (!commit_format)
		die("invalid --pretty format: %s", arg);

	rev->commit_format = commit_format->format;
	rev->use_terminator = commit_format->is_tformat;
	rev->expand_tabs_in_log_default = commit_format->expand_tabs_in_log;
	if (commit_format->format == CMIT_FMT_USERFORMAT) {
		save_user_format(rev, commit_format->user_format,
				 commit_format->is_tformat);
	}
}

/*
 * Generic support for pretty-printing the header
 */
static int get_one_line(const char *msg)
{
	int ret = 0;

	for (;;) {
		char c = *msg++;
		if (!c)
			break;
		ret++;
		if (c == '\n')
			break;
	}
	return ret;
}

/* High bit set, or ISO-2022-INT */
static int non_ascii(int ch)
{
	return !isascii(ch) || ch == '\033';
}

int has_non_ascii(const char *s)
{
	int ch;
	if (!s)
		return 0;
	while ((ch = *s++) != '\0') {
		if (non_ascii(ch))
			return 1;
	}
	return 0;
}

static int is_rfc822_special(char ch)
{
	switch (ch) {
	case '(':
	case ')':
	case '<':
	case '>':
	case '[':
	case ']':
	case ':':
	case ';':
	case '@':
	case ',':
	case '.':
	case '"':
	case '\\':
		return 1;
	default:
		return 0;
	}
}

static int needs_rfc822_quoting(const char *s, int len)
{
	int i;
	for (i = 0; i < len; i++)
		if (is_rfc822_special(s[i]))
			return 1;
	return 0;
}

static int last_line_length(struct strbuf *sb)
{
	int i;

	/* How many bytes are already used on the last line? */
	for (i = sb->len - 1; i >= 0; i--)
		if (sb->buf[i] == '\n')
			break;
	return sb->len - (i + 1);
}

static void add_rfc822_quoted(struct strbuf *out, const char *s, int len)
{
	int i;

	/* just a guess, we may have to also backslash-quote */
	strbuf_grow(out, len + 2);

	strbuf_addch(out, '"');
	for (i = 0; i < len; i++) {
		switch (s[i]) {
		case '"':
		case '\\':
			strbuf_addch(out, '\\');
			/* fall through */
		default:
			strbuf_addch(out, s[i]);
		}
	}
	strbuf_addch(out, '"');
}

enum rfc2047_type {
	RFC2047_SUBJECT,
	RFC2047_ADDRESS
};

static int is_rfc2047_special(char ch, enum rfc2047_type type)
{
	/*
	 * rfc2047, section 4.2:
	 *
	 *    8-bit values which correspond to printable ASCII characters other
	 *    than "=", "?", and "_" (underscore), MAY be represented as those
	 *    characters.  (But see section 5 for restrictions.)  In
	 *    particular, SPACE and TAB MUST NOT be represented as themselves
	 *    within encoded words.
	 */

	/*
	 * rule out non-ASCII characters and non-printable characters (the
	 * non-ASCII check should be redundant as isprint() is not localized
	 * and only knows about ASCII, but be defensive about that)
	 */
	if (non_ascii(ch) || !isprint(ch))
		return 1;

	/*
	 * rule out special printable characters (' ' should be the only
	 * whitespace character considered printable, but be defensive and use
	 * isspace())
	 */
	if (isspace(ch) || ch == '=' || ch == '?' || ch == '_')
		return 1;

	/*
	 * rfc2047, section 5.3:
	 *
	 *    As a replacement for a 'word' entity within a 'phrase', for example,
	 *    one that precedes an address in a From, To, or Cc header.  The ABNF
	 *    definition for 'phrase' from RFC 822 thus becomes:
	 *
	 *    phrase = 1*( encoded-word / word )
	 *
	 *    In this case the set of characters that may be used in a "Q"-encoded
	 *    'encoded-word' is restricted to: <upper and lower case ASCII
	 *    letters, decimal digits, "!", "*", "+", "-", "/", "=", and "_"
	 *    (underscore, ASCII 95.)>.  An 'encoded-word' that appears within a
	 *    'phrase' MUST be separated from any adjacent 'word', 'text' or
	 *    'special' by 'linear-white-space'.
	 */

	if (type != RFC2047_ADDRESS)
		return 0;

	/* '=' and '_' are special cases and have been checked above */
	return !(isalnum(ch) || ch == '!' || ch == '*' || ch == '+' || ch == '-' || ch == '/');
}

static int needs_rfc2047_encoding(const char *line, int len,
				  enum rfc2047_type type)
{
	int i;

	for (i = 0; i < len; i++) {
		int ch = line[i];
		if (non_ascii(ch) || ch == '\n')
			return 1;
		if ((i + 1 < len) && (ch == '=' && line[i+1] == '?'))
			return 1;
	}

	return 0;
}

static void add_rfc2047(struct strbuf *sb, const char *line, size_t len,
		       const char *encoding, enum rfc2047_type type)
{
	static const int max_encoded_length = 76; /* per rfc2047 */
	int i;
	int line_len = last_line_length(sb);

	strbuf_grow(sb, len * 3 + strlen(encoding) + 100);
	strbuf_addf(sb, "=?%s?q?", encoding);
	line_len += strlen(encoding) + 5; /* 5 for =??q? */

	while (len) {
		/*
		 * RFC 2047, section 5 (3):
		 *
		 * Each 'encoded-word' MUST represent an integral number of
		 * characters.  A multi-octet character may not be split across
		 * adjacent 'encoded- word's.
		 */
		const unsigned char *p = (const unsigned char *)line;
		int chrlen = mbs_chrlen(&line, &len, encoding);
		int is_special = (chrlen > 1) || is_rfc2047_special(*p, type);

		/* "=%02X" * chrlen, or the byte itself */
		const char *encoded_fmt = is_special ? "=%02X"    : "%c";
		int	    encoded_len = is_special ? 3 * chrlen : 1;

		/*
		 * According to RFC 2047, we could encode the special character
		 * ' ' (space) with '_' (underscore) for readability. But many
		 * programs do not understand this and just leave the
		 * underscore in place. Thus, we do nothing special here, which
		 * causes ' ' to be encoded as '=20', avoiding this problem.
		 */

		if (line_len + encoded_len + 2 > max_encoded_length) {
			/* It won't fit with trailing "?=" --- break the line */
			strbuf_addf(sb, "?=\n =?%s?q?", encoding);
			line_len = strlen(encoding) + 5 + 1; /* =??q? plus SP */
		}

		for (i = 0; i < chrlen; i++)
			strbuf_addf(sb, encoded_fmt, p[i]);
		line_len += encoded_len;
	}
	strbuf_addstr(sb, "?=");
}

const char *show_ident_date(const struct ident_split *ident,
			    const struct date_mode *mode)
{
	timestamp_t date = 0;
	long tz = 0;

	if (ident->date_begin && ident->date_end)
		date = parse_timestamp(ident->date_begin, NULL, 10);
	if (date_overflows(date))
		date = 0;
	else {
		if (ident->tz_begin && ident->tz_end)
			tz = strtol(ident->tz_begin, NULL, 10);
		if (tz >= INT_MAX || tz <= INT_MIN)
			tz = 0;
	}
	return show_date(date, tz, mode);
}

void pp_user_info(struct pretty_print_context *pp,
		  const char *what, struct strbuf *sb,
		  const char *line, const char *encoding)
{
	struct ident_split ident;
	char *line_end;
	const char *mailbuf, *namebuf;
	size_t namelen, maillen;
	int max_length = 78; /* per rfc2822 */

	if (pp->fmt == CMIT_FMT_ONELINE)
		return;

	line_end = strchrnul(line, '\n');
	if (split_ident_line(&ident, line, line_end - line))
		return;

	mailbuf = ident.mail_begin;
	maillen = ident.mail_end - ident.mail_begin;
	namebuf = ident.name_begin;
	namelen = ident.name_end - ident.name_begin;

	if (pp->mailmap)
		map_user(pp->mailmap, &mailbuf, &maillen, &namebuf, &namelen);

	if (cmit_fmt_is_mail(pp->fmt)) {
		if (pp->from_ident && ident_cmp(pp->from_ident, &ident)) {
			struct strbuf buf = STRBUF_INIT;

			strbuf_addstr(&buf, "From: ");
			strbuf_add(&buf, namebuf, namelen);
			strbuf_addstr(&buf, " <");
			strbuf_add(&buf, mailbuf, maillen);
			strbuf_addstr(&buf, ">\n");
			string_list_append(&pp->in_body_headers,
					   strbuf_detach(&buf, NULL));

			mailbuf = pp->from_ident->mail_begin;
			maillen = pp->from_ident->mail_end - mailbuf;
			namebuf = pp->from_ident->name_begin;
			namelen = pp->from_ident->name_end - namebuf;
		}

		strbuf_addstr(sb, "From: ");
		if (needs_rfc2047_encoding(namebuf, namelen, RFC2047_ADDRESS)) {
			add_rfc2047(sb, namebuf, namelen,
				    encoding, RFC2047_ADDRESS);
			max_length = 76; /* per rfc2047 */
		} else if (needs_rfc822_quoting(namebuf, namelen)) {
			struct strbuf quoted = STRBUF_INIT;
			add_rfc822_quoted(&quoted, namebuf, namelen);
			strbuf_add_wrapped_bytes(sb, quoted.buf, quoted.len,
							-6, 1, max_length);
			strbuf_release(&quoted);
		} else {
			strbuf_add_wrapped_bytes(sb, namebuf, namelen,
						 -6, 1, max_length);
		}

		if (max_length <
		    last_line_length(sb) + strlen(" <") + maillen + strlen(">"))
			strbuf_addch(sb, '\n');
		strbuf_addf(sb, " <%.*s>\n", (int)maillen, mailbuf);
	} else {
		strbuf_addf(sb, "%s: %.*s%.*s <%.*s>\n", what,
			    (pp->fmt == CMIT_FMT_FULLER) ? 4 : 0, "    ",
			    (int)namelen, namebuf, (int)maillen, mailbuf);
	}

	switch (pp->fmt) {
	case CMIT_FMT_MEDIUM:
		strbuf_addf(sb, "Date:   %s\n",
			    show_ident_date(&ident, &pp->date_mode));
		break;
	case CMIT_FMT_EMAIL:
	case CMIT_FMT_MBOXRD:
		strbuf_addf(sb, "Date: %s\n",
			    show_ident_date(&ident, DATE_MODE(RFC2822)));
		break;
	case CMIT_FMT_FULLER:
		strbuf_addf(sb, "%sDate: %s\n", what,
			    show_ident_date(&ident, &pp->date_mode));
		break;
	default:
		/* notin' */
		break;
	}
}

static int is_blank_line(const char *line, int *len_p)
{
	int len = *len_p;
	while (len && isspace(line[len - 1]))
		len--;
	*len_p = len;
	return !len;
}

const char *skip_blank_lines(const char *msg)
{
	for (;;) {
		int linelen = get_one_line(msg);
		int ll = linelen;
		if (!linelen)
			break;
		if (!is_blank_line(msg, &ll))
			break;
		msg += linelen;
	}
	return msg;
}

static void add_merge_info(const struct pretty_print_context *pp,
			   struct strbuf *sb, const struct commit *commit)
{
	struct commit_list *parent = commit->parents;

	if ((pp->fmt == CMIT_FMT_ONELINE) || (cmit_fmt_is_mail(pp->fmt)) ||
	    !parent || !parent->next)
		return;

	strbuf_addstr(sb, "Merge:");

	while (parent) {
		struct object_id *oidp = &parent->item->object.oid;
		strbuf_addch(sb, ' ');
		if (pp->abbrev)
			strbuf_add_unique_abbrev(sb, oidp, pp->abbrev);
		else
			strbuf_addstr(sb, oid_to_hex(oidp));
		parent = parent->next;
	}
	strbuf_addch(sb, '\n');
}

static char *get_header(const char *msg, const char *key)
{
	size_t len;
	const char *v = find_commit_header(msg, key, &len);
	return v ? xmemdupz(v, len) : NULL;
}

static char *replace_encoding_header(char *buf, const char *encoding)
{
	struct strbuf tmp = STRBUF_INIT;
	size_t start, len;
	char *cp = buf;

	/* guess if there is an encoding header before a \n\n */
	while (!starts_with(cp, "encoding ")) {
		cp = strchr(cp, '\n');
		if (!cp || *++cp == '\n')
			return buf;
	}
	start = cp - buf;
	cp = strchr(cp, '\n');
	if (!cp)
		return buf; /* should not happen but be defensive */
	len = cp + 1 - (buf + start);

	strbuf_attach(&tmp, buf, strlen(buf), strlen(buf) + 1);
	if (is_encoding_utf8(encoding)) {
		/* we have re-coded to UTF-8; drop the header */
		strbuf_remove(&tmp, start, len);
	} else {
		/* just replaces XXXX in 'encoding XXXX\n' */
		strbuf_splice(&tmp, start + strlen("encoding "),
					  len - strlen("encoding \n"),
					  encoding, strlen(encoding));
	}
	return strbuf_detach(&tmp, NULL);
}

const char *logmsg_reencode(const struct commit *commit,
			    char **commit_encoding,
			    const char *output_encoding)
{
	static const char *utf8 = "UTF-8";
	const char *use_encoding;
	char *encoding;
	const char *msg = get_commit_buffer(commit, NULL);
	char *out;

	if (!output_encoding || !*output_encoding) {
		if (commit_encoding)
			*commit_encoding = get_header(msg, "encoding");
		return msg;
	}
	encoding = get_header(msg, "encoding");
	if (commit_encoding)
		*commit_encoding = encoding;
	use_encoding = encoding ? encoding : utf8;
	if (same_encoding(use_encoding, output_encoding)) {
		/*
		 * No encoding work to be done. If we have no encoding header
		 * at all, then there's nothing to do, and we can return the
		 * message verbatim (whether newly allocated or not).
		 */
		if (!encoding)
			return msg;

		/*
		 * Otherwise, we still want to munge the encoding header in the
		 * result, which will be done by modifying the buffer. If we
		 * are using a fresh copy, we can reuse it. But if we are using
		 * the cached copy from get_commit_buffer, we need to duplicate it
		 * to avoid munging the cached copy.
		 */
		if (msg == get_cached_commit_buffer(commit, NULL))
			out = xstrdup(msg);
		else
			out = (char *)msg;
	}
	else {
		/*
		 * There's actual encoding work to do. Do the reencoding, which
		 * still leaves the header to be replaced in the next step. At
		 * this point, we are done with msg. If we allocated a fresh
		 * copy, we can free it.
		 */
		out = reencode_string(msg, output_encoding, use_encoding);
		if (out)
			unuse_commit_buffer(commit, msg);
	}

	/*
	 * This replacement actually consumes the buffer we hand it, so we do
	 * not have to worry about freeing the old "out" here.
	 */
	if (out)
		out = replace_encoding_header(out, output_encoding);

	if (!commit_encoding)
		free(encoding);
	/*
	 * If the re-encoding failed, out might be NULL here; in that
	 * case we just return the commit message verbatim.
	 */
	return out ? out : msg;
}

static int mailmap_name(const char **email, size_t *email_len,
			const char **name, size_t *name_len)
{
	static struct string_list *mail_map;
	if (!mail_map) {
		mail_map = xcalloc(1, sizeof(*mail_map));
		read_mailmap(mail_map, NULL);
	}
	return mail_map->nr && map_user(mail_map, email, email_len, name, name_len);
}

static size_t format_person_part(struct strbuf *sb, char part,
				 const char *msg, int len,
				 const struct date_mode *dmode)
{
	/* currently all placeholders have same length */
	const int placeholder_len = 2;
	struct ident_split s;
	const char *name, *mail;
	size_t maillen, namelen;

	if (split_ident_line(&s, msg, len) < 0)
		goto skip;

	name = s.name_begin;
	namelen = s.name_end - s.name_begin;
	mail = s.mail_begin;
	maillen = s.mail_end - s.mail_begin;

	if (part == 'N' || part == 'E') /* mailmap lookup */
		mailmap_name(&mail, &maillen, &name, &namelen);
	if (part == 'n' || part == 'N') {	/* name */
		strbuf_add(sb, name, namelen);
		return placeholder_len;
	}
	if (part == 'e' || part == 'E') {	/* email */
		strbuf_add(sb, mail, maillen);
		return placeholder_len;
	}

	if (!s.date_begin)
		goto skip;

	if (part == 't') {	/* date, UNIX timestamp */
		strbuf_add(sb, s.date_begin, s.date_end - s.date_begin);
		return placeholder_len;
	}

	switch (part) {
	case 'd':	/* date */
		strbuf_addstr(sb, show_ident_date(&s, dmode));
		return placeholder_len;
	case 'D':	/* date, RFC2822 style */
		strbuf_addstr(sb, show_ident_date(&s, DATE_MODE(RFC2822)));
		return placeholder_len;
	case 'r':	/* date, relative */
		strbuf_addstr(sb, show_ident_date(&s, DATE_MODE(RELATIVE)));
		return placeholder_len;
	case 'i':	/* date, ISO 8601-like */
		strbuf_addstr(sb, show_ident_date(&s, DATE_MODE(ISO8601)));
		return placeholder_len;
	case 'I':	/* date, ISO 8601 strict */
		strbuf_addstr(sb, show_ident_date(&s, DATE_MODE(ISO8601_STRICT)));
		return placeholder_len;
	}

skip:
	/*
	 * reading from either a bogus commit, or a reflog entry with
	 * %gn, %ge, etc.; 'sb' cannot be updated, but we still need
	 * to compute a valid return value.
	 */
	if (part == 'n' || part == 'e' || part == 't' || part == 'd'
	    || part == 'D' || part == 'r' || part == 'i')
		return placeholder_len;

	return 0; /* unknown placeholder */
}

struct chunk {
	size_t off;
	size_t len;
};

enum flush_type {
	no_flush,
	flush_right,
	flush_left,
	flush_left_and_steal,
	flush_both
};

enum trunc_type {
	trunc_none,
	trunc_left,
	trunc_middle,
	trunc_right
};

struct format_commit_context {
	const struct commit *commit;
	const struct pretty_print_context *pretty_ctx;
	unsigned commit_header_parsed:1;
	unsigned commit_message_parsed:1;
	struct signature_check signature_check;
	enum flush_type flush_type;
	enum trunc_type truncate;
	const char *message;
	char *commit_encoding;
	size_t width, indent1, indent2;
	int auto_color;
	int padding;

	/* These offsets are relative to the start of the commit message. */
	struct chunk author;
	struct chunk committer;
	size_t message_off;
	size_t subject_off;
	size_t body_off;

	/* The following ones are relative to the result struct strbuf. */
	size_t wrap_start;
};

static void parse_commit_header(struct format_commit_context *context)
{
	const char *msg = context->message;
	int i;

	for (i = 0; msg[i]; i++) {
		const char *name;
		int eol;
		for (eol = i; msg[eol] && msg[eol] != '\n'; eol++)
			; /* do nothing */

		if (i == eol) {
			break;
		} else if (skip_prefix(msg + i, "author ", &name)) {
			context->author.off = name - msg;
			context->author.len = msg + eol - name;
		} else if (skip_prefix(msg + i, "committer ", &name)) {
			context->committer.off = name - msg;
			context->committer.len = msg + eol - name;
		}
		i = eol;
	}
	context->message_off = i;
	context->commit_header_parsed = 1;
}

static int istitlechar(char c)
{
	return (c >= 'a' && c <= 'z') || (c >= 'A' && c <= 'Z') ||
		(c >= '0' && c <= '9') || c == '.' || c == '_';
}

static void format_sanitized_subject(struct strbuf *sb, const char *msg)
{
	size_t trimlen;
	size_t start_len = sb->len;
	int space = 2;

	for (; *msg && *msg != '\n'; msg++) {
		if (istitlechar(*msg)) {
			if (space == 1)
				strbuf_addch(sb, '-');
			space = 0;
			strbuf_addch(sb, *msg);
			if (*msg == '.')
				while (*(msg+1) == '.')
					msg++;
		} else
			space |= 1;
	}

	/* trim any trailing '.' or '-' characters */
	trimlen = 0;
	while (sb->len - trimlen > start_len &&
		(sb->buf[sb->len - 1 - trimlen] == '.'
		|| sb->buf[sb->len - 1 - trimlen] == '-'))
		trimlen++;
	strbuf_remove(sb, sb->len - trimlen, trimlen);
}

const char *format_subject(struct strbuf *sb, const char *msg,
			   const char *line_separator)
{
	int first = 1;

	for (;;) {
		const char *line = msg;
		int linelen = get_one_line(line);

		msg += linelen;
		if (!linelen || is_blank_line(line, &linelen))
			break;

		if (!sb)
			continue;
		strbuf_grow(sb, linelen + 2);
		if (!first)
			strbuf_addstr(sb, line_separator);
		strbuf_add(sb, line, linelen);
		first = 0;
	}
	return msg;
}

static void parse_commit_message(struct format_commit_context *c)
{
	const char *msg = c->message + c->message_off;
	const char *start = c->message;

	msg = skip_blank_lines(msg);
	c->subject_off = msg - start;

	msg = format_subject(NULL, msg, NULL);
	msg = skip_blank_lines(msg);
	c->body_off = msg - start;

	c->commit_message_parsed = 1;
}

static void strbuf_wrap(struct strbuf *sb, size_t pos,
			size_t width, size_t indent1, size_t indent2)
{
	struct strbuf tmp = STRBUF_INIT;

	if (pos)
		strbuf_add(&tmp, sb->buf, pos);
	strbuf_add_wrapped_text(&tmp, sb->buf + pos,
				(int) indent1, (int) indent2, (int) width);
	strbuf_swap(&tmp, sb);
	strbuf_release(&tmp);
}

static void rewrap_message_tail(struct strbuf *sb,
				struct format_commit_context *c,
				size_t new_width, size_t new_indent1,
				size_t new_indent2)
{
	if (c->width == new_width && c->indent1 == new_indent1 &&
	    c->indent2 == new_indent2)
		return;
	if (c->wrap_start < sb->len)
		strbuf_wrap(sb, c->wrap_start, c->width, c->indent1, c->indent2);
	c->wrap_start = sb->len;
	c->width = new_width;
	c->indent1 = new_indent1;
	c->indent2 = new_indent2;
}

static int format_reflog_person(struct strbuf *sb,
				char part,
				struct reflog_walk_info *log,
				const struct date_mode *dmode)
{
	const char *ident;

	if (!log)
		return 2;

	ident = get_reflog_ident(log);
	if (!ident)
		return 2;

	return format_person_part(sb, part, ident, strlen(ident), dmode);
}

static size_t parse_color(struct strbuf *sb, /* in UTF-8 */
			  const char *placeholder,
			  struct format_commit_context *c)
{
	const char *rest = placeholder;
	const char *basic_color = NULL;

	if (placeholder[1] == '(') {
		const char *begin = placeholder + 2;
		const char *end = strchr(begin, ')');
		char color[COLOR_MAXLEN];

		if (!end)
			return 0;

		if (skip_prefix(begin, "auto,", &begin)) {
			if (!want_color(c->pretty_ctx->color))
				return end - placeholder + 1;
		} else if (skip_prefix(begin, "always,", &begin)) {
			/* nothing to do; we do not respect want_color at all */
		} else {
			/* the default is the same as "auto" */
			if (!want_color(c->pretty_ctx->color))
				return end - placeholder + 1;
		}

		if (color_parse_mem(begin, end - begin, color) < 0)
			die(_("unable to parse --pretty format"));
		strbuf_addstr(sb, color);
		return end - placeholder + 1;
	}

	/*
	 * We handle things like "%C(red)" above; for historical reasons, there
	 * are a few colors that can be specified without parentheses (and
	 * they cannot support things like "auto" or "always" at all).
	 */
	if (skip_prefix(placeholder + 1, "red", &rest))
		basic_color = GIT_COLOR_RED;
	else if (skip_prefix(placeholder + 1, "green", &rest))
		basic_color = GIT_COLOR_GREEN;
	else if (skip_prefix(placeholder + 1, "blue", &rest))
		basic_color = GIT_COLOR_BLUE;
	else if (skip_prefix(placeholder + 1, "reset", &rest))
		basic_color = GIT_COLOR_RESET;

	if (basic_color && want_color(c->pretty_ctx->color))
		strbuf_addstr(sb, basic_color);

	return rest - placeholder;
}

static size_t parse_padding_placeholder(struct strbuf *sb,
					const char *placeholder,
					struct format_commit_context *c)
{
	const char *ch = placeholder;
	enum flush_type flush_type;
	int to_column = 0;

	switch (*ch++) {
	case '<':
		flush_type = flush_right;
		break;
	case '>':
		if (*ch == '<') {
			flush_type = flush_both;
			ch++;
		} else if (*ch == '>') {
			flush_type = flush_left_and_steal;
			ch++;
		} else
			flush_type = flush_left;
		break;
	default:
		return 0;
	}

	/* the next value means "wide enough to that column" */
	if (*ch == '|') {
		to_column = 1;
		ch++;
	}

	if (*ch == '(') {
		const char *start = ch + 1;
		const char *end = start + strcspn(start, ",)");
		char *next;
		int width;
		if (!end || end == start)
			return 0;
		width = strtol(start, &next, 10);
		if (next == start || width == 0)
			return 0;
		if (width < 0) {
			if (to_column)
				width += term_columns();
			if (width < 0)
				return 0;
		}
		c->padding = to_column ? -width : width;
		c->flush_type = flush_type;

		if (*end == ',') {
			start = end + 1;
			end = strchr(start, ')');
			if (!end || end == start)
				return 0;
			if (starts_with(start, "trunc)"))
				c->truncate = trunc_right;
			else if (starts_with(start, "ltrunc)"))
				c->truncate = trunc_left;
			else if (starts_with(start, "mtrunc)"))
				c->truncate = trunc_middle;
			else
				return 0;
		} else
			c->truncate = trunc_none;

		return end - placeholder + 1;
	}
	return 0;
}

static int match_placeholder_arg(const char *to_parse, const char *candidate,
				 const char **end)
{
	const char *p;

	if (!(skip_prefix(to_parse, candidate, &p)))
		return 0;
	if (*p == ',') {
		*end = p + 1;
		return 1;
	}
	if (*p == ')') {
		*end = p;
		return 1;
	}
	return 0;
}

static size_t format_commit_one(struct strbuf *sb, /* in UTF-8 */
				const char *placeholder,
				void *context)
{
	struct format_commit_context *c = context;
	const struct commit *commit = c->commit;
	const char *msg = c->message;
	struct commit_list *p;
	const char *arg;
	int ch;

	/* these are independent of the commit */
	switch (placeholder[0]) {
	case 'C':
		if (starts_with(placeholder + 1, "(auto)")) {
			c->auto_color = want_color(c->pretty_ctx->color);
			if (c->auto_color && sb->len)
				strbuf_addstr(sb, GIT_COLOR_RESET);
			return 7; /* consumed 7 bytes, "C(auto)" */
		} else {
			int ret = parse_color(sb, placeholder, c);
			if (ret)
				c->auto_color = 0;
			/*
			 * Otherwise, we decided to treat %C<unknown>
			 * as a literal string, and the previous
			 * %C(auto) is still valid.
			 */
			return ret;
		}
	case 'n':		/* newline */
		strbuf_addch(sb, '\n');
		return 1;
	case 'x':
		/* %x00 == NUL, %x0a == LF, etc. */
		ch = hex2chr(placeholder + 1);
		if (ch < 0)
			return 0;
		strbuf_addch(sb, ch);
		return 3;
	case 'w':
		if (placeholder[1] == '(') {
			unsigned long width = 0, indent1 = 0, indent2 = 0;
			char *next;
			const char *start = placeholder + 2;
			const char *end = strchr(start, ')');
			if (!end)
				return 0;
			if (end > start) {
				width = strtoul(start, &next, 10);
				if (*next == ',') {
					indent1 = strtoul(next + 1, &next, 10);
					if (*next == ',') {
						indent2 = strtoul(next + 1,
								 &next, 10);
					}
				}
				if (*next != ')')
					return 0;
			}
			rewrap_message_tail(sb, c, width, indent1, indent2);
			return end - placeholder + 1;
		} else
			return 0;

	case '<':
	case '>':
		return parse_padding_placeholder(sb, placeholder, c);
	}

	/* these depend on the commit */
	if (!commit->object.parsed)
		parse_object(&commit->object.oid);

	switch (placeholder[0]) {
	case 'H':		/* commit hash */
		strbuf_addstr(sb, diff_get_color(c->auto_color, DIFF_COMMIT));
		strbuf_addstr(sb, oid_to_hex(&commit->object.oid));
		strbuf_addstr(sb, diff_get_color(c->auto_color, DIFF_RESET));
		return 1;
	case 'h':		/* abbreviated commit hash */
		strbuf_addstr(sb, diff_get_color(c->auto_color, DIFF_COMMIT));
		strbuf_add_unique_abbrev(sb, &commit->object.oid,
					 c->pretty_ctx->abbrev);
		strbuf_addstr(sb, diff_get_color(c->auto_color, DIFF_RESET));
		return 1;
	case 'T':		/* tree hash */
		strbuf_addstr(sb, oid_to_hex(get_commit_tree_oid(commit)));
		return 1;
	case 't':		/* abbreviated tree hash */
<<<<<<< HEAD
		strbuf_add_unique_abbrev(sb, &commit->tree->object.oid,
=======
		strbuf_add_unique_abbrev(sb,
					 get_commit_tree_oid(commit)->hash,
>>>>>>> 279ffad1
					 c->pretty_ctx->abbrev);
		return 1;
	case 'P':		/* parent hashes */
		for (p = commit->parents; p; p = p->next) {
			if (p != commit->parents)
				strbuf_addch(sb, ' ');
			strbuf_addstr(sb, oid_to_hex(&p->item->object.oid));
		}
		return 1;
	case 'p':		/* abbreviated parent hashes */
		for (p = commit->parents; p; p = p->next) {
			if (p != commit->parents)
				strbuf_addch(sb, ' ');
			strbuf_add_unique_abbrev(sb, &p->item->object.oid,
						 c->pretty_ctx->abbrev);
		}
		return 1;
	case 'm':		/* left/right/bottom */
		strbuf_addstr(sb, get_revision_mark(NULL, commit));
		return 1;
	case 'd':
		load_ref_decorations(NULL, DECORATE_SHORT_REFS);
		format_decorations(sb, commit, c->auto_color);
		return 1;
	case 'D':
		load_ref_decorations(NULL, DECORATE_SHORT_REFS);
		format_decorations_extended(sb, commit, c->auto_color, "", ", ", "");
		return 1;
	case 'g':		/* reflog info */
		switch(placeholder[1]) {
		case 'd':	/* reflog selector */
		case 'D':
			if (c->pretty_ctx->reflog_info)
				get_reflog_selector(sb,
						    c->pretty_ctx->reflog_info,
						    &c->pretty_ctx->date_mode,
						    c->pretty_ctx->date_mode_explicit,
						    (placeholder[1] == 'd'));
			return 2;
		case 's':	/* reflog message */
			if (c->pretty_ctx->reflog_info)
				get_reflog_message(sb, c->pretty_ctx->reflog_info);
			return 2;
		case 'n':
		case 'N':
		case 'e':
		case 'E':
			return format_reflog_person(sb,
						    placeholder[1],
						    c->pretty_ctx->reflog_info,
						    &c->pretty_ctx->date_mode);
		}
		return 0;	/* unknown %g placeholder */
	case 'N':
		if (c->pretty_ctx->notes_message) {
			strbuf_addstr(sb, c->pretty_ctx->notes_message);
			return 1;
		}
		return 0;
	}

	if (placeholder[0] == 'G') {
		if (!c->signature_check.result)
			check_commit_signature(c->commit, &(c->signature_check));
		switch (placeholder[1]) {
		case 'G':
			if (c->signature_check.gpg_output)
				strbuf_addstr(sb, c->signature_check.gpg_output);
			break;
		case '?':
			switch (c->signature_check.result) {
			case 'G':
			case 'B':
			case 'E':
			case 'U':
			case 'N':
			case 'X':
			case 'Y':
			case 'R':
				strbuf_addch(sb, c->signature_check.result);
			}
			break;
		case 'S':
			if (c->signature_check.signer)
				strbuf_addstr(sb, c->signature_check.signer);
			break;
		case 'K':
			if (c->signature_check.key)
				strbuf_addstr(sb, c->signature_check.key);
			break;
		default:
			return 0;
		}
		return 2;
	}


	/* For the rest we have to parse the commit header. */
	if (!c->commit_header_parsed)
		parse_commit_header(c);

	switch (placeholder[0]) {
	case 'a':	/* author ... */
		return format_person_part(sb, placeholder[1],
				   msg + c->author.off, c->author.len,
				   &c->pretty_ctx->date_mode);
	case 'c':	/* committer ... */
		return format_person_part(sb, placeholder[1],
				   msg + c->committer.off, c->committer.len,
				   &c->pretty_ctx->date_mode);
	case 'e':	/* encoding */
		if (c->commit_encoding)
			strbuf_addstr(sb, c->commit_encoding);
		return 1;
	case 'B':	/* raw body */
		/* message_off is always left at the initial newline */
		strbuf_addstr(sb, msg + c->message_off + 1);
		return 1;
	}

	/* Now we need to parse the commit message. */
	if (!c->commit_message_parsed)
		parse_commit_message(c);

	switch (placeholder[0]) {
	case 's':	/* subject */
		format_subject(sb, msg + c->subject_off, " ");
		return 1;
	case 'f':	/* sanitized subject */
		format_sanitized_subject(sb, msg + c->subject_off);
		return 1;
	case 'b':	/* body */
		strbuf_addstr(sb, msg + c->body_off);
		return 1;
	}

	if (skip_prefix(placeholder, "(trailers", &arg)) {
		struct process_trailer_options opts = PROCESS_TRAILER_OPTIONS_INIT;
		if (*arg == ':') {
			arg++;
			for (;;) {
				if (match_placeholder_arg(arg, "only", &arg))
					opts.only_trailers = 1;
				else if (match_placeholder_arg(arg, "unfold", &arg))
					opts.unfold = 1;
				else
					break;
			}
		}
		if (*arg == ')') {
			format_trailers_from_commit(sb, msg + c->subject_off, &opts);
			return arg - placeholder + 1;
		}
	}

	return 0;	/* unknown placeholder */
}

static size_t format_and_pad_commit(struct strbuf *sb, /* in UTF-8 */
				    const char *placeholder,
				    struct format_commit_context *c)
{
	struct strbuf local_sb = STRBUF_INIT;
	int total_consumed = 0, len, padding = c->padding;
	if (padding < 0) {
		const char *start = strrchr(sb->buf, '\n');
		int occupied;
		if (!start)
			start = sb->buf;
		occupied = utf8_strnwidth(start, -1, 1);
		occupied += c->pretty_ctx->graph_width;
		padding = (-padding) - occupied;
	}
	while (1) {
		int modifier = *placeholder == 'C';
		int consumed = format_commit_one(&local_sb, placeholder, c);
		total_consumed += consumed;

		if (!modifier)
			break;

		placeholder += consumed;
		if (*placeholder != '%')
			break;
		placeholder++;
		total_consumed++;
	}
	len = utf8_strnwidth(local_sb.buf, -1, 1);

	if (c->flush_type == flush_left_and_steal) {
		const char *ch = sb->buf + sb->len - 1;
		while (len > padding && ch > sb->buf) {
			const char *p;
			if (*ch == ' ') {
				ch--;
				padding++;
				continue;
			}
			/* check for trailing ansi sequences */
			if (*ch != 'm')
				break;
			p = ch - 1;
			while (ch - p < 10 && *p != '\033')
				p--;
			if (*p != '\033' ||
			    ch + 1 - p != display_mode_esc_sequence_len(p))
				break;
			/*
			 * got a good ansi sequence, put it back to
			 * local_sb as we're cutting sb
			 */
			strbuf_insert(&local_sb, 0, p, ch + 1 - p);
			ch = p - 1;
		}
		strbuf_setlen(sb, ch + 1 - sb->buf);
		c->flush_type = flush_left;
	}

	if (len > padding) {
		switch (c->truncate) {
		case trunc_left:
			strbuf_utf8_replace(&local_sb,
					    0, len - (padding - 2),
					    "..");
			break;
		case trunc_middle:
			strbuf_utf8_replace(&local_sb,
					    padding / 2 - 1,
					    len - (padding - 2),
					    "..");
			break;
		case trunc_right:
			strbuf_utf8_replace(&local_sb,
					    padding - 2, len - (padding - 2),
					    "..");
			break;
		case trunc_none:
			break;
		}
		strbuf_addbuf(sb, &local_sb);
	} else {
		int sb_len = sb->len, offset = 0;
		if (c->flush_type == flush_left)
			offset = padding - len;
		else if (c->flush_type == flush_both)
			offset = (padding - len) / 2;
		/*
		 * we calculate padding in columns, now
		 * convert it back to chars
		 */
		padding = padding - len + local_sb.len;
		strbuf_addchars(sb, ' ', padding);
		memcpy(sb->buf + sb_len + offset, local_sb.buf,
		       local_sb.len);
	}
	strbuf_release(&local_sb);
	c->flush_type = no_flush;
	return total_consumed;
}

static size_t format_commit_item(struct strbuf *sb, /* in UTF-8 */
				 const char *placeholder,
				 void *context)
{
	int consumed;
	size_t orig_len;
	enum {
		NO_MAGIC,
		ADD_LF_BEFORE_NON_EMPTY,
		DEL_LF_BEFORE_EMPTY,
		ADD_SP_BEFORE_NON_EMPTY
	} magic = NO_MAGIC;

	switch (placeholder[0]) {
	case '-':
		magic = DEL_LF_BEFORE_EMPTY;
		break;
	case '+':
		magic = ADD_LF_BEFORE_NON_EMPTY;
		break;
	case ' ':
		magic = ADD_SP_BEFORE_NON_EMPTY;
		break;
	default:
		break;
	}
	if (magic != NO_MAGIC)
		placeholder++;

	orig_len = sb->len;
	if (((struct format_commit_context *)context)->flush_type != no_flush)
		consumed = format_and_pad_commit(sb, placeholder, context);
	else
		consumed = format_commit_one(sb, placeholder, context);
	if (magic == NO_MAGIC)
		return consumed;

	if ((orig_len == sb->len) && magic == DEL_LF_BEFORE_EMPTY) {
		while (sb->len && sb->buf[sb->len - 1] == '\n')
			strbuf_setlen(sb, sb->len - 1);
	} else if (orig_len != sb->len) {
		if (magic == ADD_LF_BEFORE_NON_EMPTY)
			strbuf_insert(sb, orig_len, "\n", 1);
		else if (magic == ADD_SP_BEFORE_NON_EMPTY)
			strbuf_insert(sb, orig_len, " ", 1);
	}
	return consumed + 1;
}

static size_t userformat_want_item(struct strbuf *sb, const char *placeholder,
				   void *context)
{
	struct userformat_want *w = context;

	if (*placeholder == '+' || *placeholder == '-' || *placeholder == ' ')
		placeholder++;

	switch (*placeholder) {
	case 'N':
		w->notes = 1;
		break;
	}
	return 0;
}

void userformat_find_requirements(const char *fmt, struct userformat_want *w)
{
	struct strbuf dummy = STRBUF_INIT;

	if (!fmt) {
		if (!user_format)
			return;
		fmt = user_format;
	}
	strbuf_expand(&dummy, fmt, userformat_want_item, w);
	strbuf_release(&dummy);
}

void format_commit_message(const struct commit *commit,
			   const char *format, struct strbuf *sb,
			   const struct pretty_print_context *pretty_ctx)
{
	struct format_commit_context context;
	const char *output_enc = pretty_ctx->output_encoding;
	const char *utf8 = "UTF-8";

	memset(&context, 0, sizeof(context));
	context.commit = commit;
	context.pretty_ctx = pretty_ctx;
	context.wrap_start = sb->len;
	/*
	 * convert a commit message to UTF-8 first
	 * as far as 'format_commit_item' assumes it in UTF-8
	 */
	context.message = logmsg_reencode(commit,
					  &context.commit_encoding,
					  utf8);

	strbuf_expand(sb, format, format_commit_item, &context);
	rewrap_message_tail(sb, &context, 0, 0, 0);

	/* then convert a commit message to an actual output encoding */
	if (output_enc) {
		if (same_encoding(utf8, output_enc))
			output_enc = NULL;
	} else {
		if (context.commit_encoding &&
		    !same_encoding(context.commit_encoding, utf8))
			output_enc = context.commit_encoding;
	}

	if (output_enc) {
		int outsz;
		char *out = reencode_string_len(sb->buf, sb->len,
						output_enc, utf8, &outsz);
		if (out)
			strbuf_attach(sb, out, outsz, outsz + 1);
	}

	free(context.commit_encoding);
	unuse_commit_buffer(commit, context.message);
}

static void pp_header(struct pretty_print_context *pp,
		      const char *encoding,
		      const struct commit *commit,
		      const char **msg_p,
		      struct strbuf *sb)
{
	int parents_shown = 0;

	for (;;) {
		const char *name, *line = *msg_p;
		int linelen = get_one_line(*msg_p);

		if (!linelen)
			return;
		*msg_p += linelen;

		if (linelen == 1)
			/* End of header */
			return;

		if (pp->fmt == CMIT_FMT_RAW) {
			strbuf_add(sb, line, linelen);
			continue;
		}

		if (starts_with(line, "parent ")) {
			if (linelen != 48)
				die("bad parent line in commit");
			continue;
		}

		if (!parents_shown) {
			unsigned num = commit_list_count(commit->parents);
			/* with enough slop */
			strbuf_grow(sb, num * 50 + 20);
			add_merge_info(pp, sb, commit);
			parents_shown = 1;
		}

		/*
		 * MEDIUM == DEFAULT shows only author with dates.
		 * FULL shows both authors but not dates.
		 * FULLER shows both authors and dates.
		 */
		if (skip_prefix(line, "author ", &name)) {
			strbuf_grow(sb, linelen + 80);
			pp_user_info(pp, "Author", sb, name, encoding);
		}
		if (skip_prefix(line, "committer ", &name) &&
		    (pp->fmt == CMIT_FMT_FULL || pp->fmt == CMIT_FMT_FULLER)) {
			strbuf_grow(sb, linelen + 80);
			pp_user_info(pp, "Commit", sb, name, encoding);
		}
	}
}

void pp_title_line(struct pretty_print_context *pp,
		   const char **msg_p,
		   struct strbuf *sb,
		   const char *encoding,
		   int need_8bit_cte)
{
	static const int max_length = 78; /* per rfc2047 */
	struct strbuf title;

	strbuf_init(&title, 80);
	*msg_p = format_subject(&title, *msg_p,
				pp->preserve_subject ? "\n" : " ");

	strbuf_grow(sb, title.len + 1024);
	if (pp->print_email_subject) {
		if (pp->rev)
			fmt_output_email_subject(sb, pp->rev);
		if (needs_rfc2047_encoding(title.buf, title.len, RFC2047_SUBJECT))
			add_rfc2047(sb, title.buf, title.len,
						encoding, RFC2047_SUBJECT);
		else
			strbuf_add_wrapped_bytes(sb, title.buf, title.len,
					 -last_line_length(sb), 1, max_length);
	} else {
		strbuf_addbuf(sb, &title);
	}
	strbuf_addch(sb, '\n');

	if (need_8bit_cte == 0) {
		int i;
		for (i = 0; i < pp->in_body_headers.nr; i++) {
			if (has_non_ascii(pp->in_body_headers.items[i].string)) {
				need_8bit_cte = 1;
				break;
			}
		}
	}

	if (need_8bit_cte > 0) {
		const char *header_fmt =
			"MIME-Version: 1.0\n"
			"Content-Type: text/plain; charset=%s\n"
			"Content-Transfer-Encoding: 8bit\n";
		strbuf_addf(sb, header_fmt, encoding);
	}
	if (pp->after_subject) {
		strbuf_addstr(sb, pp->after_subject);
	}
	if (cmit_fmt_is_mail(pp->fmt)) {
		strbuf_addch(sb, '\n');
	}

	if (pp->in_body_headers.nr) {
		int i;
		for (i = 0; i < pp->in_body_headers.nr; i++) {
			strbuf_addstr(sb, pp->in_body_headers.items[i].string);
			free(pp->in_body_headers.items[i].string);
		}
		string_list_clear(&pp->in_body_headers, 0);
		strbuf_addch(sb, '\n');
	}

	strbuf_release(&title);
}

static int pp_utf8_width(const char *start, const char *end)
{
	int width = 0;
	size_t remain = end - start;

	while (remain) {
		int n = utf8_width(&start, &remain);
		if (n < 0 || !start)
			return -1;
		width += n;
	}
	return width;
}

static void strbuf_add_tabexpand(struct strbuf *sb, int tabwidth,
				 const char *line, int linelen)
{
	const char *tab;

	while ((tab = memchr(line, '\t', linelen)) != NULL) {
		int width = pp_utf8_width(line, tab);

		/*
		 * If it wasn't well-formed utf8, or it
		 * had characters with badly defined
		 * width (control characters etc), just
		 * give up on trying to align things.
		 */
		if (width < 0)
			break;

		/* Output the data .. */
		strbuf_add(sb, line, tab - line);

		/* .. and the de-tabified tab */
		strbuf_addchars(sb, ' ', tabwidth - (width % tabwidth));

		/* Skip over the printed part .. */
		linelen -= tab + 1 - line;
		line = tab + 1;
	}

	/*
	 * Print out everything after the last tab without
	 * worrying about width - there's nothing more to
	 * align.
	 */
	strbuf_add(sb, line, linelen);
}

/*
 * pp_handle_indent() prints out the intendation, and
 * the whole line (without the final newline), after
 * de-tabifying.
 */
static void pp_handle_indent(struct pretty_print_context *pp,
			     struct strbuf *sb, int indent,
			     const char *line, int linelen)
{
	strbuf_addchars(sb, ' ', indent);
	if (pp->expand_tabs_in_log)
		strbuf_add_tabexpand(sb, pp->expand_tabs_in_log, line, linelen);
	else
		strbuf_add(sb, line, linelen);
}

static int is_mboxrd_from(const char *line, int len)
{
	/*
	 * a line matching /^From $/ here would only have len == 4
	 * at this point because is_empty_line would've trimmed all
	 * trailing space
	 */
	return len > 4 && starts_with(line + strspn(line, ">"), "From ");
}

void pp_remainder(struct pretty_print_context *pp,
		  const char **msg_p,
		  struct strbuf *sb,
		  int indent)
{
	int first = 1;
	for (;;) {
		const char *line = *msg_p;
		int linelen = get_one_line(line);
		*msg_p += linelen;

		if (!linelen)
			break;

		if (is_blank_line(line, &linelen)) {
			if (first)
				continue;
			if (pp->fmt == CMIT_FMT_SHORT)
				break;
		}
		first = 0;

		strbuf_grow(sb, linelen + indent + 20);
		if (indent)
			pp_handle_indent(pp, sb, indent, line, linelen);
		else if (pp->expand_tabs_in_log)
			strbuf_add_tabexpand(sb, pp->expand_tabs_in_log,
					     line, linelen);
		else {
			if (pp->fmt == CMIT_FMT_MBOXRD &&
					is_mboxrd_from(line, linelen))
				strbuf_addch(sb, '>');

			strbuf_add(sb, line, linelen);
		}
		strbuf_addch(sb, '\n');
	}
}

void pretty_print_commit(struct pretty_print_context *pp,
			 const struct commit *commit,
			 struct strbuf *sb)
{
	unsigned long beginning_of_body;
	int indent = 4;
	const char *msg;
	const char *reencoded;
	const char *encoding;
	int need_8bit_cte = pp->need_8bit_cte;

	if (pp->fmt == CMIT_FMT_USERFORMAT) {
		format_commit_message(commit, user_format, sb, pp);
		return;
	}

	encoding = get_log_output_encoding();
	msg = reencoded = logmsg_reencode(commit, NULL, encoding);

	if (pp->fmt == CMIT_FMT_ONELINE || cmit_fmt_is_mail(pp->fmt))
		indent = 0;

	/*
	 * We need to check and emit Content-type: to mark it
	 * as 8-bit if we haven't done so.
	 */
	if (cmit_fmt_is_mail(pp->fmt) && need_8bit_cte == 0) {
		int i, ch, in_body;

		for (in_body = i = 0; (ch = msg[i]); i++) {
			if (!in_body) {
				/* author could be non 7-bit ASCII but
				 * the log may be so; skip over the
				 * header part first.
				 */
				if (ch == '\n' && msg[i+1] == '\n')
					in_body = 1;
			}
			else if (non_ascii(ch)) {
				need_8bit_cte = 1;
				break;
			}
		}
	}

	pp_header(pp, encoding, commit, &msg, sb);
	if (pp->fmt != CMIT_FMT_ONELINE && !pp->print_email_subject) {
		strbuf_addch(sb, '\n');
	}

	/* Skip excess blank lines at the beginning of body, if any... */
	msg = skip_blank_lines(msg);

	/* These formats treat the title line specially. */
	if (pp->fmt == CMIT_FMT_ONELINE || cmit_fmt_is_mail(pp->fmt))
		pp_title_line(pp, &msg, sb, encoding, need_8bit_cte);

	beginning_of_body = sb->len;
	if (pp->fmt != CMIT_FMT_ONELINE)
		pp_remainder(pp, &msg, sb, indent);
	strbuf_rtrim(sb);

	/* Make sure there is an EOLN for the non-oneline case */
	if (pp->fmt != CMIT_FMT_ONELINE)
		strbuf_addch(sb, '\n');

	/*
	 * The caller may append additional body text in e-mail
	 * format.  Make sure we did not strip the blank line
	 * between the header and the body.
	 */
	if (cmit_fmt_is_mail(pp->fmt) && sb->len <= beginning_of_body)
		strbuf_addch(sb, '\n');

	unuse_commit_buffer(commit, reencoded);
}

void pp_commit_easy(enum cmit_fmt fmt, const struct commit *commit,
		    struct strbuf *sb)
{
	struct pretty_print_context pp = {0};
	pp.fmt = fmt;
	pretty_print_commit(&pp, commit, sb);
}<|MERGE_RESOLUTION|>--- conflicted
+++ resolved
@@ -1164,12 +1164,8 @@
 		strbuf_addstr(sb, oid_to_hex(get_commit_tree_oid(commit)));
 		return 1;
 	case 't':		/* abbreviated tree hash */
-<<<<<<< HEAD
-		strbuf_add_unique_abbrev(sb, &commit->tree->object.oid,
-=======
 		strbuf_add_unique_abbrev(sb,
-					 get_commit_tree_oid(commit)->hash,
->>>>>>> 279ffad1
+					 get_commit_tree_oid(commit),
 					 c->pretty_ctx->abbrev);
 		return 1;
 	case 'P':		/* parent hashes */
