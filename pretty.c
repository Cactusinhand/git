#include "cache.h"
#include "commit.h"
#include "utf8.h"
#include "diff.h"
#include "revision.h"
#include "string-list.h"
#include "mailmap.h"
#include "log-tree.h"
#include "color.h"
#include "reflog-walk.h"

static char *user_format;

static void save_user_format(struct rev_info *rev, const char *cp, int is_tformat)
{
	free(user_format);
	user_format = xstrdup(cp);
	if (is_tformat)
		rev->use_terminator = 1;
	rev->commit_format = CMIT_FMT_USERFORMAT;
}

void get_commit_format(const char *arg, struct rev_info *rev)
{
	int i;
	static struct cmt_fmt_map {
		const char *n;
		size_t cmp_len;
		enum cmit_fmt v;
	} cmt_fmts[] = {
		{ "raw",	1,	CMIT_FMT_RAW },
		{ "medium",	1,	CMIT_FMT_MEDIUM },
		{ "short",	1,	CMIT_FMT_SHORT },
		{ "email",	1,	CMIT_FMT_EMAIL },
		{ "full",	5,	CMIT_FMT_FULL },
		{ "fuller",	5,	CMIT_FMT_FULLER },
		{ "oneline",	1,	CMIT_FMT_ONELINE },
	};

	rev->use_terminator = 0;
	if (!arg || !*arg) {
		rev->commit_format = CMIT_FMT_DEFAULT;
		return;
	}
	if (!prefixcmp(arg, "format:") || !prefixcmp(arg, "tformat:")) {
		save_user_format(rev, strchr(arg, ':') + 1, arg[0] == 't');
		return;
	}
	for (i = 0; i < ARRAY_SIZE(cmt_fmts); i++) {
		if (!strncmp(arg, cmt_fmts[i].n, cmt_fmts[i].cmp_len) &&
		    !strncmp(arg, cmt_fmts[i].n, strlen(arg))) {
			if (cmt_fmts[i].v == CMIT_FMT_ONELINE)
				rev->use_terminator = 1;
			rev->commit_format = cmt_fmts[i].v;
			return;
		}
	}
	if (strchr(arg, '%')) {
		save_user_format(rev, arg, 1);
		return;
	}

	die("invalid --pretty format: %s", arg);
}

/*
 * Generic support for pretty-printing the header
 */
static int get_one_line(const char *msg)
{
	int ret = 0;

	for (;;) {
		char c = *msg++;
		if (!c)
			break;
		ret++;
		if (c == '\n')
			break;
	}
	return ret;
}

/* High bit set, or ISO-2022-INT */
int non_ascii(int ch)
{
	return !isascii(ch) || ch == '\033';
}

int has_non_ascii(const char *s)
{
	int ch;
	if (!s)
		return 0;
	while ((ch = *s++) != '\0') {
		if (non_ascii(ch))
			return 1;
	}
	return 0;
}

static int is_rfc2047_special(char ch)
{
	return (non_ascii(ch) || (ch == '=') || (ch == '?') || (ch == '_'));
}

static void add_rfc2047(struct strbuf *sb, const char *line, int len,
		       const char *encoding)
{
	int i, last;

	for (i = 0; i < len; i++) {
		int ch = line[i];
		if (non_ascii(ch))
			goto needquote;
		if ((i + 1 < len) && (ch == '=' && line[i+1] == '?'))
			goto needquote;
	}
	strbuf_add(sb, line, len);
	return;

needquote:
	strbuf_grow(sb, len * 3 + strlen(encoding) + 100);
	strbuf_addf(sb, "=?%s?q?", encoding);
	for (i = last = 0; i < len; i++) {
		unsigned ch = line[i] & 0xFF;
		/*
		 * We encode ' ' using '=20' even though rfc2047
		 * allows using '_' for readability.  Unfortunately,
		 * many programs do not understand this and just
		 * leave the underscore in place.
		 */
		if (is_rfc2047_special(ch) || ch == ' ') {
			strbuf_add(sb, line + last, i - last);
			strbuf_addf(sb, "=%02X", ch);
			last = i + 1;
		}
	}
	strbuf_add(sb, line + last, len - last);
	strbuf_addstr(sb, "?=");
}

void pp_user_info(const char *what, enum cmit_fmt fmt, struct strbuf *sb,
		  const char *line, enum date_mode dmode,
		  const char *encoding)
{
	char *date;
	int namelen;
	unsigned long time;
	int tz;

	if (fmt == CMIT_FMT_ONELINE)
		return;
	date = strchr(line, '>');
	if (!date)
		return;
	namelen = ++date - line;
	time = strtoul(date, &date, 10);
	tz = strtol(date, NULL, 10);

	if (fmt == CMIT_FMT_EMAIL) {
		char *name_tail = strchr(line, '<');
		int display_name_length;
		if (!name_tail)
			return;
		while (line < name_tail && isspace(name_tail[-1]))
			name_tail--;
		display_name_length = name_tail - line;
		strbuf_addstr(sb, "From: ");
		add_rfc2047(sb, line, display_name_length, encoding);
		strbuf_add(sb, name_tail, namelen - display_name_length);
		strbuf_addch(sb, '\n');
	} else {
		strbuf_addf(sb, "%s: %.*s%.*s\n", what,
			      (fmt == CMIT_FMT_FULLER) ? 4 : 0,
			      "    ", namelen, line);
	}
	switch (fmt) {
	case CMIT_FMT_MEDIUM:
		strbuf_addf(sb, "Date:   %s\n", show_date(time, tz, dmode));
		break;
	case CMIT_FMT_EMAIL:
		strbuf_addf(sb, "Date: %s\n", show_date(time, tz, DATE_RFC2822));
		break;
	case CMIT_FMT_FULLER:
		strbuf_addf(sb, "%sDate: %s\n", what, show_date(time, tz, dmode));
		break;
	default:
		/* notin' */
		break;
	}
}

static int is_empty_line(const char *line, int *len_p)
{
	int len = *len_p;
	while (len && isspace(line[len-1]))
		len--;
	*len_p = len;
	return !len;
}

static const char *skip_empty_lines(const char *msg)
{
	for (;;) {
		int linelen = get_one_line(msg);
		int ll = linelen;
		if (!linelen)
			break;
		if (!is_empty_line(msg, &ll))
			break;
		msg += linelen;
	}
	return msg;
}

static void add_merge_info(enum cmit_fmt fmt, struct strbuf *sb,
			const struct commit *commit, int abbrev)
{
	struct commit_list *parent = commit->parents;

	if ((fmt == CMIT_FMT_ONELINE) || (fmt == CMIT_FMT_EMAIL) ||
	    !parent || !parent->next)
		return;

	strbuf_addstr(sb, "Merge:");

	while (parent) {
		struct commit *p = parent->item;
		const char *hex = NULL;
		if (abbrev)
			hex = find_unique_abbrev(p->object.sha1, abbrev);
		if (!hex)
			hex = sha1_to_hex(p->object.sha1);
		parent = parent->next;

		strbuf_addf(sb, " %s", hex);
	}
	strbuf_addch(sb, '\n');
}

static char *get_header(const struct commit *commit, const char *key)
{
	int key_len = strlen(key);
	const char *line = commit->buffer;

	for (;;) {
		const char *eol = strchr(line, '\n'), *next;

		if (line == eol)
			return NULL;
		if (!eol) {
			eol = line + strlen(line);
			next = NULL;
		} else
			next = eol + 1;
		if (eol - line > key_len &&
		    !strncmp(line, key, key_len) &&
		    line[key_len] == ' ') {
			return xmemdupz(line + key_len + 1, eol - line - key_len - 1);
		}
		line = next;
	}
}

static char *replace_encoding_header(char *buf, const char *encoding)
{
	struct strbuf tmp = STRBUF_INIT;
	size_t start, len;
	char *cp = buf;

	/* guess if there is an encoding header before a \n\n */
	while (strncmp(cp, "encoding ", strlen("encoding "))) {
		cp = strchr(cp, '\n');
		if (!cp || *++cp == '\n')
			return buf;
	}
	start = cp - buf;
	cp = strchr(cp, '\n');
	if (!cp)
		return buf; /* should not happen but be defensive */
	len = cp + 1 - (buf + start);

	strbuf_attach(&tmp, buf, strlen(buf), strlen(buf) + 1);
	if (is_encoding_utf8(encoding)) {
		/* we have re-coded to UTF-8; drop the header */
		strbuf_remove(&tmp, start, len);
	} else {
		/* just replaces XXXX in 'encoding XXXX\n' */
		strbuf_splice(&tmp, start + strlen("encoding "),
					  len - strlen("encoding \n"),
					  encoding, strlen(encoding));
	}
	return strbuf_detach(&tmp, NULL);
}

static char *logmsg_reencode(const struct commit *commit,
			     const char *output_encoding)
{
	static const char *utf8 = "UTF-8";
	const char *use_encoding;
	char *encoding;
	char *out;

	if (!*output_encoding)
		return NULL;
	encoding = get_header(commit, "encoding");
	use_encoding = encoding ? encoding : utf8;
	if (!strcmp(use_encoding, output_encoding))
		if (encoding) /* we'll strip encoding header later */
			out = xstrdup(commit->buffer);
		else
			return NULL; /* nothing to do */
	else
		out = reencode_string(commit->buffer,
				      output_encoding, use_encoding);
	if (out)
		out = replace_encoding_header(out, output_encoding);

	free(encoding);
	return out;
}

static int mailmap_name(char *email, int email_len, char *name, int name_len)
{
	static struct string_list *mail_map;
	if (!mail_map) {
		mail_map = xcalloc(1, sizeof(*mail_map));
		read_mailmap(mail_map, NULL);
	}
	return mail_map->nr && map_user(mail_map, email, email_len, name, name_len);
}

static size_t format_person_part(struct strbuf *sb, char part,
				 const char *msg, int len, enum date_mode dmode)
{
	/* currently all placeholders have same length */
	const int placeholder_len = 2;
	int start, end, tz = 0;
	unsigned long date = 0;
	char *ep;
	const char *name_start, *name_end, *mail_start, *mail_end, *msg_end = msg+len;
	char person_name[1024];
	char person_mail[1024];

	/* advance 'end' to point to email start delimiter */
	for (end = 0; end < len && msg[end] != '<'; end++)
		; /* do nothing */

	/*
	 * When end points at the '<' that we found, it should have
	 * matching '>' later, which means 'end' must be strictly
	 * below len - 1.
	 */
	if (end >= len - 2)
		goto skip;

	/* Seek for both name and email part */
	name_start = msg;
	name_end = msg+end;
	while (name_end > name_start && isspace(*(name_end-1)))
		name_end--;
	mail_start = msg+end+1;
	mail_end = mail_start;
	while (mail_end < msg_end && *mail_end != '>')
		mail_end++;
	if (mail_end == msg_end)
		goto skip;
	end = mail_end-msg;

	if (part == 'N' || part == 'E') { /* mailmap lookup */
		strlcpy(person_name, name_start, name_end-name_start+1);
		strlcpy(person_mail, mail_start, mail_end-mail_start+1);
		mailmap_name(person_mail, sizeof(person_mail), person_name, sizeof(person_name));
		name_start = person_name;
		name_end = name_start + strlen(person_name);
		mail_start = person_mail;
		mail_end = mail_start +  strlen(person_mail);
	}
	if (part == 'n' || part == 'N') {	/* name */
		strbuf_add(sb, name_start, name_end-name_start);
		return placeholder_len;
	}
	if (part == 'e' || part == 'E') {	/* email */
		strbuf_add(sb, mail_start, mail_end-mail_start);
		return placeholder_len;
	}

	/* advance 'start' to point to date start delimiter */
	for (start = end + 1; start < len && isspace(msg[start]); start++)
		; /* do nothing */
	if (start >= len)
		goto skip;
	date = strtoul(msg + start, &ep, 10);
	if (msg + start == ep)
		goto skip;

	if (part == 't') {	/* date, UNIX timestamp */
		strbuf_add(sb, msg + start, ep - (msg + start));
		return placeholder_len;
	}

	/* parse tz */
	for (start = ep - msg + 1; start < len && isspace(msg[start]); start++)
		; /* do nothing */
	if (start + 1 < len) {
		tz = strtoul(msg + start + 1, NULL, 10);
		if (msg[start] == '-')
			tz = -tz;
	}

	switch (part) {
	case 'd':	/* date */
		strbuf_addstr(sb, show_date(date, tz, dmode));
		return placeholder_len;
	case 'D':	/* date, RFC2822 style */
		strbuf_addstr(sb, show_date(date, tz, DATE_RFC2822));
		return placeholder_len;
	case 'r':	/* date, relative */
		strbuf_addstr(sb, show_date(date, tz, DATE_RELATIVE));
		return placeholder_len;
	case 'i':	/* date, ISO 8601 */
		strbuf_addstr(sb, show_date(date, tz, DATE_ISO8601));
		return placeholder_len;
	}

skip:
	/*
	 * bogus commit, 'sb' cannot be updated, but we still need to
	 * compute a valid return value.
	 */
	if (part == 'n' || part == 'e' || part == 't' || part == 'd'
	    || part == 'D' || part == 'r' || part == 'i')
		return placeholder_len;

	return 0; /* unknown placeholder */
}

struct chunk {
	size_t off;
	size_t len;
};

struct format_commit_context {
	const struct commit *commit;
	const struct pretty_print_context *pretty_ctx;
	unsigned commit_header_parsed:1;
	unsigned commit_message_parsed:1;
	size_t width, indent1, indent2;

	/* These offsets are relative to the start of the commit message. */
	struct chunk author;
	struct chunk committer;
	struct chunk encoding;
	size_t message_off;
	size_t subject_off;
	size_t body_off;

	/* The following ones are relative to the result struct strbuf. */
	struct chunk abbrev_commit_hash;
	struct chunk abbrev_tree_hash;
	struct chunk abbrev_parent_hashes;
	size_t wrap_start;
};

static int add_again(struct strbuf *sb, struct chunk *chunk)
{
	if (chunk->len) {
		strbuf_adddup(sb, chunk->off, chunk->len);
		return 1;
	}

	/*
	 * We haven't seen this chunk before.  Our caller is surely
	 * going to add it the hard way now.  Remember the most likely
	 * start of the to-be-added chunk: the current end of the
	 * struct strbuf.
	 */
	chunk->off = sb->len;
	return 0;
}

static void parse_commit_header(struct format_commit_context *context)
{
	const char *msg = context->commit->buffer;
	int i;

	for (i = 0; msg[i]; i++) {
		int eol;
		for (eol = i; msg[eol] && msg[eol] != '\n'; eol++)
			; /* do nothing */

		if (i == eol) {
			break;
		} else if (!prefixcmp(msg + i, "author ")) {
			context->author.off = i + 7;
			context->author.len = eol - i - 7;
		} else if (!prefixcmp(msg + i, "committer ")) {
			context->committer.off = i + 10;
			context->committer.len = eol - i - 10;
		} else if (!prefixcmp(msg + i, "encoding ")) {
			context->encoding.off = i + 9;
			context->encoding.len = eol - i - 9;
		}
		i = eol;
	}
	context->message_off = i;
	context->commit_header_parsed = 1;
}

static int istitlechar(char c)
{
	return (c >= 'a' && c <= 'z') || (c >= 'A' && c <= 'Z') ||
		(c >= '0' && c <= '9') || c == '.' || c == '_';
}

static void format_sanitized_subject(struct strbuf *sb, const char *msg)
{
	size_t trimlen;
	size_t start_len = sb->len;
	int space = 2;

	for (; *msg && *msg != '\n'; msg++) {
		if (istitlechar(*msg)) {
			if (space == 1)
				strbuf_addch(sb, '-');
			space = 0;
			strbuf_addch(sb, *msg);
			if (*msg == '.')
				while (*(msg+1) == '.')
					msg++;
		} else
			space |= 1;
	}

	/* trim any trailing '.' or '-' characters */
	trimlen = 0;
	while (sb->len - trimlen > start_len &&
		(sb->buf[sb->len - 1 - trimlen] == '.'
		|| sb->buf[sb->len - 1 - trimlen] == '-'))
		trimlen++;
	strbuf_remove(sb, sb->len - trimlen, trimlen);
}

const char *format_subject(struct strbuf *sb, const char *msg,
			   const char *line_separator)
{
	int first = 1;

	for (;;) {
		const char *line = msg;
		int linelen = get_one_line(line);

		msg += linelen;
		if (!linelen || is_empty_line(line, &linelen))
			break;

		if (!sb)
			continue;
		strbuf_grow(sb, linelen + 2);
		if (!first)
			strbuf_addstr(sb, line_separator);
		strbuf_add(sb, line, linelen);
		first = 0;
	}
	return msg;
}

static void parse_commit_message(struct format_commit_context *c)
{
	const char *msg = c->commit->buffer + c->message_off;
	const char *start = c->commit->buffer;

	msg = skip_empty_lines(msg);
	c->subject_off = msg - start;

	msg = format_subject(NULL, msg, NULL);
	msg = skip_empty_lines(msg);
	c->body_off = msg - start;

	c->commit_message_parsed = 1;
}

static void format_decoration(struct strbuf *sb, const struct commit *commit)
{
	struct name_decoration *d;
	const char *prefix = " (";

	load_ref_decorations(DECORATE_SHORT_REFS);
	d = lookup_decoration(&name_decoration, &commit->object);
	while (d) {
		strbuf_addstr(sb, prefix);
		prefix = ", ";
		strbuf_addstr(sb, d->name);
		d = d->next;
	}
	if (prefix[0] == ',')
		strbuf_addch(sb, ')');
}

static void strbuf_wrap(struct strbuf *sb, size_t pos,
			size_t width, size_t indent1, size_t indent2)
{
	struct strbuf tmp = STRBUF_INIT;

	if (pos)
		strbuf_add(&tmp, sb->buf, pos);
	strbuf_add_wrapped_text(&tmp, sb->buf + pos,
				(int) indent1, (int) indent2, (int) width);
	strbuf_swap(&tmp, sb);
	strbuf_release(&tmp);
}

static void rewrap_message_tail(struct strbuf *sb,
				struct format_commit_context *c,
				size_t new_width, size_t new_indent1,
				size_t new_indent2)
{
	if (c->width == new_width && c->indent1 == new_indent1 &&
	    c->indent2 == new_indent2)
		return;
	if (c->wrap_start < sb->len)
		strbuf_wrap(sb, c->wrap_start, c->width, c->indent1, c->indent2);
	c->wrap_start = sb->len;
	c->width = new_width;
	c->indent1 = new_indent1;
	c->indent2 = new_indent2;
}

static size_t format_commit_item(struct strbuf *sb, const char *placeholder,
                               void *context)
{
	struct format_commit_context *c = context;
	const struct commit *commit = c->commit;
	const char *msg = commit->buffer;
	struct commit_list *p;
	int h1, h2;

	/* these are independent of the commit */
	switch (placeholder[0]) {
	case 'C':
		if (placeholder[1] == '(') {
			const char *end = strchr(placeholder + 2, ')');
			char color[COLOR_MAXLEN];
			if (!end)
				return 0;
			color_parse_mem(placeholder + 2,
					end - (placeholder + 2),
					"--pretty format", color);
			strbuf_addstr(sb, color);
			return end - placeholder + 1;
		}
		if (!prefixcmp(placeholder + 1, "red")) {
			strbuf_addstr(sb, GIT_COLOR_RED);
			return 4;
		} else if (!prefixcmp(placeholder + 1, "green")) {
			strbuf_addstr(sb, GIT_COLOR_GREEN);
			return 6;
		} else if (!prefixcmp(placeholder + 1, "blue")) {
			strbuf_addstr(sb, GIT_COLOR_BLUE);
			return 5;
		} else if (!prefixcmp(placeholder + 1, "reset")) {
			strbuf_addstr(sb, GIT_COLOR_RESET);
			return 6;
		} else
			return 0;
	case 'n':		/* newline */
		strbuf_addch(sb, '\n');
		return 1;
	case 'x':
		/* %x00 == NUL, %x0a == LF, etc. */
		if (0 <= (h1 = hexval_table[0xff & placeholder[1]]) &&
		    h1 <= 16 &&
		    0 <= (h2 = hexval_table[0xff & placeholder[2]]) &&
		    h2 <= 16) {
			strbuf_addch(sb, (h1<<4)|h2);
			return 3;
		} else
			return 0;
	case 'w':
		if (placeholder[1] == '(') {
			unsigned long width = 0, indent1 = 0, indent2 = 0;
			char *next;
			const char *start = placeholder + 2;
			const char *end = strchr(start, ')');
			if (!end)
				return 0;
			if (end > start) {
				width = strtoul(start, &next, 10);
				if (*next == ',') {
					indent1 = strtoul(next + 1, &next, 10);
					if (*next == ',') {
						indent2 = strtoul(next + 1,
								 &next, 10);
					}
				}
				if (*next != ')')
					return 0;
			}
			rewrap_message_tail(sb, c, width, indent1, indent2);
			return end - placeholder + 1;
		} else
			return 0;
	}

	/* these depend on the commit */
	if (!commit->object.parsed)
		parse_object(commit->object.sha1);

	switch (placeholder[0]) {
	case 'H':		/* commit hash */
		strbuf_addstr(sb, sha1_to_hex(commit->object.sha1));
		return 1;
	case 'h':		/* abbreviated commit hash */
		if (add_again(sb, &c->abbrev_commit_hash))
			return 1;
		strbuf_addstr(sb, find_unique_abbrev(commit->object.sha1,
		                                     DEFAULT_ABBREV));
		c->abbrev_commit_hash.len = sb->len - c->abbrev_commit_hash.off;
		return 1;
	case 'T':		/* tree hash */
		strbuf_addstr(sb, sha1_to_hex(commit->tree->object.sha1));
		return 1;
	case 't':		/* abbreviated tree hash */
		if (add_again(sb, &c->abbrev_tree_hash))
			return 1;
		strbuf_addstr(sb, find_unique_abbrev(commit->tree->object.sha1,
		                                     DEFAULT_ABBREV));
		c->abbrev_tree_hash.len = sb->len - c->abbrev_tree_hash.off;
		return 1;
	case 'P':		/* parent hashes */
		for (p = commit->parents; p; p = p->next) {
			if (p != commit->parents)
				strbuf_addch(sb, ' ');
			strbuf_addstr(sb, sha1_to_hex(p->item->object.sha1));
		}
		return 1;
	case 'p':		/* abbreviated parent hashes */
		if (add_again(sb, &c->abbrev_parent_hashes))
			return 1;
		for (p = commit->parents; p; p = p->next) {
			if (p != commit->parents)
				strbuf_addch(sb, ' ');
			strbuf_addstr(sb, find_unique_abbrev(
					p->item->object.sha1, DEFAULT_ABBREV));
		}
		c->abbrev_parent_hashes.len = sb->len -
		                              c->abbrev_parent_hashes.off;
		return 1;
	case 'm':		/* left/right/bottom */
		strbuf_addch(sb, (commit->object.flags & BOUNDARY)
		                 ? '-'
		                 : (commit->object.flags & SYMMETRIC_LEFT)
		                 ? '<'
		                 : '>');
		return 1;
	case 'd':
		format_decoration(sb, commit);
		return 1;
	case 'g':		/* reflog info */
		switch(placeholder[1]) {
		case 'd':	/* reflog selector */
		case 'D':
			if (c->pretty_ctx->reflog_info)
				get_reflog_selector(sb,
						    c->pretty_ctx->reflog_info,
						    c->pretty_ctx->date_mode,
						    (placeholder[1] == 'd'));
			return 2;
		case 's':	/* reflog message */
			if (c->pretty_ctx->reflog_info)
				get_reflog_message(sb, c->pretty_ctx->reflog_info);
			return 2;
		}
		return 0;	/* unknown %g placeholder */
	}

	/* For the rest we have to parse the commit header. */
	if (!c->commit_header_parsed)
		parse_commit_header(c);

	switch (placeholder[0]) {
	case 'a':	/* author ... */
		return format_person_part(sb, placeholder[1],
				   msg + c->author.off, c->author.len,
				   c->pretty_ctx->date_mode);
	case 'c':	/* committer ... */
		return format_person_part(sb, placeholder[1],
				   msg + c->committer.off, c->committer.len,
				   c->pretty_ctx->date_mode);
	case 'e':	/* encoding */
		strbuf_add(sb, msg + c->encoding.off, c->encoding.len);
		return 1;
	}

	/* Now we need to parse the commit message. */
	if (!c->commit_message_parsed)
		parse_commit_message(c);

	switch (placeholder[0]) {
	case 's':	/* subject */
		format_subject(sb, msg + c->subject_off, " ");
		return 1;
	case 'f':	/* sanitized subject */
		format_sanitized_subject(sb, msg + c->subject_off);
		return 1;
	case 'b':	/* body */
		strbuf_addstr(sb, msg + c->body_off);
		return 1;
	}
	return 0;	/* unknown placeholder */
}

void format_commit_message(const struct commit *commit,
			   const char *format, struct strbuf *sb,
			   const struct pretty_print_context *pretty_ctx)
{
	struct format_commit_context context;

	memset(&context, 0, sizeof(context));
	context.commit = commit;
<<<<<<< HEAD
	context.pretty_ctx = pretty_ctx;
=======
	context.dmode = dmode;
	context.wrap_start = sb->len;
>>>>>>> 32ca4249
	strbuf_expand(sb, format, format_commit_item, &context);
	rewrap_message_tail(sb, &context, 0, 0, 0);
}

static void pp_header(enum cmit_fmt fmt,
		      int abbrev,
		      enum date_mode dmode,
		      const char *encoding,
		      const struct commit *commit,
		      const char **msg_p,
		      struct strbuf *sb)
{
	int parents_shown = 0;

	for (;;) {
		const char *line = *msg_p;
		int linelen = get_one_line(*msg_p);

		if (!linelen)
			return;
		*msg_p += linelen;

		if (linelen == 1)
			/* End of header */
			return;

		if (fmt == CMIT_FMT_RAW) {
			strbuf_add(sb, line, linelen);
			continue;
		}

		if (!memcmp(line, "parent ", 7)) {
			if (linelen != 48)
				die("bad parent line in commit");
			continue;
		}

		if (!parents_shown) {
			struct commit_list *parent;
			int num;
			for (parent = commit->parents, num = 0;
			     parent;
			     parent = parent->next, num++)
				;
			/* with enough slop */
			strbuf_grow(sb, num * 50 + 20);
			add_merge_info(fmt, sb, commit, abbrev);
			parents_shown = 1;
		}

		/*
		 * MEDIUM == DEFAULT shows only author with dates.
		 * FULL shows both authors but not dates.
		 * FULLER shows both authors and dates.
		 */
		if (!memcmp(line, "author ", 7)) {
			strbuf_grow(sb, linelen + 80);
			pp_user_info("Author", fmt, sb, line + 7, dmode, encoding);
		}
		if (!memcmp(line, "committer ", 10) &&
		    (fmt == CMIT_FMT_FULL || fmt == CMIT_FMT_FULLER)) {
			strbuf_grow(sb, linelen + 80);
			pp_user_info("Commit", fmt, sb, line + 10, dmode, encoding);
		}
	}
}

void pp_title_line(enum cmit_fmt fmt,
		   const char **msg_p,
		   struct strbuf *sb,
		   const char *subject,
		   const char *after_subject,
		   const char *encoding,
		   int need_8bit_cte)
{
	const char *line_separator = (fmt == CMIT_FMT_EMAIL) ? "\n " : " ";
	struct strbuf title;

	strbuf_init(&title, 80);
	*msg_p = format_subject(&title, *msg_p, line_separator);

	strbuf_grow(sb, title.len + 1024);
	if (subject) {
		strbuf_addstr(sb, subject);
		add_rfc2047(sb, title.buf, title.len, encoding);
	} else {
		strbuf_addbuf(sb, &title);
	}
	strbuf_addch(sb, '\n');

	if (need_8bit_cte > 0) {
		const char *header_fmt =
			"MIME-Version: 1.0\n"
			"Content-Type: text/plain; charset=%s\n"
			"Content-Transfer-Encoding: 8bit\n";
		strbuf_addf(sb, header_fmt, encoding);
	}
	if (after_subject) {
		strbuf_addstr(sb, after_subject);
	}
	if (fmt == CMIT_FMT_EMAIL) {
		strbuf_addch(sb, '\n');
	}
	strbuf_release(&title);
}

void pp_remainder(enum cmit_fmt fmt,
		  const char **msg_p,
		  struct strbuf *sb,
		  int indent)
{
	int first = 1;
	for (;;) {
		const char *line = *msg_p;
		int linelen = get_one_line(line);
		*msg_p += linelen;

		if (!linelen)
			break;

		if (is_empty_line(line, &linelen)) {
			if (first)
				continue;
			if (fmt == CMIT_FMT_SHORT)
				break;
		}
		first = 0;

		strbuf_grow(sb, linelen + indent + 20);
		if (indent) {
			memset(sb->buf + sb->len, ' ', indent);
			strbuf_setlen(sb, sb->len + indent);
		}
		strbuf_add(sb, line, linelen);
		strbuf_addch(sb, '\n');
	}
}

char *reencode_commit_message(const struct commit *commit, const char **encoding_p)
{
	const char *encoding;

	encoding = (git_log_output_encoding
		    ? git_log_output_encoding
		    : git_commit_encoding);
	if (!encoding)
		encoding = "UTF-8";
	if (encoding_p)
		*encoding_p = encoding;
	return logmsg_reencode(commit, encoding);
}

void pretty_print_commit(enum cmit_fmt fmt, const struct commit *commit,
			 struct strbuf *sb,
			 const struct pretty_print_context *context)
{
	unsigned long beginning_of_body;
	int indent = 4;
	const char *msg = commit->buffer;
	char *reencoded;
	const char *encoding;
	int need_8bit_cte = context->need_8bit_cte;

	if (fmt == CMIT_FMT_USERFORMAT) {
		format_commit_message(commit, user_format, sb, context);
		return;
	}

	reencoded = reencode_commit_message(commit, &encoding);
	if (reencoded) {
		msg = reencoded;
	}

	if (fmt == CMIT_FMT_ONELINE || fmt == CMIT_FMT_EMAIL)
		indent = 0;

	/*
	 * We need to check and emit Content-type: to mark it
	 * as 8-bit if we haven't done so.
	 */
	if (fmt == CMIT_FMT_EMAIL && need_8bit_cte == 0) {
		int i, ch, in_body;

		for (in_body = i = 0; (ch = msg[i]); i++) {
			if (!in_body) {
				/* author could be non 7-bit ASCII but
				 * the log may be so; skip over the
				 * header part first.
				 */
				if (ch == '\n' && msg[i+1] == '\n')
					in_body = 1;
			}
			else if (non_ascii(ch)) {
				need_8bit_cte = 1;
				break;
			}
		}
	}

	pp_header(fmt, context->abbrev, context->date_mode, encoding,
		  commit, &msg, sb);
	if (fmt != CMIT_FMT_ONELINE && !context->subject) {
		strbuf_addch(sb, '\n');
	}

	/* Skip excess blank lines at the beginning of body, if any... */
	msg = skip_empty_lines(msg);

	/* These formats treat the title line specially. */
	if (fmt == CMIT_FMT_ONELINE || fmt == CMIT_FMT_EMAIL)
		pp_title_line(fmt, &msg, sb, context->subject,
			      context->after_subject, encoding, need_8bit_cte);

	beginning_of_body = sb->len;
	if (fmt != CMIT_FMT_ONELINE)
		pp_remainder(fmt, &msg, sb, indent);
	strbuf_rtrim(sb);

	/* Make sure there is an EOLN for the non-oneline case */
	if (fmt != CMIT_FMT_ONELINE)
		strbuf_addch(sb, '\n');

	/*
	 * The caller may append additional body text in e-mail
	 * format.  Make sure we did not strip the blank line
	 * between the header and the body.
	 */
	if (fmt == CMIT_FMT_EMAIL && sb->len <= beginning_of_body)
		strbuf_addch(sb, '\n');
	free(reencoded);
}<|MERGE_RESOLUTION|>--- conflicted
+++ resolved
@@ -819,12 +819,8 @@
 
 	memset(&context, 0, sizeof(context));
 	context.commit = commit;
-<<<<<<< HEAD
 	context.pretty_ctx = pretty_ctx;
-=======
-	context.dmode = dmode;
 	context.wrap_start = sb->len;
->>>>>>> 32ca4249
 	strbuf_expand(sb, format, format_commit_item, &context);
 	rewrap_message_tail(sb, &context, 0, 0, 0);
 }
